--- conflicted
+++ resolved
@@ -2,14 +2,9 @@
 use aqua_stark::models::decoration_model::Decoration;
 use aqua_stark::models::fish_model::{Listing};
 use aqua_stark::models::player_model::Player;
-<<<<<<< HEAD
-
-use aqua_stark::models::trade_model::{TradeOffer, MatchCriteria};
-=======
 use aqua_stark::models::trade_model::{FishLock, MatchCriteria, TradeOffer};
 use aqua_stark::models::auctions_model::*;
 
->>>>>>> 7d659452
 use starknet::ContractAddress;
 // define the interface
 #[starknet::interface]
@@ -40,22 +35,6 @@
     fn get_player_decoration_count(self: @T, player: ContractAddress) -> u32;
     fn is_verified(self: @T, player: ContractAddress) -> bool;
     fn get_listing(self: @T, listing_id: felt252) -> Listing;
-<<<<<<< HEAD
-    fn create_trade_offer(
-        ref self: T,
-        offered_fish_id: u256,
-        criteria: MatchCriteria,
-        requested_fish_id: Option<u256>,
-        requested_species: Option<u8>,
-        requested_generation: Option<u8>,
-        requested_traits: Span<felt252>,
-        duration_hours: u64,
-    ) -> u256;
-    fn accept_trade_offer(ref self: T, offer_id: u256, offered_fish_id: u256) -> bool;
-    fn cancel_trade_offer(ref self: T, offer_id: u256) -> bool;
-    fn get_trade_offer(self: @T, offer_id: u256) -> TradeOffer;
-    fn get_active_trade_offers(self: @T, creator: ContractAddress) -> Array<TradeOffer>;
-=======
     fn purchase_fish(ref self: T, listing_id: felt252);
     fn get_fish_owner_for_auction(self: @T, fish_id: u256) -> FishOwner;
     // fn create_trade_offer(
@@ -75,5 +54,4 @@
 // fn get_fish_lock_status(self: @T, fish_id: u256) -> FishLock;
 // fn is_fish_locked(self: @T, fish_id: u256) -> bool;
 // fn initialize_experience_config(ref self: T);
->>>>>>> 7d659452
 }