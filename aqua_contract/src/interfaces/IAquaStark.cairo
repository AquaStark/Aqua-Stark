--- conflicted
+++ resolved
@@ -49,7 +49,6 @@
     fn get_listing(self: @T, listing_id: felt252) -> Listing;
     fn purchase_fish(ref self: T, listing_id: felt252);
     fn get_fish_owner_for_auction(self: @T, fish_id: u256) -> FishOwner;
-<<<<<<< HEAD
     fn create_trade_offer(
         ref self: T,
         offered_fish_id: u256,
@@ -67,6 +66,4 @@
     fn get_fish_lock_status(self: @T, fish_id: u256) -> FishLock;
     fn is_fish_locked(self: @T, fish_id: u256) -> bool;
     fn initialize_experience_config(ref self: T);
-=======
->>>>>>> f82281d0
 }