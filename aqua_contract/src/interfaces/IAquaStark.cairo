use aqua_stark::models::aquarium_model::Aquarium;
use aqua_stark::models::decoration_model::Decoration;
use aqua_stark::models::fish_model::{Fish, FishParents, FishOwner, Species};
use aqua_stark::models::player_model::Player;
use aqua_stark::models::auctions_model::*;
use starknet::ContractAddress;
// define the interface
#[starknet::interface]
pub trait IAquaStark<T> {
    fn get_username_from_address(self: @T, address: ContractAddress) -> felt252;
    fn register(ref self: T, username: felt252);
    fn new_decoration(
        ref self: T,
        aquarium_id: u256,
        name: felt252,
        description: felt252,
        price: u256,
        rarity: felt252,
    ) -> Decoration;
    fn new_aquarium(
        ref self: T, owner: ContractAddress, max_capacity: u32, max_decorations: u32,
    ) -> Aquarium;
    fn new_fish(ref self: T, aquarium_id: u256, species: Species) -> Fish;
    fn breed_fishes(ref self: T, parent1_id: u256, parent2_id: u256) -> u256;
    fn move_fish_to_aquarium(ref self: T, fish_id: u256, from: u256, to: u256) -> bool;
    fn move_decoration_to_aquarium(ref self: T, decoration_id: u256, from: u256, to: u256) -> bool;
    fn get_player(self: @T, address: ContractAddress) -> Player;
    fn get_fish(self: @T, id: u256) -> Fish;
    fn get_fish_owner(self: @T, id: u256) -> ContractAddress;
    fn get_aquarium_owner(self: @T, id: u256) -> ContractAddress;
    fn get_decoration_owner(self: @T, id: u256) -> ContractAddress;
    fn get_aquarium(self: @T, id: u256) -> Aquarium;
    fn get_decoration(self: @T, id: u256) -> Decoration;
    fn add_fish_to_aquarium(ref self: T, fish: Fish, aquarium_id: u256);
    fn add_decoration_to_aquarium(ref self: T, decoration: Decoration, aquarium_id: u256);
    fn get_player_fishes(self: @T, player: ContractAddress) -> Array<Fish>;
    fn get_player_aquariums(self: @T, player: ContractAddress) -> Array<Aquarium>;
    fn get_player_decorations(self: @T, player: ContractAddress) -> Array<Decoration>;
    fn get_player_fish_count(self: @T, player: ContractAddress) -> u32;
    fn get_player_aquarium_count(self: @T, player: ContractAddress) -> u32;
    fn get_player_decoration_count(self: @T, player: ContractAddress) -> u32;
    fn is_verified(self: @T, player: ContractAddress) -> bool;
    fn get_parents(self: @T, fish_id: u256) -> (u256, u256);
    fn get_fish_offspring(self: @T, fish_id: u256) -> Array<Fish>;
    fn get_fish_family_tree(self: @T, fish_id: u256) -> Array<FishParents>;
    fn get_fish_ancestor(self: @T, fish_id: u256, generation: u32) -> FishParents;
<<<<<<< HEAD
    fn purchase_fish(self: @T, listing_id: felt252);
=======
    fn start_auction(
        ref self: T, fish_id: u256, duration_secs: u64, reserve_price: u256,
    ) -> Auction;

    fn place_bid(ref self: T, auction_id: u256, amount: u256);

    fn end_auction(ref self: T, auction_id: u256);

    fn get_active_auctions(self: @T) -> Array<Auction>;
    fn get_auction_by_id(self: @T, auction_id: u256) -> Auction;
    fn get_fish_owner_for_auction(self: @T, fish_id: u256) -> FishOwner;
>>>>>>> d37bf4ff
}<|MERGE_RESOLUTION|>--- conflicted
+++ resolved
@@ -44,9 +44,7 @@
     fn get_fish_offspring(self: @T, fish_id: u256) -> Array<Fish>;
     fn get_fish_family_tree(self: @T, fish_id: u256) -> Array<FishParents>;
     fn get_fish_ancestor(self: @T, fish_id: u256, generation: u32) -> FishParents;
-<<<<<<< HEAD
     fn purchase_fish(self: @T, listing_id: felt252);
-=======
     fn start_auction(
         ref self: T, fish_id: u256, duration_secs: u64, reserve_price: u256,
     ) -> Auction;
@@ -58,5 +56,4 @@
     fn get_active_auctions(self: @T) -> Array<Auction>;
     fn get_auction_by_id(self: @T, auction_id: u256) -> Auction;
     fn get_fish_owner_for_auction(self: @T, fish_id: u256) -> FishOwner;
->>>>>>> d37bf4ff
 }