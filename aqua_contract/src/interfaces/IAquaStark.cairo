--- conflicted
+++ resolved
@@ -2,11 +2,7 @@
 use aqua_stark::models::decoration_model::Decoration;
 use aqua_stark::models::fish_model::{Fish, FishParents, FishOwner, Species};
 use aqua_stark::models::player_model::Player;
-<<<<<<< HEAD
-use aqua_stark::models::trade_model::{TradeOffer, MatchCriteria, FishLock};
-=======
 use aqua_stark::models::auctions_model::*;
->>>>>>> d37bf4ff
 use starknet::ContractAddress;
 // define the interface
 #[starknet::interface]
@@ -48,7 +44,17 @@
     fn get_fish_offspring(self: @T, fish_id: u256) -> Array<Fish>;
     fn get_fish_family_tree(self: @T, fish_id: u256) -> Array<FishParents>;
     fn get_fish_ancestor(self: @T, fish_id: u256, generation: u32) -> FishParents;
-<<<<<<< HEAD
+    fn start_auction(
+        ref self: T, fish_id: u256, duration_secs: u64, reserve_price: u256,
+    ) -> Auction;
+
+    fn place_bid(ref self: T, auction_id: u256, amount: u256);
+
+    fn end_auction(ref self: T, auction_id: u256);
+
+    fn get_active_auctions(self: @T) -> Array<Auction>;
+    fn get_auction_by_id(self: @T, auction_id: u256) -> Auction;
+    fn get_fish_owner_for_auction(self: @T, fish_id: u256) -> FishOwner;
     fn create_trade_offer(
         ref self: T,
         offered_fish_id: u256,
@@ -65,17 +71,4 @@
     fn get_active_trade_offers(self: @T, creator: ContractAddress) -> Array<TradeOffer>;
     fn get_fish_lock_status(self: @T, fish_id: u256) -> FishLock;
     fn is_fish_locked(self: @T, fish_id: u256) -> bool;
-=======
-    fn start_auction(
-        ref self: T, fish_id: u256, duration_secs: u64, reserve_price: u256,
-    ) -> Auction;
-
-    fn place_bid(ref self: T, auction_id: u256, amount: u256);
-
-    fn end_auction(ref self: T, auction_id: u256);
-
-    fn get_active_auctions(self: @T) -> Array<Auction>;
-    fn get_auction_by_id(self: @T, auction_id: u256) -> Auction;
-    fn get_fish_owner_for_auction(self: @T, fish_id: u256) -> FishOwner;
->>>>>>> d37bf4ff
 }