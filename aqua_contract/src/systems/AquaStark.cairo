// dojo decorator
#[dojo::contract]
pub mod AquaStark {
    use aqua_stark::base::events::{
<<<<<<< HEAD
        PlayerCreated, DecorationCreated, FishCreated, FishBred, FishMoved, DecorationMoved,
        FishAddedToAquarium, DecorationAddedToAquarium, EventTypeRegistered, PlayerEventLogged,
        FishPurchased, TradeOfferCreated, TradeOfferAccepted, TradeOfferCancelled, FishLocked,
        FishUnlocked, AquariumCreated,
    };
    use starknet::{
        ContractAddress, get_caller_address, get_contract_address, get_block_timestamp,
        contract_address_const,
    };
    use aqua_stark::models::player_model::{
        Player, PlayerTrait, PlayerCounter, UsernameToAddress, AddressToUsername,
=======
        DecorationAddedToAquarium, DecorationCreated, DecorationMoved, EventTypeRegistered,
        FishAddedToAquarium, FishBred, FishCreated, FishLocked, FishMoved, FishPurchased,
        FishUnlocked, PlayerCreated, PlayerEventLogged, TradeOfferAccepted, TradeOfferCancelled,
        TradeOfferCreated,
>>>>>>> b642f245
    };
    use aqua_stark::interfaces::IAquaStark::IAquaStark;
    use aqua_stark::interfaces::ITransactionHistory::ITransactionHistory;
    use aqua_stark::models::aquarium_model::{
        Aquarium, AquariumCounter, AquariumOwner, AquariumTrait,
    };
    use aqua_stark::models::decoration_model::{Decoration, DecorationCounter, DecorationTrait};
    use aqua_stark::models::fish_model::{
        Fish, FishCounter, FishOwner, FishParents, FishTrait, Listing, Species,
    };
    use aqua_stark::models::player_model::{
        AddressToUsername, Player, PlayerCounter, PlayerTrait, UsernameToAddress,
    };
    use aqua_stark::models::trade_model::{
        ActiveTradeOffers, FishLock, FishLockTrait, MatchCriteria, TradeOffer, TradeOfferCounter,
        TradeOfferStatus, TradeOfferTrait, trade_offer_id_target,
    };
    use aqua_stark::models::transaction_model::{
        EventCounter, EventDetailsTrait, EventTypeDetails, TransactionCounter, TransactionLog,
        TransactionLogTrait, event_id_target, transaction_id_target,
    };
    use core::traits::Into;
    use dojo::event::EventStorage;
    use dojo::model::ModelStorage;
    use dojo::world::IWorldDispatcherTrait;
    use starknet::{
        ContractAddress, contract_address_const, get_block_timestamp, get_caller_address,
        get_contract_address,
    };


    #[abi(embed_v0)]
    impl AquaStarkImpl of IAquaStark<ContractState> {
        fn get_fish_owner_for_auction(self: @ContractState, fish_id: u256) -> FishOwner {
            self.world_default().read_model(fish_id)
        }

        fn get_username_from_address(self: @ContractState, address: ContractAddress) -> felt252 {
            let mut world = self.world_default();

            let address_map: AddressToUsername = world.read_model(address);

            address_map.username
        }

        fn new_aquarium(
            ref self: ContractState,
            owner: ContractAddress,
            max_capacity: u32,
            max_decorations: u32,
        ) -> Aquarium {
            // Delegate to aquarium contract
            let mut world = self.world_default();
            let caller = get_caller_address();
            let aquarium_id = self.create_aquarium_id();
            let mut aquarium: Aquarium = world.read_model(aquarium_id);
            aquarium =
                AquariumTrait::create_aquarium(aquarium_id, owner, max_capacity, max_decorations);

            let mut aquarium_owner: AquariumOwner = world.read_model(aquarium_id);
            aquarium_owner.owner = caller;

            let mut player: Player = world.read_model(caller);
            player.aquarium_count += 1;
            player.player_aquariums.append(aquarium.id);
            world.write_model(@player);

            world.write_model(@aquarium_owner);
            world.write_model(@aquarium);

            world
                .emit_event(
                    @AquariumCreated {
                        aquarium_id,
                        owner,
                        max_capacity,
                        max_decorations,
                        timestamp: get_block_timestamp(),
                    },
                );

            aquarium
        }

        fn add_fish_to_aquarium(ref self: ContractState, mut fish: Fish, aquarium_id: u256) {
            let mut world = self.world_default();
            let mut aquarium: Aquarium = world.read_model(aquarium_id);
            assert(aquarium.housed_fish.len() < aquarium.max_capacity, 'Aquarium full');
            assert(fish.aquarium_id == aquarium_id, 'Fish in aquarium');
            assert(fish.owner == get_caller_address(), 'You do not own this fish');

            AquariumTrait::add_fish(aquarium.clone(), fish.id);
            world.write_model(@aquarium);
            world
                .emit_event(
                    @FishAddedToAquarium {
                        fish_id: fish.id, aquarium_id, timestamp: get_block_timestamp(),
                    },
                );
        }

        fn add_decoration_to_aquarium(
            ref self: ContractState, mut decoration: Decoration, aquarium_id: u256,
        ) {
            let mut world = self.world_default();
            let mut aquarium: Aquarium = world.read_model(aquarium_id);
            assert(
                aquarium.max_decorations > aquarium.housed_decorations.len(),
                'Aquarium deco limit reached',
            );
            assert(decoration.aquarium_id == aquarium_id, 'Deco in aquarium');
            assert(decoration.owner == get_caller_address(), 'You do not own this deco');
            AquariumTrait::add_decoration(aquarium.clone(), decoration.id);
            world.write_model(@aquarium);
            world
                .emit_event(
                    @DecorationAddedToAquarium {
                        decoration_id: decoration.id, aquarium_id, timestamp: get_block_timestamp(),
                    },
                );
        }

        fn new_decoration(
            ref self: ContractState,
            aquarium_id: u256,
            name: felt252,
            description: felt252,
            price: u256,
            rarity: felt252,
        ) -> Decoration {
            let mut world = self.world_default();
            let mut aquarium = self.get_aquarium(aquarium_id);
            assert(aquarium.owner == get_caller_address(), 'You do not own this aquarium');
            let id = self.create_decoration_id();

            let mut decoration = world.read_model(id);

            decoration =
                DecorationTrait::decoration(
                    decoration, id, aquarium_id, name, description, price, rarity,
                );

            let mut player: Player = world.read_model(get_caller_address());
            player.decoration_count += 1;
            player.player_decorations.append(decoration.id);
            aquarium = AquariumTrait::add_decoration(aquarium.clone(), decoration.id);

            world.write_model(@aquarium);
            world.write_model(@player);
            world.write_model(@decoration);

            world
                .emit_event(
                    @DecorationCreated {
                        id,
                        aquarium_id,
                        owner: get_caller_address(),
                        name,
                        rarity,
                        price,
                        timestamp: get_block_timestamp(),
                    },
                );

            decoration
        }

        fn new_fish(ref self: ContractState, aquarium_id: u256, species: Species) -> Fish {
            let mut world = self.world_default();
            let caller = get_caller_address();
            let mut aquarium = self.get_aquarium(aquarium_id);
            assert(aquarium.owner == get_caller_address(), 'You do not own this aquarium');
            let fish_id = self.create_fish_id();
            let mut fish: Fish = world.read_model(fish_id);

            fish = FishTrait::create_fish_by_species(fish, aquarium_id, caller, species);
            fish.family_tree = array![];
            aquarium = AquariumTrait::add_fish(aquarium.clone(), fish.id);
            let mut fish_owner: FishOwner = world.read_model(fish_id);
            fish_owner.owner = caller;
            let mut player: Player = world.read_model(caller);
            player.fish_count += 1;
            player.player_fishes.append(fish_id);

            world.write_model(@aquarium);
            world.write_model(@player);
            world.write_model(@fish_owner);
            world.write_model(@fish);

            world
                .emit_event(
                    @FishCreated {
                        fish_id, owner: caller, aquarium_id, timestamp: get_block_timestamp(),
                    },
                );
            fish
        }

        fn move_fish_to_aquarium(
            ref self: ContractState, fish_id: u256, from: u256, to: u256,
        ) -> bool {
            let mut world = self.world_default();
            let mut fish: Fish = world.read_model(fish_id);
            assert(fish.aquarium_id == from, 'Fish not in source aquarium');
            let mut aquarium_from: Aquarium = world.read_model(from);
            let mut aquarium_to: Aquarium = world.read_model(to);
            assert(aquarium_to.housed_fish.len() < aquarium_to.max_capacity, 'Aquarium full');
            assert(aquarium_to.owner == get_caller_address(), 'You do not own this aquarium');

            aquarium_from = AquariumTrait::remove_fish(aquarium_from.clone(), fish_id);
            aquarium_to = AquariumTrait::add_fish(aquarium_to.clone(), fish_id);

            fish.aquarium_id = to;
            world.write_model(@fish);
            world.write_model(@aquarium_from);
            world.write_model(@aquarium_to);

            world.emit_event(@FishMoved { fish_id, from, to, timestamp: get_block_timestamp() });

            true
        }

        fn move_decoration_to_aquarium(
            ref self: ContractState, decoration_id: u256, from: u256, to: u256,
        ) -> bool {
            let mut world = self.world_default();
            let mut decoration: Decoration = world.read_model(decoration_id);
            assert(decoration.aquarium_id == from, 'Decoration not in aquarium');
            let mut aquarium_from: Aquarium = world.read_model(from);
            let mut aquarium_to: Aquarium = world.read_model(to);
            assert(
                aquarium_to.housed_decorations.len() < aquarium_to.max_decorations,
                'Aquarium deco limit reached',
            );
            assert(aquarium_to.owner == get_caller_address(), 'You do not own this aquarium');

            aquarium_from = AquariumTrait::remove_decoration(aquarium_from.clone(), decoration_id);
            aquarium_to = AquariumTrait::add_decoration(aquarium_to.clone(), decoration_id);

            decoration.aquarium_id = to;
            world.write_model(@decoration);
            world.write_model(@aquarium_from);
            world.write_model(@aquarium_to);
            world
                .emit_event(
                    @DecorationMoved { decoration_id, from, to, timestamp: get_block_timestamp() },
                );
            true
        }

        fn breed_fishes(ref self: ContractState, parent1_id: u256, parent2_id: u256) -> u256 {
            let mut world = self.world_default();
            let caller = get_caller_address();
            let mut parent1: Fish = world.read_model(parent1_id);
            let mut parent2: Fish = world.read_model(parent2_id);
            let mut aquarium = self.get_aquarium(parent1.aquarium_id);
            assert(aquarium.housed_fish.len() < aquarium.max_capacity, 'Aquarium full');
            assert(parent1.aquarium_id == parent2.aquarium_id, 'Fishes must have same aquarium');
            assert(parent1.owner == parent2.owner, 'Fishes must have same player');

            let new_fish_id = self.create_fish_id();
            let mut new_fish: Fish = world.read_model(new_fish_id);

            new_fish =
                FishTrait::create_offspring(
                    new_fish, caller, parent1.aquarium_id, parent1.clone(), parent2.clone(),
                );

            let mut fish_owner: FishOwner = world.read_model(new_fish_id);
            fish_owner.owner = get_caller_address();

            let mut player: Player = world.read_model(get_caller_address());
            player.fish_count += 1;
            player.player_fishes.append(new_fish.id);
            parent1.offspings.append(new_fish.id);
            parent2.offspings.append(new_fish.id);

            let fish_parents = FishParents { parent1: parent1.id, parent2: parent2.id };

            let mut offspring_tree = parent1.family_tree.clone(); // or copy if supported
            offspring_tree.append(fish_parents);
            new_fish.family_tree = offspring_tree;

            aquarium.fish_count += 1;
            aquarium.housed_fish.append(new_fish.id);

            world.write_model(@aquarium);
            world.write_model(@parent1);
            world.write_model(@parent2);
            world.write_model(@player);
            world.write_model(@fish_owner);
            world.write_model(@new_fish);

            world
                .emit_event(
                    @FishBred {
                        offspring_id: new_fish.id,
                        owner: get_caller_address(),
                        parent1_id: parent1.id,
                        parent2_id: parent2.id,
                        aquarium_id: parent1.aquarium_id,
                        timestamp: get_block_timestamp(),
                    },
                );

            new_fish.id
        }

        fn register(ref self: ContractState, username: felt252) {
            let mut world = self.world_default();
            let player = get_caller_address();

            // Constants
            let zero_address: ContractAddress = contract_address_const::<0x0>();

            // --- Validations ---

            // Username should not be zero
            assert(username != 0, 'USERNAME CANNOT BE ZERO');

            // Username must be unique (not already registered)
            let existing_player: UsernameToAddress = world.read_model(username);
            assert(existing_player.address == zero_address, 'USERNAME ALREADY TAKEN');

            // Address must not already be registered
            let existing_username = self.get_username_from_address(player);
            assert(existing_username == 0, 'USERNAME ALREADY CREATED');
            // --- Player Registration ---

            let id = self.create_new_player_id();

            let mut new_player = PlayerTrait::register_player(id, username, player, 0, 0);

            // --- Username ↔ Address Mappings ---

            let username_to_address = UsernameToAddress { username, address: player };
            let address_to_username = AddressToUsername { address: player, username };

            // --- Aquarium Setup ---

            let mut aquarium = self.new_aquarium(player, 10, 5);

            new_player.aquarium_count += 1;
            let aquarium_id = aquarium.id;
            new_player.player_aquariums.append(aquarium.id);

            let fish = self.new_fish(aquarium.id, Species::GoldFish);
            new_player.fish_count += 1;
            new_player.player_fishes.append(fish.id);
            let fish_id = fish.id;

            let decoration = self.new_decoration(aquarium.id, 'Pebbles', 'Shiny rocks', 0, 0);
            new_player.decoration_count += 1;
            new_player.player_decorations.append(decoration.id);
            let decoration_id = decoration.id;

            aquarium.fish_count += 1;
            aquarium.housed_fish.append(fish.id);
            aquarium.housed_decorations.append(decoration.id);
            aquarium.decoration_count += 1;

            // --- Persist to Storage ---
            world.write_model(@aquarium);
            world.write_model(@new_player);
            world.write_model(@username_to_address);
            world.write_model(@address_to_username);

            // --- Emit Event ---
            world
                .emit_event(
                    @PlayerCreated {
                        username,
                        player,
                        player_id: id,
                        aquarium_id,
                        decoration_id,
                        fish_id,
                        timestamp: get_block_timestamp(),
                    },
                );
        }

        fn is_verified(self: @ContractState, player: ContractAddress) -> bool {
            let mut world = self.world_default();
            let player_model: Player = world.read_model(player);
            player_model.is_verified
        }


        fn get_player(self: @ContractState, address: ContractAddress) -> Player {
            let mut world = self.world_default();
            let player: Player = world.read_model(address);
            player
        }
        fn get_fish(self: @ContractState, id: u256) -> Fish {
            let mut world = self.world_default();
            let fish: Fish = world.read_model(id);
            fish
        }
        fn get_aquarium(self: @ContractState, id: u256) -> Aquarium {
            let mut world = self.world_default();
            let aquarium: Aquarium = world.read_model(id);
            aquarium
        }
        fn get_decoration(self: @ContractState, id: u256) -> Decoration {
            let mut world = self.world_default();
            let decoration: Decoration = world.read_model(id);
            decoration
        }
        fn get_player_fishes(self: @ContractState, player: ContractAddress) -> Array<Fish> {
            let mut world = self.world_default();
            let player_model: Player = world.read_model(player);
            let mut fishes: Array<Fish> = array![];
            for fish_id in player_model.player_fishes {
                let fish: Fish = world.read_model(fish_id);
                fishes.append(fish);
            };
            fishes
        }
        fn get_player_aquariums(self: @ContractState, player: ContractAddress) -> Array<Aquarium> {
            let mut world = self.world_default();
            let player_model: Player = world.read_model(player);
            let mut aquariums: Array<Aquarium> = array![];
            for aquarium_id in player_model.player_aquariums {
                let aquarium: Aquarium = world.read_model(aquarium_id);
                aquariums.append(aquarium);
            };
            aquariums
        }
        fn get_player_decorations(
            self: @ContractState, player: ContractAddress,
        ) -> Array<Decoration> {
            let mut world = self.world_default();
            let player_model: Player = world.read_model(player);
            let mut decorations: Array<Decoration> = array![];
            for decoration_id in player_model.player_decorations {
                let decoration: Decoration = world.read_model(decoration_id);
                decorations.append(decoration);
            };
            decorations
        }
        fn get_player_fish_count(self: @ContractState, player: ContractAddress) -> u32 {
            let mut world = self.world_default();
            let player_model: Player = world.read_model(player);
            player_model.fish_count
        }
        fn get_player_aquarium_count(self: @ContractState, player: ContractAddress) -> u32 {
            let mut world = self.world_default();
            let player_model: Player = world.read_model(player);
            player_model.aquarium_count
        }
        fn get_player_decoration_count(self: @ContractState, player: ContractAddress) -> u32 {
            let mut world = self.world_default();
            let player_model: Player = world.read_model(player);
            player_model.decoration_count
        }

        fn get_parents(self: @ContractState, fish_id: u256) -> (u256, u256) {
            let mut world = self.world_default();
            let fish: Fish = world.read_model(fish_id);
            fish.parent_ids
        }

        fn get_fish_offspring(self: @ContractState, fish_id: u256) -> Array<Fish> {
            let mut world = self.world_default();
            let fish: Fish = world.read_model(fish_id);
            let mut offspring: Array<Fish> = array![];
            for child_id in fish.offspings {
                let child: Fish = world.read_model(child_id);
                offspring.append(child);
            };
            offspring
        }

        fn get_fish_owner(self: @ContractState, id: u256) -> ContractAddress {
            let fish = self.get_fish(id);
            fish.owner
        }

        fn get_aquarium_owner(self: @ContractState, id: u256) -> ContractAddress {
            let aquarium = self.get_aquarium(id);
            aquarium.owner
        }

        fn get_decoration_owner(self: @ContractState, id: u256) -> ContractAddress {
            let decoration = self.get_decoration(id);
            decoration.owner
        }

        fn get_fish_family_tree(self: @ContractState, fish_id: u256) -> Array<FishParents> {
            let mut world = self.world_default();
            let fish: Fish = world.read_model(fish_id);
            fish.family_tree
        }

        fn get_fish_ancestor(self: @ContractState, fish_id: u256, generation: u32) -> FishParents {
            let mut world = self.world_default();
            let fish: Fish = world.read_model(fish_id);
            assert(generation < fish.family_tree.len(), 'Generation out of bounds');
            let fish_parent: FishParents = *fish.family_tree[generation];
            fish_parent
        }

        fn list_fish(self: @ContractState, fish_id: u256, price: u256) -> Listing {
            let mut world = self.world_default();
            let fish: Fish = world.read_model(fish_id);
            let listing: Listing = FishTrait::list(fish, price);
            world.write_model(@listing);
            listing
        }

        fn get_listing(self: @ContractState, listing_id: felt252) -> Listing {
            let mut world = self.world_default();
            let listing: Listing = world.read_model(listing_id);
            listing
        }

        fn purchase_fish(self: @ContractState, listing_id: felt252) {
            let mut world = self.world_default();
            let caller = get_caller_address();
            let mut listing: Listing = self.get_listing(listing_id);
            let mut player: Player = self.get_player(caller);
            let mut fish: Fish = world.read_model(listing.fish_id);
            assert(fish.owner != caller, 'You already own this fish');
            assert(listing.is_active, 'Listing is not active');

            // Store the original seller before transferring ownership
            let original_seller = fish.owner;

            // Purchase the fish
            let fish = FishTrait::purchase(fish, listing);
            player.fish_count += 1;
            player.player_fishes.append(fish.id);
            listing.is_active = false;

            world.write_model(@fish);
            world.write_model(@player);
            world.write_model(@listing);
            world
                .emit_event(
                    @FishPurchased {
                        buyer: caller,
                        seller: original_seller,
                        price: listing.price,
                        fish_id: fish.id,
                        timestamp: get_block_timestamp(),
                    },
                );
        }

        fn create_trade_offer(
            ref self: ContractState,
            offered_fish_id: u256,
            criteria: MatchCriteria,
            requested_fish_id: Option<u256>,
            requested_species: Option<u8>,
            requested_generation: Option<u8>,
            requested_traits: Span<felt252>,
            duration_hours: u64,
        ) -> u256 {
            let mut world = self.world_default();
            let caller = get_caller_address();

            let fish_owner: FishOwner = world.read_model(offered_fish_id);
            assert(fish_owner.owner == caller, 'You do not own this fish');

            let fish_lock: FishLock = world.read_model(offered_fish_id);
            assert(!FishLockTrait::is_locked(fish_lock), 'Fish is already locked');

            let offer_id = self.create_trade_offer_id();

            let trade_offer = TradeOfferTrait::create_offer(
                offer_id,
                caller,
                offered_fish_id,
                criteria,
                requested_fish_id,
                requested_species,
                requested_generation,
                requested_traits,
                duration_hours,
            );

            let fish_lock = FishLockTrait::lock_fish(offered_fish_id, offer_id);

            let mut active_offers: ActiveTradeOffers = world.read_model(caller);
            active_offers.offers.append(offer_id);

            world.write_model(@trade_offer);
            world.write_model(@fish_lock);
            world.write_model(@active_offers);

            world
                .emit_event(
                    @TradeOfferCreated {
                        offer_id,
                        creator: caller,
                        offered_fish_id,
                        criteria,
                        requested_fish_id,
                        requested_species,
                        requested_generation,
                        expires_at: trade_offer.expires_at,
                    },
                );

            world
                .emit_event(
                    @FishLocked {
                        fish_id: offered_fish_id,
                        owner: caller,
                        locked_by_offer: offer_id,
                        timestamp: get_block_timestamp(),
                    },
                );

            offer_id
        }

        fn accept_trade_offer(
            ref self: ContractState, offer_id: u256, offered_fish_id: u256,
        ) -> bool {
            let mut world = self.world_default();
            let caller = get_caller_address();

            let mut trade_offer: TradeOffer = world.read_model(offer_id);
            assert(TradeOfferTrait::is_active(@trade_offer), 'Offer not active');
            assert(trade_offer.creator != caller, 'Cannot accept own offer');

            trade_offer = TradeOfferTrait::lock_offer(trade_offer);
            world.write_model(@trade_offer);

            let acceptor_fish_owner: FishOwner = world.read_model(offered_fish_id);
            assert(acceptor_fish_owner.owner == caller, 'You do not own this fish');

            let acceptor_fish_lock: FishLock = world.read_model(offered_fish_id);
            assert(!FishLockTrait::is_locked(acceptor_fish_lock), 'Your fish is locked');

            let creator_fish: Fish = world.read_model(trade_offer.offered_fish_id);
            let acceptor_fish: Fish = world.read_model(offered_fish_id);

            let fish_species: u8 = acceptor_fish.species.into();

            let fish_traits = array![acceptor_fish.color].span();

            assert(
                TradeOfferTrait::matches_criteria(
                    @trade_offer,
                    offered_fish_id,
                    fish_species,
                    acceptor_fish.generation,
                    fish_traits,
                ),
                'Fish does not match criteria',
            );

            // Perform the trade - swap ownership
            let mut creator_fish_owner: FishOwner = world.read_model(trade_offer.offered_fish_id);
            let mut acceptor_fish_owner: FishOwner = world.read_model(offered_fish_id);

            // Swap owners
            let temp_owner = creator_fish_owner.owner;
            creator_fish_owner.owner = acceptor_fish_owner.owner;
            acceptor_fish_owner.owner = temp_owner;

            // Update fish ownership in the fish models
            let mut creator_fish_updated = creator_fish;
            let mut acceptor_fish_updated = acceptor_fish;
            creator_fish_updated.owner = caller;
            acceptor_fish_updated.owner = trade_offer.creator;

            let creator_fish_unlock = FishLockTrait::unlock_fish(trade_offer.offered_fish_id);
            let acceptor_fish_unlock = FishLockTrait::unlock_fish(offered_fish_id);

            trade_offer = TradeOfferTrait::complete_offer(trade_offer);

            world.write_model(@creator_fish_owner);
            world.write_model(@acceptor_fish_owner);
            world.write_model(@creator_fish_updated);
            world.write_model(@acceptor_fish_updated);
            world.write_model(@creator_fish_unlock);
            world.write_model(@acceptor_fish_unlock);
            world.write_model(@trade_offer);

            world
                .emit_event(
                    @TradeOfferAccepted {
                        offer_id,
                        acceptor: caller,
                        creator: trade_offer.creator,
                        creator_fish_id: trade_offer.offered_fish_id,
                        acceptor_fish_id: offered_fish_id,
                        timestamp: get_block_timestamp(),
                    },
                );

            world
                .emit_event(
                    @FishUnlocked {
                        fish_id: trade_offer.offered_fish_id,
                        owner: caller,
                        timestamp: get_block_timestamp(),
                    },
                );

            world
                .emit_event(
                    @FishUnlocked {
                        fish_id: offered_fish_id,
                        owner: trade_offer.creator,
                        timestamp: get_block_timestamp(),
                    },
                );

            true
        }

        fn cancel_trade_offer(ref self: ContractState, offer_id: u256) -> bool {
            let mut world = self.world_default();
            let caller = get_caller_address();

            let mut trade_offer: TradeOffer = world.read_model(offer_id);
            assert(trade_offer.creator == caller, 'Not offer creator');
            assert(trade_offer.status == TradeOfferStatus::Active, 'Offer not active');

            trade_offer = TradeOfferTrait::cancel_offer(trade_offer);

            let fish_unlock = FishLockTrait::unlock_fish(trade_offer.offered_fish_id);

            world.write_model(@trade_offer);
            world.write_model(@fish_unlock);

            world
                .emit_event(
                    @TradeOfferCancelled {
                        offer_id,
                        creator: caller,
                        offered_fish_id: trade_offer.offered_fish_id,
                        timestamp: get_block_timestamp(),
                    },
                );

            world
                .emit_event(
                    @FishUnlocked {
                        fish_id: trade_offer.offered_fish_id,
                        owner: caller,
                        timestamp: get_block_timestamp(),
                    },
                );

            true
        }

        fn get_trade_offer(self: @ContractState, offer_id: u256) -> TradeOffer {
            let world = self.world_default();
            world.read_model(offer_id)
        }

        fn get_active_trade_offers(
            self: @ContractState, creator: ContractAddress,
        ) -> Array<TradeOffer> {
            let world = self.world_default();
            let active_offers: ActiveTradeOffers = world.read_model(creator);
            let mut offers = array![];
            let mut i = 0;
            loop {
                if i >= active_offers.offers.len() {
                    break;
                }
                let offer_id = *active_offers.offers.at(i);
                let offer: TradeOffer = world.read_model(offer_id);
                if offer.status == TradeOfferStatus::Active {
                    offers.append(offer);
                }
                i += 1;
            };
            offers
        }

        fn get_fish_lock_status(self: @ContractState, fish_id: u256) -> FishLock {
            let world = self.world_default();
            world.read_model(fish_id)
        }

        fn is_fish_locked(self: @ContractState, fish_id: u256) -> bool {
            let world = self.world_default();
            let fish_lock: FishLock = world.read_model(fish_id);
            FishLockTrait::is_locked(fish_lock)
        }
    }


    #[abi(embed_v0)]
    impl TransactionHistoryImpl of ITransactionHistory<ContractState> {
        fn register_event_type(ref self: ContractState, event_name: ByteArray) -> u256 {
            let mut world = self.world_default();
            let caller = get_caller_address();

            assert(world.dispatcher.is_owner(0, caller), 'Only owner');

            assert(event_name.len() != 0, 'Event name cannot be empty');

            // assert that caller is dojo creator
            let event_type_id = self.create_event_id();
            let mut event_details: EventTypeDetails = world.read_model(event_type_id);
            event_details = EventDetailsTrait::create_event(event_type_id, event_name);
            world.write_model(@event_details);

            // --- Emit Event ---
            world
                .emit_event(
                    @EventTypeRegistered {
                        event_type_id: event_type_id.clone(), timestamp: get_block_timestamp(),
                    },
                );

            event_type_id
        }

        fn log_event(
            ref self: ContractState,
            event_type_id: u256,
            player: ContractAddress,
            payload: Array<felt252>,
        ) -> TransactionLog {
            let mut world = self.world_default();
            let txn_id = self.create_transaction_id();

            let caller = get_caller_address();

            let is_owner = world.dispatcher.is_owner(0, caller);
            let is_contract = get_contract_address() == caller;

            assert(is_owner || is_contract, 'Only owner or contract');

            let mut event_details: EventTypeDetails = world.read_model(event_type_id);

            event_details.total_logged += 1;
            event_details.transaction_history.append(txn_id);

            let mut transaction_event: TransactionLog = world.read_model(txn_id);
            transaction_event =
                TransactionLogTrait::log_transaction(txn_id, event_type_id, player, payload);

            let mut player_details: Player = world.read_model(player);
            player_details.transaction_count += 1;
            player_details.transaction_history.append(txn_id);

            world.write_model(@event_details);
            world.write_model(@transaction_event);
            world.write_model(@player_details);

            world
                .emit_event(
                    @PlayerEventLogged {
                        id: txn_id, event_type_id, player, timestamp: get_block_timestamp(),
                    },
                );

            transaction_event
        }

        fn get_event_types_count(self: @ContractState) -> u256 {
            let world = self.world_default();
            let event_counter: EventCounter = world.read_model(event_id_target());
            event_counter.current_val
        }

        fn get_event_type_details(self: @ContractState, event_type_id: u256) -> EventTypeDetails {
            let world = self.world_default();
            world.read_model(event_type_id)
        }

        fn get_all_event_types(self: @ContractState) -> Span<EventTypeDetails> {
            let world = self.world_default();
            let event_counter: EventCounter = world.read_model(event_id_target());
            let event_count = event_counter.current_val;
            let mut all_events: Array<EventTypeDetails> = array![];

            for i in 0..event_count {
                let event_details: EventTypeDetails = world.read_model(i);
                all_events.append(event_details);
            };

            all_events.span()
        }

        fn get_transaction_count(self: @ContractState) -> u256 {
            let world = self.world_default();
            let txn_counter: TransactionCounter = world.read_model(transaction_id_target());
            txn_counter.current_val
        }

        fn get_transaction_history(
            self: @ContractState,
            player: Option<ContractAddress>,
            event_type_id: Option<u256>,
            start: Option<u32>,
            limit: Option<u32>,
            start_timestamp: Option<u64>,
            end_timestamp: Option<u64>,
        ) -> Span<TransactionLog> {
            let world = self.world_default();
            let start_index = start.unwrap_or_default();
            let lim = limit.unwrap_or(50);
            let s_timestamp = start_timestamp.unwrap_or_default();
            let e_timestamp = end_timestamp.unwrap_or(get_block_timestamp());

            if let Option::Some(player_addr) = player {
                let player_data: Player = world.read_model(player_addr);

                let mut i = start_index;
                let mut count = 0;
                let mut player_history: Array<TransactionLog> = array![];

                while i < player_data.transaction_count && count < lim {
                    let txn_event_id = player_data.transaction_history.at(i);

                    if let Option::Some(event_id) = event_type_id {
                        if @event_id != txn_event_id {
                            i += 1;
                            continue;
                        }
                    }

                    let txn_log: TransactionLog = world.read_model(*txn_event_id);

                    if txn_log.timestamp >= s_timestamp && txn_log.timestamp <= e_timestamp {
                        player_history.append(txn_log);
                    }
                    count += 1;
                    i += 1;
                };

                return player_history.span();
            }

            if let Option::Some(event_id) = event_type_id {
                let event_details: EventTypeDetails = world.read_model(event_id);

                let mut i = start_index;
                let mut count = 0;
                let mut event_history: Array<TransactionLog> = array![];

                while i < event_details.total_logged && count < lim {
                    let txn_event_id = event_details.transaction_history.at(i);

                    let txn_log: TransactionLog = world.read_model(*txn_event_id);

                    if txn_log.timestamp >= s_timestamp && txn_log.timestamp <= e_timestamp {
                        event_history.append(txn_log);
                    }
                    count += 1;
                    i += 1;
                };

                return event_history.span();
            }

            let total_transactions = self.get_transaction_count();

            let mut i: u256 = start_index.into() + 1;
            let mut count = 0;

            let mut transaction_history: Array<TransactionLog> = array![];

            while i <= total_transactions && count < lim {
                let txn_log: TransactionLog = world.read_model(i);

                if txn_log.timestamp >= s_timestamp && txn_log.timestamp <= e_timestamp {
                    transaction_history.append(txn_log);
                }
                count += 1;
                i += 1;
            };

            transaction_history.span()
        }
    }

    #[generate_trait]
    impl InternalImpl of InternalTrait {
        /// Use the default namespace "aqua_stark". This function is handy since the ByteArray
        /// can't be const.
        fn world_default(self: @ContractState) -> dojo::world::WorldStorage {
            self.world(@"aqua_stark")
        }

        fn create_new_player_id(ref self: ContractState) -> u256 {
            let mut world = self.world_default();
            let mut game_counter: PlayerCounter = world.read_model('v0');
            let new_val = game_counter.current_val + 1;
            game_counter.current_val = new_val;
            world.write_model(@game_counter);
            new_val
        }

        fn create_decoration_id(ref self: ContractState) -> u256 {
            let mut world = self.world_default();
            let mut decoration_counter: DecorationCounter = world.read_model('v0');
            let new_val = decoration_counter.current_val + 1;
            decoration_counter.current_val = new_val;
            world.write_model(@decoration_counter);
            new_val
        }

        fn create_aquarium_id(ref self: ContractState) -> u256 {
            let mut world = self.world_default();
            let mut aquarium_counter: AquariumCounter = world.read_model('v0');
            let new_val = aquarium_counter.current_val + 1;
            aquarium_counter.current_val = new_val;
            world.write_model(@aquarium_counter);
            new_val
        }

        fn create_fish_id(ref self: ContractState) -> u256 {
            let mut world = self.world_default();
            let mut fish_counter: FishCounter = world.read_model('v0');
            let new_val = fish_counter.current_val + 1;
            fish_counter.current_val = new_val;
            world.write_model(@fish_counter);
            new_val
        }

        fn create_event_id(self: @ContractState) -> u256 {
            let mut world = self.world_default();
            let mut event_counter: EventCounter = world.read_model(event_id_target());
            let new_id = event_counter.current_val + 1;
            event_counter.current_val = new_id;
            world.write_model(@event_counter);
            new_id
        }

        fn create_transaction_id(self: @ContractState) -> u256 {
            let mut world = self.world_default();
            let mut txn_counter: TransactionCounter = world.read_model(transaction_id_target());
            let new_id = txn_counter.current_val + 1;
            txn_counter.current_val = new_id;
            world.write_model(@txn_counter);
            new_id
        }

        fn create_trade_offer_id(ref self: ContractState) -> u256 {
            let mut world = self.world_default();
            let mut trade_counter: TradeOfferCounter = world.read_model(trade_offer_id_target());
            let new_val = trade_counter.current_val + 1;
            trade_counter.current_val = new_val;
            world.write_model(@trade_counter);
            new_val
        }
    }
}<|MERGE_RESOLUTION|>--- conflicted
+++ resolved
@@ -2,7 +2,6 @@
 #[dojo::contract]
 pub mod AquaStark {
     use aqua_stark::base::events::{
-<<<<<<< HEAD
         PlayerCreated, DecorationCreated, FishCreated, FishBred, FishMoved, DecorationMoved,
         FishAddedToAquarium, DecorationAddedToAquarium, EventTypeRegistered, PlayerEventLogged,
         FishPurchased, TradeOfferCreated, TradeOfferAccepted, TradeOfferCancelled, FishLocked,
@@ -14,12 +13,11 @@
     };
     use aqua_stark::models::player_model::{
         Player, PlayerTrait, PlayerCounter, UsernameToAddress, AddressToUsername,
-=======
         DecorationAddedToAquarium, DecorationCreated, DecorationMoved, EventTypeRegistered,
         FishAddedToAquarium, FishBred, FishCreated, FishLocked, FishMoved, FishPurchased,
         FishUnlocked, PlayerCreated, PlayerEventLogged, TradeOfferAccepted, TradeOfferCancelled,
         TradeOfferCreated,
->>>>>>> b642f245
+
     };
     use aqua_stark::interfaces::IAquaStark::IAquaStark;
     use aqua_stark::interfaces::ITransactionHistory::ITransactionHistory;
