--- conflicted
+++ resolved
@@ -1,13 +1,10 @@
 // dojo decorator
 #[dojo::contract]
 pub mod AquaStark {
-<<<<<<< HEAD
     use dojo::world::IWorldDispatcherTrait;
     use dojo::world::WorldStorageTrait;
     use aqua_stark::interfaces::IAquaStark::{IAquaStark};
     use aqua_stark::interfaces::ITransactionHistory::ITransactionHistory;
-=======
->>>>>>> f82281d0
     use aqua_stark::base::events::{
         PlayerCreated, DecorationCreated, FishCreated, FishBred, FishMoved, DecorationMoved,
         FishAddedToAquarium, DecorationAddedToAquarium, EventTypeRegistered, PlayerEventLogged,
@@ -585,7 +582,6 @@
                     },
                 );
         }
-<<<<<<< HEAD
 
         fn create_trade_offer(
             ref self: ContractState,
@@ -834,9 +830,6 @@
             let fish_lock: FishLock = world.read_model(fish_id);
             FishLockTrait::is_locked(fish_lock)
         }
-=======
-    }
->>>>>>> f82281d0
 
         fn initialize_experience_config(ref self: ContractState) {
             let mut world = self.world_default();
