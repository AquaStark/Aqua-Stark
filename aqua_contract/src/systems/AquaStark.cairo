--- conflicted
+++ resolved
@@ -7,12 +7,8 @@
     use aqua_stark::base::events::{
         PlayerCreated, DecorationCreated, FishCreated, FishBred, FishMoved, DecorationMoved,
         FishAddedToAquarium, DecorationAddedToAquarium, EventTypeRegistered, PlayerEventLogged,
-<<<<<<< HEAD
-        AuctionStarted, BidPlaced, AuctionEnded, TradeOfferCreated, TradeOfferAccepted,
-        TradeOfferCancelled, FishLocked, FishUnlocked,
-=======
-        FishPurchased, AuctionStarted, BidPlaced, AuctionEnded,
->>>>>>> a457d42c
+        FishPurchased, AuctionStarted, BidPlaced, AuctionEnded, TradeOfferCreated,
+        TradeOfferAccepted, TradeOfferCancelled, FishLocked, FishUnlocked,
     };
     use starknet::{
         ContractAddress, get_caller_address, get_contract_address, get_block_timestamp,
@@ -656,7 +652,53 @@
             fish_parent
         }
 
-<<<<<<< HEAD
+        fn list_fish(self: @ContractState, fish_id: u256, price: u256) -> Listing {
+            let mut world = self.world_default();
+            let fish: Fish = world.read_model(fish_id);
+            let listing: Listing = FishTrait::list(fish, price);
+            world.write_model(@listing);
+            listing
+        }
+
+        fn get_listing(self: @ContractState, listing_id: felt252) -> Listing {
+            let mut world = self.world_default();
+            let listing: Listing = world.read_model(listing_id);
+            listing
+        }
+
+        fn purchase_fish(self: @ContractState, listing_id: felt252) {
+            let mut world = self.world_default();
+            let caller = get_caller_address();
+            let mut listing: Listing = self.get_listing(listing_id);
+            let mut player: Player = self.get_player(caller);
+            let mut fish: Fish = world.read_model(listing.fish_id);
+            assert(fish.owner != caller, 'You already own this fish');
+            assert(listing.is_active, 'Listing is not active');
+
+            // Store the original seller before transferring ownership
+            let original_seller = fish.owner;
+
+            // Purchase the fish
+            let fish = FishTrait::purchase(fish, listing);
+            player.fish_count += 1;
+            player.player_fishes.append(fish.id);
+            listing.is_active = false;
+
+            world.write_model(@fish);
+            world.write_model(@player);
+            world.write_model(@listing);
+            world
+                .emit_event(
+                    @FishPurchased {
+                        buyer: caller,
+                        seller: original_seller,
+                        price: listing.price,
+                        fish_id: fish.id,
+                        timestamp: get_block_timestamp(),
+                    },
+                );
+        }
+
         fn create_trade_offer(
             ref self: ContractState,
             offered_fish_id: u256,
@@ -903,53 +945,6 @@
             let world = self.world_default();
             let fish_lock: FishLock = world.read_model(fish_id);
             FishLockTrait::is_locked(fish_lock)
-=======
-        fn list_fish(self: @ContractState, fish_id: u256, price: u256) -> Listing {
-            let mut world = self.world_default();
-            let fish: Fish = world.read_model(fish_id);
-            let listing: Listing = FishTrait::list(fish, price);
-            world.write_model(@listing);
-            listing
-        }
-
-        fn get_listing(self: @ContractState, listing_id: felt252) -> Listing {
-            let mut world = self.world_default();
-            let listing: Listing = world.read_model(listing_id);
-            listing
-        }
-
-        fn purchase_fish(self: @ContractState, listing_id: felt252) {
-            let mut world = self.world_default();
-            let caller = get_caller_address();
-            let mut listing: Listing = self.get_listing(listing_id);
-            let mut player: Player = self.get_player(caller);
-            let mut fish: Fish = world.read_model(listing.fish_id);
-            assert(fish.owner != caller, 'You already own this fish');
-            assert(listing.is_active, 'Listing is not active');
-
-            // Store the original seller before transferring ownership
-            let original_seller = fish.owner;
-
-            // Purchase the fish
-            let fish = FishTrait::purchase(fish, listing);
-            player.fish_count += 1;
-            player.player_fishes.append(fish.id);
-            listing.is_active = false;
-
-            world.write_model(@fish);
-            world.write_model(@player);
-            world.write_model(@listing);
-            world
-                .emit_event(
-                    @FishPurchased {
-                        buyer: caller,
-                        seller: original_seller,
-                        price: listing.price,
-                        fish_id: fish.id,
-                        timestamp: get_block_timestamp(),
-                    },
-                );
->>>>>>> a457d42c
         }
     }
 
