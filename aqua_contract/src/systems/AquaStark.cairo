// dojo decorator
#[dojo::contract]
pub mod AquaStark {
    use dojo::world::IWorldDispatcherTrait;
    use dojo::world::WorldStorageTrait;
    use aqua_stark::interfaces::IAquaStark::{IAquaStark};
    use aqua_stark::interfaces::ITransactionHistory::ITransactionHistory;
    use aqua_stark::base::events::{
<<<<<<< HEAD
        PlayerCreated, DecorationCreated, DecorationMoved, DecorationAddedToAquarium,
        EventTypeRegistered, PlayerEventLogged, TradeOfferCreated, TradeOfferAccepted,
        TradeOfferCancelled, FishUnlocked, FishLocked,
=======
        PlayerCreated, DecorationCreated, FishCreated, FishBred, FishMoved, DecorationMoved,
        FishAddedToAquarium, DecorationAddedToAquarium, EventTypeRegistered, PlayerEventLogged,
        FishPurchased, AquariumCreated,
>>>>>>> 7d659452
    };
    // use aqua_stark::interfaces::IExperience::{IExperienceDispatcher, IExperienceDispatcherTrait};
    // use aqua_stark::models::experience_model::{Experience, ExperienceConfig};
    use starknet::{
        ContractAddress, get_caller_address, get_contract_address, get_block_timestamp,
        contract_address_const,
    };
    use aqua_stark::models::player_model::{
        Player, PlayerTrait, PlayerCounter, UsernameToAddress, AddressToUsername,
    };
    use aqua_stark::models::aquarium_model::{
        Aquarium, AquariumCounter, AquariumOwner, AquariumTrait,
    };
    use aqua_stark::models::decoration_model::{Decoration, DecorationCounter, DecorationTrait};
<<<<<<< HEAD
    use aqua_stark::models::fish_model::{Fish, FishCounter, Species, FishOwner, Listing};
    use aqua_stark::interfaces::IFish::{IFishDispatcher, IFishDispatcherTrait};

=======
    use aqua_stark::models::fish_model::{
        Fish, FishCounter, FishOwner, FishParents, FishTrait, Listing, Species,
    };
>>>>>>> 7d659452
    use aqua_stark::models::transaction_model::{
        EventCounter, EventDetailsTrait, EventTypeDetails, TransactionCounter, TransactionLog,
        TransactionLogTrait, event_id_target, transaction_id_target,
    };
    use core::traits::Into;
    use dojo::event::EventStorage;
    use dojo::model::ModelStorage;
    use aqua_stark::models::session::{
        SessionKey, SessionAnalytics, SESSION_STATUS_ACTIVE, SESSION_STATUS_EXPIRED,
        SESSION_STATUS_REVOKED, SESSION_TYPE_BASIC, SESSION_TYPE_PREMIUM, SESSION_TYPE_ADMIN,
        PERMISSION_MOVE, PERMISSION_SPAWN, PERMISSION_TRADE, PERMISSION_ADMIN,
    };
    use aqua_stark::helpers::session_validation::{
        SessionValidationTrait, SessionValidationImpl, MIN_SESSION_DURATION, MAX_SESSION_DURATION,
        AUTO_RENEWAL_THRESHOLD, MAX_TRANSACTIONS_PER_SESSION,
    };


    #[abi(embed_v0)]
    impl AquaStarkImpl of IAquaStark<ContractState> {
        fn get_username_from_address(self: @ContractState, address: ContractAddress) -> felt252 {
            let mut world = self.world_default();

            let address_map: AddressToUsername = world.read_model(address);

            address_map.username
        }

        fn new_aquarium(
            ref self: ContractState,
            owner: ContractAddress,
            max_capacity: u32,
            max_decorations: u32,
        ) -> Aquarium {
            // Get or create unified session
            let session_id = self.get_or_create_session(owner);
            self.validate_and_update_session(session_id, PERMISSION_MOVE);

            // Delegate to aquarium contract
            let mut world = self.world_default();
            let caller = get_caller_address();
            let aquarium_id = self.create_aquarium_id();
            let mut aquarium: Aquarium = world.read_model(aquarium_id);
            aquarium =
                AquariumTrait::create_aquarium(aquarium_id, owner, max_capacity, max_decorations);

            let mut aquarium_owner: AquariumOwner = world.read_model(aquarium_id);
            aquarium_owner.owner = caller;

            let mut player: Player = world.read_model(caller);
            player.aquarium_count += 1;
            player.player_aquariums.append(aquarium.id);
            world.write_model(@player);

            world.write_model(@aquarium_owner);
            world.write_model(@aquarium);

            world
                .emit_event(
                    @AquariumCreated {
                        aquarium_id,
                        owner,
                        max_capacity,
                        max_decorations,
                        timestamp: get_block_timestamp(),
                    },
                );

            aquarium
        }
<<<<<<< HEAD
=======

        fn add_fish_to_aquarium(ref self: ContractState, mut fish: Fish, aquarium_id: u256) {
            // Get or create unified session
            let caller = get_caller_address();
            let session_id = self.get_or_create_session(caller);
            self.validate_and_update_session(session_id, PERMISSION_MOVE);

            let mut world = self.world_default();
            let mut aquarium: Aquarium = world.read_model(aquarium_id);
            assert(aquarium.housed_fish.len() < aquarium.max_capacity, 'Aquarium full');
            assert(fish.aquarium_id == aquarium_id, 'Fish in aquarium');
            assert(fish.owner == get_caller_address(), 'You do not own this fish');

            AquariumTrait::add_fish(aquarium.clone(), fish.id);
            world.write_model(@aquarium);
            world
                .emit_event(
                    @FishAddedToAquarium {
                        fish_id: fish.id, aquarium_id, timestamp: get_block_timestamp(),
                    },
                );
        }

>>>>>>> 7d659452
        fn add_decoration_to_aquarium(
            ref self: ContractState, mut decoration: Decoration, aquarium_id: u256,
        ) {
            let mut world = self.world_default();
            let mut aquarium: Aquarium = world.read_model(aquarium_id);
            assert(
                aquarium.max_decorations > aquarium.housed_decorations.len(),
                'Aquarium deco limit reached',
            );
            assert(decoration.aquarium_id == aquarium_id, 'Deco in aquarium');
            assert(decoration.owner == get_caller_address(), 'You do not own this deco');
            AquariumTrait::add_decoration(aquarium.clone(), decoration.id);
            world.write_model(@aquarium);
            world
                .emit_event(
                    @DecorationAddedToAquarium {
                        decoration_id: decoration.id, aquarium_id, timestamp: get_block_timestamp(),
                    },
                );
        }

        fn new_decoration(
            ref self: ContractState,
            aquarium_id: u256,
            name: felt252,
            description: felt252,
            price: u256,
            rarity: felt252,
        ) -> Decoration {
            let mut world = self.world_default();
            let mut aquarium = self.get_aquarium(aquarium_id);
            assert(aquarium.owner == get_caller_address(), 'You do not own this aquarium');
            let id = self.create_decoration_id();

            let mut decoration = world.read_model(id);

            decoration =
                DecorationTrait::decoration(
                    decoration, id, aquarium_id, name, description, price, rarity,
                );

            let mut player: Player = world.read_model(get_caller_address());
            player.decoration_count += 1;
            player.player_decorations.append(decoration.id);
            aquarium = AquariumTrait::add_decoration(aquarium.clone(), decoration.id);

            world.write_model(@aquarium);
            world.write_model(@player);
            world.write_model(@decoration);

            world
                .emit_event(
                    @DecorationCreated {
                        id,
                        aquarium_id,
                        owner: get_caller_address(),
                        name,
                        rarity,
                        price,
                        timestamp: get_block_timestamp(),
                    },
                );

            decoration
        }
<<<<<<< HEAD
=======

        fn new_fish(ref self: ContractState, aquarium_id: u256, species: Species) -> Fish {
            // Get or create unified session
            let caller = get_caller_address();
            let session_id = self.get_or_create_session(caller);
            self.validate_and_update_session(session_id, PERMISSION_SPAWN);

            let mut world = self.world_default();
            let mut aquarium = self.get_aquarium(aquarium_id);
            assert(aquarium.owner == get_caller_address(), 'You do not own this aquarium');
            let fish_id = self.create_fish_id();
            let mut fish: Fish = world.read_model(fish_id);

            fish = FishTrait::create_fish_by_species(fish, aquarium_id, caller, species);
            fish.family_tree = array![];
            aquarium = AquariumTrait::add_fish(aquarium.clone(), fish.id);
            let mut fish_owner: FishOwner = world.read_model(fish_id);
            fish_owner.owner = caller;
            let mut player: Player = world.read_model(caller);
            player.fish_count += 1;
            player.player_fishes.append(fish_id);

            world.write_model(@aquarium);
            world.write_model(@player);
            world.write_model(@fish_owner);
            world.write_model(@fish);

            // --- Grant Experience for Creating Fish ---
            // let (contract_address, _) = world.dns(@"experience").unwrap();
            // let mut experience_system = IExperienceDispatcher { contract_address };
            // experience_system.grant_experience(player.wallet, 25); // 25 XP for creating fish
            // self.grant_experience_internal(caller, 25); // 25 XP for creating fish

            world
                .emit_event(
                    @FishCreated {
                        fish_id, owner: caller, aquarium_id, timestamp: get_block_timestamp(),
                    },
                );
            fish
        }

        fn move_fish_to_aquarium(
            ref self: ContractState, fish_id: u256, from: u256, to: u256,
        ) -> bool {
            // Get or create unified session
            let caller = get_caller_address();
            let session_id = self.get_or_create_session(caller);
            self.validate_and_update_session(session_id, PERMISSION_MOVE);

            let mut world = self.world_default();
            let mut fish: Fish = world.read_model(fish_id);
            assert(fish.aquarium_id == from, 'Fish not in source aquarium');
            let mut aquarium_from: Aquarium = world.read_model(from);
            let mut aquarium_to: Aquarium = world.read_model(to);
            assert(aquarium_to.housed_fish.len() < aquarium_to.max_capacity, 'Aquarium full');
            assert(aquarium_to.owner == get_caller_address(), 'You do not own this aquarium');

            aquarium_from = AquariumTrait::remove_fish(aquarium_from.clone(), fish_id);
            aquarium_to = AquariumTrait::add_fish(aquarium_to.clone(), fish_id);

            fish.aquarium_id = to;
            world.write_model(@fish);
            world.write_model(@aquarium_from);
            world.write_model(@aquarium_to);

            world.emit_event(@FishMoved { fish_id, from, to, timestamp: get_block_timestamp() });

            true
        }

>>>>>>> 7d659452
        fn move_decoration_to_aquarium(
            ref self: ContractState, decoration_id: u256, from: u256, to: u256,
        ) -> bool {
            let mut world = self.world_default();
            let mut decoration: Decoration = world.read_model(decoration_id);
            assert(decoration.aquarium_id == from, 'Decoration not in aquarium');
            let mut aquarium_from: Aquarium = world.read_model(from);
            let mut aquarium_to: Aquarium = world.read_model(to);
            assert(
                aquarium_to.housed_decorations.len() < aquarium_to.max_decorations,
                'Aquarium deco limit reached',
            );
            assert(aquarium_to.owner == get_caller_address(), 'You do not own this aquarium');

            aquarium_from = AquariumTrait::remove_decoration(aquarium_from.clone(), decoration_id);
            aquarium_to = AquariumTrait::add_decoration(aquarium_to.clone(), decoration_id);

            decoration.aquarium_id = to;
            world.write_model(@decoration);
            world.write_model(@aquarium_from);
            world.write_model(@aquarium_to);
            world
                .emit_event(
                    @DecorationMoved { decoration_id, from, to, timestamp: get_block_timestamp() },
                );
            true
        }
<<<<<<< HEAD
=======

        fn breed_fishes(ref self: ContractState, parent1_id: u256, parent2_id: u256) -> u256 {
            let mut world = self.world_default();
            let caller = get_caller_address();
            let mut parent1: Fish = world.read_model(parent1_id);
            let mut parent2: Fish = world.read_model(parent2_id);
            let mut aquarium = self.get_aquarium(parent1.aquarium_id);
            assert(aquarium.housed_fish.len() < aquarium.max_capacity, 'Aquarium full');
            assert(parent1.aquarium_id == parent2.aquarium_id, 'Fishes must have same aquarium');
            assert(parent1.owner == parent2.owner, 'Fishes must have same player');

            let new_fish_id = self.create_fish_id();
            let mut new_fish: Fish = world.read_model(new_fish_id);

            new_fish =
                FishTrait::create_offspring(
                    new_fish, caller, parent1.aquarium_id, parent1.clone(), parent2.clone(),
                );

            let mut fish_owner: FishOwner = world.read_model(new_fish_id);
            fish_owner.owner = get_caller_address();

            let mut player: Player = world.read_model(get_caller_address());
            player.fish_count += 1;
            player.player_fishes.append(new_fish.id);
            parent1.offspings.append(new_fish.id);
            parent2.offspings.append(new_fish.id);

            let fish_parents = FishParents { parent1: parent1.id, parent2: parent2.id };

            let mut offspring_tree = parent1.family_tree.clone(); // or copy if supported
            offspring_tree.append(fish_parents);
            new_fish.family_tree = offspring_tree;

            aquarium.fish_count += 1;
            aquarium.housed_fish.append(new_fish.id);

            world.write_model(@aquarium);
            world.write_model(@parent1);
            world.write_model(@parent2);
            world.write_model(@player);
            world.write_model(@fish_owner);
            world.write_model(@new_fish);

            // --- Grant Experience for Breeding ---
            // let (contract_address, _) = world.dns(@"experience").unwrap();
            // let mut experience_system = IExperienceDispatcher { contract_address };
            // experience_system.grant_experience(caller, 50); // 50 XP for breeding

            world
                .emit_event(
                    @FishBred {
                        offspring_id: new_fish.id,
                        owner: get_caller_address(),
                        parent1_id: parent1.id,
                        parent2_id: parent2.id,
                        aquarium_id: parent1.aquarium_id,
                        timestamp: get_block_timestamp(),
                    },
                );

            new_fish.id
        }

>>>>>>> 7d659452
        fn register(ref self: ContractState, username: felt252) {
            let mut world = self.world_default();
            let player = get_caller_address();

            // Constants
            let zero_address: ContractAddress = contract_address_const::<0x0>();

            // --- Validations ---

            // Username should not be zero
            assert(username != 0, 'USERNAME CANNOT BE ZERO');

            // Username must be unique (not already registered)
            let existing_player: UsernameToAddress = world.read_model(username);
            assert(existing_player.address == zero_address, 'USERNAME ALREADY TAKEN');

            // Address must not already be registered
            let existing_username = self.get_username_from_address(player);
            assert(existing_username == 0, 'USERNAME ALREADY CREATED');

            // --- Create initial session for new player ---
            let _session_id = self.get_or_create_session(player);

            // --- Player Registration ---

            let id = self.create_new_player_id();

            let mut new_player = PlayerTrait::register_player(id, username, player, 0, 0);

            // --- Username ↔ Address Mappings ---

            let username_to_address = UsernameToAddress { username, address: player };
            let address_to_username = AddressToUsername { address: player, username };

            // --- Aquarium Setup ---

            let mut aquarium = self.new_aquarium(player, 10, 5);

            new_player.aquarium_count += 1;
            let aquarium_id = aquarium.id;
            new_player.player_aquariums.append(aquarium.id);

            let fish_system = IFishDispatcher { contract_address: get_contract_address() };
            let fish = fish_system.new_fish(aquarium.id, Species::GoldFish);
            new_player.fish_count += 1;
            new_player.player_fishes.append(fish.id);
            let fish_id = fish.id;

            let decoration = self.new_decoration(aquarium.id, 'Pebbles', 'Shiny rocks', 0, 0);
            new_player.decoration_count += 1;
            new_player.player_decorations.append(decoration.id);
            let decoration_id = decoration.id;

            aquarium.fish_count += 1;
            aquarium.housed_fish.append(fish.id);
            aquarium.housed_decorations.append(decoration.id);
            aquarium.decoration_count += 1;

            // --- Initialize Experience ---
            // let experience = Experience {
            //     player,
            //     total_experience: 0,
            //     current_level: 1,
            //     experience_in_current_level: 0,
            //     last_updated: get_block_timestamp(),
            // };
            // world.write_model(@experience);

            // --- Persist to Storage ---
            world.write_model(@aquarium);
            world.write_model(@new_player);
            world.write_model(@username_to_address);
            world.write_model(@address_to_username);

            // --- Emit Event ---
            world
                .emit_event(
                    @PlayerCreated {
                        username,
                        player,
                        player_id: id,
                        aquarium_id,
                        decoration_id,
                        fish_id,
                        timestamp: get_block_timestamp(),
                    },
                );
        }

        fn is_verified(self: @ContractState, player: ContractAddress) -> bool {
            let mut world = self.world_default();
            let player_model: Player = world.read_model(player);
            player_model.is_verified
        }


        fn get_player(self: @ContractState, address: ContractAddress) -> Player {
            let mut world = self.world_default();
            let player: Player = world.read_model(address);
            player
        }
        fn get_aquarium(self: @ContractState, id: u256) -> Aquarium {
            let mut world = self.world_default();
            let aquarium: Aquarium = world.read_model(id);
            aquarium
        }
        fn get_decoration(self: @ContractState, id: u256) -> Decoration {
            let mut world = self.world_default();
            let decoration: Decoration = world.read_model(id);
            decoration
        }
        fn get_player_aquariums(self: @ContractState, player: ContractAddress) -> Array<Aquarium> {
            let mut world = self.world_default();
            let player_model: Player = world.read_model(player);
            let mut aquariums: Array<Aquarium> = array![];
            for aquarium_id in player_model.player_aquariums {
                let aquarium: Aquarium = world.read_model(aquarium_id);
                aquariums.append(aquarium);
            };
            aquariums
        }
        fn get_player_decorations(
            self: @ContractState, player: ContractAddress,
        ) -> Array<Decoration> {
            let mut world = self.world_default();
            let player_model: Player = world.read_model(player);
            let mut decorations: Array<Decoration> = array![];
            for decoration_id in player_model.player_decorations {
                let decoration: Decoration = world.read_model(decoration_id);
                decorations.append(decoration);
            };
            decorations
        }
        fn get_player_aquarium_count(self: @ContractState, player: ContractAddress) -> u32 {
            let mut world = self.world_default();
            let player_model: Player = world.read_model(player);
            player_model.aquarium_count
        }
        fn get_player_decoration_count(self: @ContractState, player: ContractAddress) -> u32 {
            let mut world = self.world_default();
            let player_model: Player = world.read_model(player);
            player_model.decoration_count
        }


        fn get_aquarium_owner(self: @ContractState, id: u256) -> ContractAddress {
            let aquarium = self.get_aquarium(id);
            aquarium.owner
        }

        fn get_decoration_owner(self: @ContractState, id: u256) -> ContractAddress {
            let decoration = self.get_decoration(id);
            decoration.owner
        }
        fn get_listing(self: @ContractState, listing_id: felt252) -> Listing {
            let mut world = self.world_default();
            let listing: Listing = world.read_model(listing_id);
            listing
        }
<<<<<<< HEAD
        fn create_trade_offer(
            ref self: ContractState,
            offered_fish_id: u256,
            criteria: MatchCriteria,
            requested_fish_id: Option<u256>,
            requested_species: Option<u8>,
            requested_generation: Option<u8>,
            requested_traits: Span<felt252>,
            duration_hours: u64,
        ) -> u256 {
            let mut world = self.world_default();
            let caller = get_caller_address();

            let fish_owner: FishOwner = world.read_model(offered_fish_id);
            assert(fish_owner.owner == caller, 'You do not own this fish');

            let fish_lock: FishLock = world.read_model(offered_fish_id);
            assert(!FishLockTrait::is_locked(fish_lock), 'Fish is already locked');

            let offer_id = self.create_trade_offer_id();

            let trade_offer = TradeOfferTrait::create_offer(
                offer_id,
                caller,
                offered_fish_id,
                criteria,
                requested_fish_id,
                requested_species,
                requested_generation,
                requested_traits,
                duration_hours,
            );

            let fish_lock = FishLockTrait::lock_fish(offered_fish_id, offer_id);

            let mut active_offers: ActiveTradeOffers = world.read_model(caller);
            active_offers.offers.append(offer_id);

            world.write_model(@trade_offer);
            world.write_model(@fish_lock);
            world.write_model(@active_offers);

            world
                .emit_event(
                    @TradeOfferCreated {
                        offer_id,
                        creator: caller,
                        offered_fish_id,
                        criteria,
                        requested_fish_id,
                        requested_species,
                        requested_generation,
                        expires_at: trade_offer.expires_at,
                    },
                );

            world
                .emit_event(
                    @FishLocked {
                        fish_id: offered_fish_id,
                        owner: caller,
                        locked_by_offer: offer_id,
                        timestamp: get_block_timestamp(),
                    },
                );

            offer_id
        }

        fn accept_trade_offer(
            ref self: ContractState, offer_id: u256, offered_fish_id: u256,
        ) -> bool {
            let mut world = self.world_default();
            let caller = get_caller_address();

            let mut trade_offer: TradeOffer = world.read_model(offer_id);
            assert(TradeOfferTrait::is_active(@trade_offer), 'Offer not active');
            assert(trade_offer.creator != caller, 'Cannot accept own offer');

            trade_offer = TradeOfferTrait::lock_offer(trade_offer);
            world.write_model(@trade_offer);

            let acceptor_fish_owner: FishOwner = world.read_model(offered_fish_id);
            assert(acceptor_fish_owner.owner == caller, 'You do not own this fish');

            let acceptor_fish_lock: FishLock = world.read_model(offered_fish_id);
            assert(!FishLockTrait::is_locked(acceptor_fish_lock), 'Your fish is locked');

            let creator_fish: Fish = world.read_model(trade_offer.offered_fish_id);
            let acceptor_fish: Fish = world.read_model(offered_fish_id);

            let fish_species = match acceptor_fish.species {
                Species::AngelFish => 0_u8,
                Species::GoldFish => 1_u8,
                Species::Betta => 2_u8,
                Species::NeonTetra => 3_u8,
                Species::Corydoras => 4_u8,
                Species::Hybrid => 5_u8,
            };

            let fish_traits = array![acceptor_fish.color].span();

            assert(
                TradeOfferTrait::matches_criteria(
                    @trade_offer,
                    offered_fish_id,
                    fish_species,
                    acceptor_fish.generation,
                    fish_traits,
                ),
                'Fish does not match criteria',
            );

            // Perform the trade - swap ownership
            let mut creator_fish_owner: FishOwner = world.read_model(trade_offer.offered_fish_id);
            let mut acceptor_fish_owner: FishOwner = world.read_model(offered_fish_id);

            // Swap owners
            let temp_owner = creator_fish_owner.owner;
            creator_fish_owner.owner = acceptor_fish_owner.owner;
            acceptor_fish_owner.owner = temp_owner;

            // Update fish ownership in the fish models
            let mut creator_fish_updated = creator_fish;
            let mut acceptor_fish_updated = acceptor_fish;
            creator_fish_updated.owner = caller;
            acceptor_fish_updated.owner = trade_offer.creator;

            let creator_fish_unlock = FishLockTrait::unlock_fish(trade_offer.offered_fish_id);
            let acceptor_fish_unlock = FishLockTrait::unlock_fish(offered_fish_id);

            trade_offer = TradeOfferTrait::complete_offer(trade_offer);

            world.write_model(@creator_fish_owner);
            world.write_model(@acceptor_fish_owner);
            world.write_model(@creator_fish_updated);
            world.write_model(@acceptor_fish_updated);
            world.write_model(@creator_fish_unlock);
            world.write_model(@acceptor_fish_unlock);
            world.write_model(@trade_offer);

            world
                .emit_event(
                    @TradeOfferAccepted {
                        offer_id,
                        acceptor: caller,
                        creator: trade_offer.creator,
                        creator_fish_id: trade_offer.offered_fish_id,
                        acceptor_fish_id: offered_fish_id,
                        timestamp: get_block_timestamp(),
                    },
                );

            world
                .emit_event(
                    @FishUnlocked {
                        fish_id: trade_offer.offered_fish_id,
                        owner: caller,
                        timestamp: get_block_timestamp(),
                    },
                );

            world
                .emit_event(
                    @FishUnlocked {
                        fish_id: offered_fish_id,
                        owner: trade_offer.creator,
                        timestamp: get_block_timestamp(),
                    },
                );

            true
        }

        fn cancel_trade_offer(ref self: ContractState, offer_id: u256) -> bool {
            let mut world = self.world_default();
            let caller = get_caller_address();

            let mut trade_offer: TradeOffer = world.read_model(offer_id);
            assert(trade_offer.creator == caller, 'Not offer creator');
            assert(trade_offer.status == TradeOfferStatus::Active, 'Offer not active');

            trade_offer = TradeOfferTrait::cancel_offer(trade_offer);

            let fish_unlock = FishLockTrait::unlock_fish(trade_offer.offered_fish_id);

            world.write_model(@trade_offer);
            world.write_model(@fish_unlock);

            world
                .emit_event(
                    @TradeOfferCancelled {
                        offer_id,
                        creator: caller,
                        offered_fish_id: trade_offer.offered_fish_id,
                        timestamp: get_block_timestamp(),
                    },
                );

            world
                .emit_event(
                    @FishUnlocked {
                        fish_id: trade_offer.offered_fish_id,
                        owner: caller,
                        timestamp: get_block_timestamp(),
                    },
                );

            true
        }

        fn get_trade_offer(self: @ContractState, offer_id: u256) -> TradeOffer {
            let world = self.world_default();
            world.read_model(offer_id)
        }

        fn get_active_trade_offers(
            self: @ContractState, creator: ContractAddress,
        ) -> Array<TradeOffer> {
            let world = self.world_default();
            let active_offers: ActiveTradeOffers = world.read_model(creator);
            let mut offers = array![];
            let mut i = 0;
            loop {
                if i >= active_offers.offers.len() {
                    break;
                }
                let offer_id = *active_offers.offers.at(i);
                let offer: TradeOffer = world.read_model(offer_id);
                if offer.status == TradeOfferStatus::Active {
                    offers.append(offer);
                }
                i += 1;
            };
            offers
        }
=======

        fn purchase_fish(ref self: ContractState, listing_id: felt252) {
            // Get or create unified session
            let caller = get_caller_address();
            let session_id = self.get_or_create_session(caller);
            self.validate_and_update_session(session_id, PERMISSION_TRADE);

            let mut world = self.world_default();
            let mut listing: Listing = self.get_listing(listing_id);
            let mut player: Player = self.get_player(caller);
            let mut fish: Fish = world.read_model(listing.fish_id);
            assert(fish.owner != caller, 'You already own this fish');
            assert(listing.is_active, 'Listing is not active');

            // Store the original seller before transferring ownership
            let original_seller = fish.owner;

            // Purchase the fish
            let fish = FishTrait::purchase(fish, listing);
            player.fish_count += 1;
            player.player_fishes.append(fish.id);
            listing.is_active = false;

            world.write_model(@fish);
            world.write_model(@player);
            world.write_model(@listing);
            // --- Grant Experience for Purchasing Fish ---
            // let (contract_address, _) = world.dns(@"experience").unwrap();
            // let mut experience_system = IExperienceDispatcher { contract_address };
            // experience_system.grant_experience(caller, 15); // 15 XP for purchasing fish

            world
                .emit_event(
                    @FishPurchased {
                        buyer: caller,
                        seller: original_seller,
                        price: listing.price,
                        fish_id: fish.id,
                        timestamp: get_block_timestamp(),
                    },
                );
        }
        // fn create_trade_offer(
    //     ref self: ContractState,
    //     offered_fish_id: u256,
    //     criteria: MatchCriteria,
    //     requested_fish_id: Option<u256>,
    //     requested_species: Option<u8>,
    //     requested_generation: Option<u8>,
    //     requested_traits: Span<felt252>,
    //     duration_hours: u64,
    // ) -> u256 {
    //     let mut world = self.world_default();
    //     let caller = get_caller_address();

        //     let fish_owner: FishOwner = world.read_model(offered_fish_id);
    //     assert(fish_owner.owner == caller, 'You do not own this fish');

        //     let fish_lock: FishLock = world.read_model(offered_fish_id);
    //     assert(!FishLockTrait::is_locked(fish_lock), 'Fish is already locked');

        //     let offer_id = self.create_trade_offer_id();

        //     let trade_offer = TradeOfferTrait::create_offer(
    //         offer_id,
    //         caller,
    //         offered_fish_id,
    //         criteria,
    //         requested_fish_id,
    //         requested_species,
    //         requested_generation,
    //         requested_traits,
    //         duration_hours,
    //     );

        //     let fish_lock = FishLockTrait::lock_fish(offered_fish_id, offer_id);

        //     let mut active_offers: ActiveTradeOffers = world.read_model(caller);
    //     active_offers.offers.append(offer_id);

        //     world.write_model(@trade_offer);
    //     world.write_model(@fish_lock);
    //     world.write_model(@active_offers);

        //     world
    //         .emit_event(
    //             @TradeOfferCreated {
    //                 offer_id,
    //                 creator: caller,
    //                 offered_fish_id,
    //                 criteria,
    //                 requested_fish_id,
    //                 requested_species,
    //                 requested_generation,
    //                 expires_at: trade_offer.expires_at,
    //             },
    //         );

        //     world
    //         .emit_event(
    //             @FishLocked {
    //                 fish_id: offered_fish_id,
    //                 owner: caller,
    //                 locked_by_offer: offer_id,
    //                 timestamp: get_block_timestamp(),
    //             },
    //         );

        //     offer_id
    // }

        // fn accept_trade_offer(
    //     ref self: ContractState, offer_id: u256, offered_fish_id: u256,
    // ) -> bool {
    //     let mut world = self.world_default();
    //     let caller = get_caller_address();

        //     let mut trade_offer: TradeOffer = world.read_model(offer_id);
    //     assert(TradeOfferTrait::is_active(@trade_offer), 'Offer not active');
    //     assert(trade_offer.creator != caller, 'Cannot accept own offer');

        //     trade_offer = TradeOfferTrait::lock_offer(trade_offer);
    //     world.write_model(@trade_offer);

        //     let acceptor_fish_owner: FishOwner = world.read_model(offered_fish_id);
    //     assert(acceptor_fish_owner.owner == caller, 'You do not own this fish');

        //     let acceptor_fish_lock: FishLock = world.read_model(offered_fish_id);
    //     assert(!FishLockTrait::is_locked(acceptor_fish_lock), 'Your fish is locked');

        //     let creator_fish: Fish = world.read_model(trade_offer.offered_fish_id);
    //     let acceptor_fish: Fish = world.read_model(offered_fish_id);

        //     let fish_species = match acceptor_fish.species {
    //         Species::AngelFish => 0_u8,
    //         Species::GoldFish => 1_u8,
    //         Species::Betta => 2_u8,
    //         Species::NeonTetra => 3_u8,
    //         Species::Corydoras => 4_u8,
    //         Species::Hybrid => 5_u8,
    //     };

        //     let fish_traits = array![acceptor_fish.color].span();

        //     assert(
    //         TradeOfferTrait::matches_criteria(
    //             @trade_offer,
    //             offered_fish_id,
    //             fish_species,
    //             acceptor_fish.generation,
    //             fish_traits,
    //         ),
    //         'Fish does not match criteria',
    //     );

        //     // Perform the trade - swap ownership
    //     let mut creator_fish_owner: FishOwner =
    //     world.read_model(trade_offer.offered_fish_id);
    //     let mut acceptor_fish_owner: FishOwner = world.read_model(offered_fish_id);

        //     // Swap owners
    //     let temp_owner = creator_fish_owner.owner;
    //     creator_fish_owner.owner = acceptor_fish_owner.owner;
    //     acceptor_fish_owner.owner = temp_owner;

        //     // Update fish ownership in the fish models
    //     let mut creator_fish_updated = creator_fish;
    //     let mut acceptor_fish_updated = acceptor_fish;
    //     creator_fish_updated.owner = caller;
    //     acceptor_fish_updated.owner = trade_offer.creator;

        //     let creator_fish_unlock = FishLockTrait::unlock_fish(trade_offer.offered_fish_id);
    //     let acceptor_fish_unlock = FishLockTrait::unlock_fish(offered_fish_id);

        //     trade_offer = TradeOfferTrait::complete_offer(trade_offer);

        //     world.write_model(@creator_fish_owner);
    //     world.write_model(@acceptor_fish_owner);
    //     world.write_model(@creator_fish_updated);
    //     world.write_model(@acceptor_fish_updated);
    //     world.write_model(@creator_fish_unlock);
    //     world.write_model(@acceptor_fish_unlock);
    //     world.write_model(@trade_offer);

        //     world
    //         .emit_event(
    //             @TradeOfferAccepted {
    //                 offer_id,
    //                 acceptor: caller,
    //                 creator: trade_offer.creator,
    //                 creator_fish_id: trade_offer.offered_fish_id,
    //                 acceptor_fish_id: offered_fish_id,
    //                 timestamp: get_block_timestamp(),
    //             },
    //         );

        //     world
    //         .emit_event(
    //             @FishUnlocked {
    //                 fish_id: trade_offer.offered_fish_id,
    //                 owner: caller,
    //                 timestamp: get_block_timestamp(),
    //             },
    //         );

        //     world
    //         .emit_event(
    //             @FishUnlocked {
    //                 fish_id: offered_fish_id,
    //                 owner: trade_offer.creator,
    //                 timestamp: get_block_timestamp(),
    //             },
    //         );

        //     true
    // }

        // fn cancel_trade_offer(ref self: ContractState, offer_id: u256) -> bool {
    //     let mut world = self.world_default();
    //     let caller = get_caller_address();

        //     let mut trade_offer: TradeOffer = world.read_model(offer_id);
    //     assert(trade_offer.creator == caller, 'Not offer creator');
    //     assert(trade_offer.status == TradeOfferStatus::Active, 'Offer not active');

        //     trade_offer = TradeOfferTrait::cancel_offer(trade_offer);

        //     let fish_unlock = FishLockTrait::unlock_fish(trade_offer.offered_fish_id);

        //     world.write_model(@trade_offer);
    //     world.write_model(@fish_unlock);

        //     world
    //         .emit_event(
    //             @TradeOfferCancelled {
    //                 offer_id,
    //                 creator: caller,
    //                 offered_fish_id: trade_offer.offered_fish_id,
    //                 timestamp: get_block_timestamp(),
    //             },
    //         );

        //     world
    //         .emit_event(
    //             @FishUnlocked {
    //                 fish_id: trade_offer.offered_fish_id,
    //                 owner: caller,
    //                 timestamp: get_block_timestamp(),
    //             },
    //         );

        //     true
    // }

        // fn get_trade_offer(self: @ContractState, offer_id: u256) -> TradeOffer {
    //     let world = self.world_default();
    //     world.read_model(offer_id)
    // }

        // fn get_active_trade_offers(
    //     self: @ContractState, creator: ContractAddress,
    // ) -> Array<TradeOffer> {
    //     let world = self.world_default();
    //     let active_offers: ActiveTradeOffers = world.read_model(creator);
    //     let mut offers = array![];
    //     let mut i = 0;
    //     loop {
    //         if i >= active_offers.offers.len() {
    //             break;
    //         }
    //         let offer_id = *active_offers.offers.at(i);
    //         let offer: TradeOffer = world.read_model(offer_id);
    //         if offer.status == TradeOfferStatus::Active {
    //             offers.append(offer);
    //         }
    //         i += 1;
    //     };
    //     offers
    // }

        // fn get_fish_lock_status(self: @ContractState, fish_id: u256) -> FishLock {
    //     let world = self.world_default();
    //     world.read_model(fish_id)
    // }

        // fn is_fish_locked(self: @ContractState, fish_id: u256) -> bool {
    //     let world = self.world_default();
    //     let fish_lock: FishLock = world.read_model(fish_id);
    //     FishLockTrait::is_locked(fish_lock)
    // }

        // fn initialize_experience_config(ref self: ContractState) {
    //     let mut world = self.world_default();

        //     // Initialize default experience configuration
    //     let config = ExperienceConfig {
    //         id: 'default', base_experience: 100, experience_multiplier: 150, max_level: 100,
    //     };

        //     world.write_model(@config);
    // }
>>>>>>> 7d659452
    }

    #[abi(embed_v0)]
    impl TransactionHistoryImpl of ITransactionHistory<ContractState> {
        fn register_event_type(ref self: ContractState, event_name: ByteArray) -> u256 {
            let mut world = self.world_default();
            let caller = get_caller_address();

            assert(world.dispatcher.is_owner(0, caller), 'Only owner');

            assert(event_name.len() != 0, 'Event name cannot be empty');

            // assert that caller is dojo creator
            let event_type_id = self.create_event_id();
            let mut event_details: EventTypeDetails = world.read_model(event_type_id);
            event_details = EventDetailsTrait::create_event(event_type_id, event_name);
            world.write_model(@event_details);

            // --- Emit Event ---
            world
                .emit_event(
                    @EventTypeRegistered {
                        event_type_id: event_type_id.clone(), timestamp: get_block_timestamp(),
                    },
                );

            event_type_id
        }

        fn log_event(
            ref self: ContractState,
            event_type_id: u256,
            player: ContractAddress,
            payload: Array<felt252>,
        ) -> TransactionLog {
            let mut world = self.world_default();
            let txn_id = self.create_transaction_id();

            let caller = get_caller_address();

            let is_owner = world.dispatcher.is_owner(0, caller);
            let is_contract = get_contract_address() == caller;

            assert(is_owner || is_contract, 'Only owner or contract');

            let mut event_details: EventTypeDetails = world.read_model(event_type_id);

            event_details.total_logged += 1;
            event_details.transaction_history.append(txn_id);

            let mut transaction_event: TransactionLog = world.read_model(txn_id);
            transaction_event =
                TransactionLogTrait::log_transaction(txn_id, event_type_id, player, payload);

            let mut player_details: Player = world.read_model(player);
            player_details.transaction_count += 1;
            player_details.transaction_history.append(txn_id);

            world.write_model(@event_details);
            world.write_model(@transaction_event);
            world.write_model(@player_details);

            world
                .emit_event(
                    @PlayerEventLogged {
                        id: txn_id, event_type_id, player, timestamp: get_block_timestamp(),
                    },
                );

            transaction_event
        }

        fn get_event_types_count(self: @ContractState) -> u256 {
            let world = self.world_default();
            let event_counter: EventCounter = world.read_model(event_id_target());
            event_counter.current_val
        }

        fn get_event_type_details(self: @ContractState, event_type_id: u256) -> EventTypeDetails {
            let world = self.world_default();
            world.read_model(event_type_id)
        }

        fn get_all_event_types(self: @ContractState) -> Span<EventTypeDetails> {
            let world = self.world_default();
            let event_counter: EventCounter = world.read_model(event_id_target());
            let event_count = event_counter.current_val;
            let mut all_events: Array<EventTypeDetails> = array![];

            for i in 0..event_count {
                let event_details: EventTypeDetails = world.read_model(i);
                all_events.append(event_details);
            };

            all_events.span()
        }

        fn get_transaction_count(self: @ContractState) -> u256 {
            let world = self.world_default();
            let txn_counter: TransactionCounter = world.read_model(transaction_id_target());
            txn_counter.current_val
        }

        fn get_transaction_history(
            self: @ContractState,
            player: Option<ContractAddress>,
            event_type_id: Option<u256>,
            start: Option<u32>,
            limit: Option<u32>,
            start_timestamp: Option<u64>,
            end_timestamp: Option<u64>,
        ) -> Span<TransactionLog> {
            let world = self.world_default();
            let start_index = start.unwrap_or_default();
            let lim = limit.unwrap_or(50);
            let s_timestamp = start_timestamp.unwrap_or_default();
            let e_timestamp = end_timestamp.unwrap_or(get_block_timestamp());

            if let Option::Some(player_addr) = player {
                let player_data: Player = world.read_model(player_addr);

                let mut i = start_index;
                let mut count = 0;
                let mut player_history: Array<TransactionLog> = array![];

                while i < player_data.transaction_count && count < lim {
                    let txn_event_id = player_data.transaction_history.at(i);

                    if let Option::Some(event_id) = event_type_id {
                        if @event_id != txn_event_id {
                            i += 1;
                            continue;
                        }
                    }

                    let txn_log: TransactionLog = world.read_model(*txn_event_id);

                    if txn_log.timestamp >= s_timestamp && txn_log.timestamp <= e_timestamp {
                        player_history.append(txn_log);
                    }
                    count += 1;
                    i += 1;
                };

                return player_history.span();
            }

            if let Option::Some(event_id) = event_type_id {
                let event_details: EventTypeDetails = world.read_model(event_id);

                let mut i = start_index;
                let mut count = 0;
                let mut event_history: Array<TransactionLog> = array![];

                while i < event_details.total_logged && count < lim {
                    let txn_event_id = event_details.transaction_history.at(i);

                    let txn_log: TransactionLog = world.read_model(*txn_event_id);

                    if txn_log.timestamp >= s_timestamp && txn_log.timestamp <= e_timestamp {
                        event_history.append(txn_log);
                    }
                    count += 1;
                    i += 1;
                };

                return event_history.span();
            }

            let total_transactions = self.get_transaction_count();

            let mut i: u256 = start_index.into() + 1;
            let mut count = 0;

            let mut transaction_history: Array<TransactionLog> = array![];

            while i <= total_transactions && count < lim {
                let txn_log: TransactionLog = world.read_model(i);

                if txn_log.timestamp >= s_timestamp && txn_log.timestamp <= e_timestamp {
                    transaction_history.append(txn_log);
                }
                count += 1;
                i += 1;
            };

            transaction_history.span()
        }
    }

    #[generate_trait]
    impl InternalImpl of InternalTrait {
        /// Use the default namespace "aqua_stark". This function is handy since the ByteArray
        /// can't be const.
        fn world_default(self: @ContractState) -> dojo::world::WorldStorage {
            self.world(@"aqua_stark")
        }

        fn create_new_player_id(ref self: ContractState) -> u256 {
            let mut world = self.world_default();
            let mut game_counter: PlayerCounter = world.read_model('v0');
            let new_val = game_counter.current_val + 1;
            game_counter.current_val = new_val;
            world.write_model(@game_counter);
            new_val
        }

        fn create_decoration_id(ref self: ContractState) -> u256 {
            let mut world = self.world_default();
            let mut decoration_counter: DecorationCounter = world.read_model('v0');
            let new_val = decoration_counter.current_val + 1;
            decoration_counter.current_val = new_val;
            world.write_model(@decoration_counter);
            new_val
        }

        fn create_aquarium_id(ref self: ContractState) -> u256 {
            let mut world = self.world_default();
            let mut aquarium_counter: AquariumCounter = world.read_model('v0');
            let new_val = aquarium_counter.current_val + 1;
            aquarium_counter.current_val = new_val;
            world.write_model(@aquarium_counter);
            new_val
        }

        fn create_fish_id(ref self: ContractState) -> u256 {
            let mut world = self.world_default();
            let mut fish_counter: FishCounter = world.read_model('v0');
            let new_val = fish_counter.current_val + 1;
            fish_counter.current_val = new_val;
            world.write_model(@fish_counter);
            new_val
        }

        fn create_event_id(self: @ContractState) -> u256 {
            let mut world = self.world_default();
            let mut event_counter: EventCounter = world.read_model(event_id_target());
            let new_id = event_counter.current_val + 1;
            event_counter.current_val = new_id;
            world.write_model(@event_counter);
            new_id
        }

        fn create_transaction_id(self: @ContractState) -> u256 {
            let mut world = self.world_default();
            let mut txn_counter: TransactionCounter = world.read_model(transaction_id_target());
            let new_id = txn_counter.current_val + 1;
            txn_counter.current_val = new_id;
            world.write_model(@txn_counter);
            new_id
        }

        // Session management functions
        fn get_or_create_session(ref self: ContractState, player: ContractAddress) -> felt252 {
            let mut world = self.world_default();
            let current_time = get_block_timestamp();

            // Try to find existing active session
            let session_id = self.generate_session_id(player, current_time);

            // Try to read existing session
            let existing_session: SessionKey = world.read_model((session_id, player));

            // If session doesn't exist or is invalid, create new one
            if existing_session.session_id == 0
                || !existing_session.is_valid
                || existing_session.status != SESSION_STATUS_ACTIVE {
                let mut session = self.create_new_session(player, current_time);
                world.write_model(@session);

                // Create analytics for new session
                let analytics = SessionAnalytics {
                    session_id,
                    total_transactions: 0,
                    successful_transactions: 0,
                    failed_transactions: 0,
                    total_gas_used: 0,
                    average_gas_per_tx: 0,
                    last_activity: current_time,
                    created_at: current_time,
                };
                world.write_model(@analytics);
            }

            session_id
        }

        fn create_new_session(
            ref self: ContractState, player: ContractAddress, current_time: u64,
        ) -> SessionKey {
            let session_id = self.generate_session_id(player, current_time);

            SessionKey {
                session_id,
                player_address: player,
                created_at: current_time,
                expires_at: current_time + MIN_SESSION_DURATION,
                last_used: current_time,
                max_transactions: MAX_TRANSACTIONS_PER_SESSION,
                used_transactions: 0,
                status: SESSION_STATUS_ACTIVE,
                is_valid: true,
                auto_renewal_enabled: true,
                session_type: SESSION_TYPE_PREMIUM, // All permissions
                permissions: array![
                    PERMISSION_MOVE, PERMISSION_SPAWN, PERMISSION_TRADE, PERMISSION_ADMIN,
                ],
            }
        }

        fn generate_session_id(
            self: @ContractState, player: ContractAddress, timestamp: u64,
        ) -> felt252 {
            player.into() + timestamp.into()
        }

        fn validate_and_update_session(
            ref self: ContractState, session_id: felt252, required_permission: u8,
        ) -> bool {
            let mut world = self.world_default();
            let caller = get_caller_address();
            let current_time = get_block_timestamp();

            // Try to read existing session
            let existing_session: SessionKey = world.read_model((session_id, caller));

            // If session doesn't exist or is invalid, create a new one
            if existing_session.session_id == 0
                || !existing_session.is_valid
                || existing_session.status != SESSION_STATUS_ACTIVE {
                let mut session = self.create_new_session(caller, current_time);
                world.write_model(@session);

                // Create new analytics
                let analytics = SessionAnalytics {
                    session_id,
                    total_transactions: 0,
                    successful_transactions: 0,
                    failed_transactions: 0,
                    total_gas_used: 0,
                    average_gas_per_tx: 0,
                    last_activity: current_time,
                    created_at: current_time,
                };
                world.write_model(@analytics);

                // Return true for new session (bypass validation for first use)
                return true;
            }

            // Use existing session
            let mut session = existing_session;

            // Basic validation
            assert(session.session_id != 0, 'Session not found');
            assert(session.player_address == caller, 'Unauthorized session');
            assert(session.is_valid, 'Session invalid');
            assert(session.status == SESSION_STATUS_ACTIVE, 'Session not active');
            assert(current_time < session.expires_at, 'Session expired');
            assert(session.used_transactions < session.max_transactions, 'No transactions left');

            // Check required permission
            let has_permission = self.check_permission(@session, required_permission);
            assert(has_permission, 'Insufficient permissions');

            // Auto-renewal check
            let expires_at = session.expires_at;
            let time_remaining = if current_time >= expires_at {
                0
            } else {
                expires_at - current_time
            };
            if time_remaining < AUTO_RENEWAL_THRESHOLD && session.auto_renewal_enabled {
                session.expires_at = current_time + MIN_SESSION_DURATION;
                session.max_transactions = MAX_TRANSACTIONS_PER_SESSION;
                session.used_transactions = 0;
            }

            // Update session
            session.used_transactions += 1;
            session.last_used = current_time;
            world.write_model(@session);

            // Update analytics
            let mut analytics: SessionAnalytics = world.read_model(session_id);
            analytics.total_transactions += 1;
            analytics.successful_transactions += 1;
            analytics.last_activity = current_time;
            world.write_model(@analytics);

            true
        }

        fn check_permission(
            self: @ContractState, session: @SessionKey, required_permission: u8,
        ) -> bool {
            let mut i = 0;
            loop {
                if i >= session.permissions.len() {
                    break false;
                }
                if *session.permissions.at(i) == required_permission {
                    break true;
                }
                i += 1;
            }
        }
    }
}<|MERGE_RESOLUTION|>--- conflicted
+++ resolved
@@ -6,15 +6,9 @@
     use aqua_stark::interfaces::IAquaStark::{IAquaStark};
     use aqua_stark::interfaces::ITransactionHistory::ITransactionHistory;
     use aqua_stark::base::events::{
-<<<<<<< HEAD
-        PlayerCreated, DecorationCreated, DecorationMoved, DecorationAddedToAquarium,
-        EventTypeRegistered, PlayerEventLogged, TradeOfferCreated, TradeOfferAccepted,
-        TradeOfferCancelled, FishUnlocked, FishLocked,
-=======
         PlayerCreated, DecorationCreated, FishCreated, FishBred, FishMoved, DecorationMoved,
         FishAddedToAquarium, DecorationAddedToAquarium, EventTypeRegistered, PlayerEventLogged,
         FishPurchased, AquariumCreated,
->>>>>>> 7d659452
     };
     // use aqua_stark::interfaces::IExperience::{IExperienceDispatcher, IExperienceDispatcherTrait};
     // use aqua_stark::models::experience_model::{Experience, ExperienceConfig};
@@ -29,15 +23,11 @@
         Aquarium, AquariumCounter, AquariumOwner, AquariumTrait,
     };
     use aqua_stark::models::decoration_model::{Decoration, DecorationCounter, DecorationTrait};
-<<<<<<< HEAD
-    use aqua_stark::models::fish_model::{Fish, FishCounter, Species, FishOwner, Listing};
     use aqua_stark::interfaces::IFish::{IFishDispatcher, IFishDispatcherTrait};
 
-=======
     use aqua_stark::models::fish_model::{
         Fish, FishCounter, FishOwner, FishParents, FishTrait, Listing, Species,
     };
->>>>>>> 7d659452
     use aqua_stark::models::transaction_model::{
         EventCounter, EventDetailsTrait, EventTypeDetails, TransactionCounter, TransactionLog,
         TransactionLogTrait, event_id_target, transaction_id_target,
@@ -108,32 +98,6 @@
 
             aquarium
         }
-<<<<<<< HEAD
-=======
-
-        fn add_fish_to_aquarium(ref self: ContractState, mut fish: Fish, aquarium_id: u256) {
-            // Get or create unified session
-            let caller = get_caller_address();
-            let session_id = self.get_or_create_session(caller);
-            self.validate_and_update_session(session_id, PERMISSION_MOVE);
-
-            let mut world = self.world_default();
-            let mut aquarium: Aquarium = world.read_model(aquarium_id);
-            assert(aquarium.housed_fish.len() < aquarium.max_capacity, 'Aquarium full');
-            assert(fish.aquarium_id == aquarium_id, 'Fish in aquarium');
-            assert(fish.owner == get_caller_address(), 'You do not own this fish');
-
-            AquariumTrait::add_fish(aquarium.clone(), fish.id);
-            world.write_model(@aquarium);
-            world
-                .emit_event(
-                    @FishAddedToAquarium {
-                        fish_id: fish.id, aquarium_id, timestamp: get_block_timestamp(),
-                    },
-                );
-        }
-
->>>>>>> 7d659452
         fn add_decoration_to_aquarium(
             ref self: ContractState, mut decoration: Decoration, aquarium_id: u256,
         ) {
@@ -199,80 +163,6 @@
 
             decoration
         }
-<<<<<<< HEAD
-=======
-
-        fn new_fish(ref self: ContractState, aquarium_id: u256, species: Species) -> Fish {
-            // Get or create unified session
-            let caller = get_caller_address();
-            let session_id = self.get_or_create_session(caller);
-            self.validate_and_update_session(session_id, PERMISSION_SPAWN);
-
-            let mut world = self.world_default();
-            let mut aquarium = self.get_aquarium(aquarium_id);
-            assert(aquarium.owner == get_caller_address(), 'You do not own this aquarium');
-            let fish_id = self.create_fish_id();
-            let mut fish: Fish = world.read_model(fish_id);
-
-            fish = FishTrait::create_fish_by_species(fish, aquarium_id, caller, species);
-            fish.family_tree = array![];
-            aquarium = AquariumTrait::add_fish(aquarium.clone(), fish.id);
-            let mut fish_owner: FishOwner = world.read_model(fish_id);
-            fish_owner.owner = caller;
-            let mut player: Player = world.read_model(caller);
-            player.fish_count += 1;
-            player.player_fishes.append(fish_id);
-
-            world.write_model(@aquarium);
-            world.write_model(@player);
-            world.write_model(@fish_owner);
-            world.write_model(@fish);
-
-            // --- Grant Experience for Creating Fish ---
-            // let (contract_address, _) = world.dns(@"experience").unwrap();
-            // let mut experience_system = IExperienceDispatcher { contract_address };
-            // experience_system.grant_experience(player.wallet, 25); // 25 XP for creating fish
-            // self.grant_experience_internal(caller, 25); // 25 XP for creating fish
-
-            world
-                .emit_event(
-                    @FishCreated {
-                        fish_id, owner: caller, aquarium_id, timestamp: get_block_timestamp(),
-                    },
-                );
-            fish
-        }
-
-        fn move_fish_to_aquarium(
-            ref self: ContractState, fish_id: u256, from: u256, to: u256,
-        ) -> bool {
-            // Get or create unified session
-            let caller = get_caller_address();
-            let session_id = self.get_or_create_session(caller);
-            self.validate_and_update_session(session_id, PERMISSION_MOVE);
-
-            let mut world = self.world_default();
-            let mut fish: Fish = world.read_model(fish_id);
-            assert(fish.aquarium_id == from, 'Fish not in source aquarium');
-            let mut aquarium_from: Aquarium = world.read_model(from);
-            let mut aquarium_to: Aquarium = world.read_model(to);
-            assert(aquarium_to.housed_fish.len() < aquarium_to.max_capacity, 'Aquarium full');
-            assert(aquarium_to.owner == get_caller_address(), 'You do not own this aquarium');
-
-            aquarium_from = AquariumTrait::remove_fish(aquarium_from.clone(), fish_id);
-            aquarium_to = AquariumTrait::add_fish(aquarium_to.clone(), fish_id);
-
-            fish.aquarium_id = to;
-            world.write_model(@fish);
-            world.write_model(@aquarium_from);
-            world.write_model(@aquarium_to);
-
-            world.emit_event(@FishMoved { fish_id, from, to, timestamp: get_block_timestamp() });
-
-            true
-        }
-
->>>>>>> 7d659452
         fn move_decoration_to_aquarium(
             ref self: ContractState, decoration_id: u256, from: u256, to: u256,
         ) -> bool {
@@ -300,73 +190,6 @@
                 );
             true
         }
-<<<<<<< HEAD
-=======
-
-        fn breed_fishes(ref self: ContractState, parent1_id: u256, parent2_id: u256) -> u256 {
-            let mut world = self.world_default();
-            let caller = get_caller_address();
-            let mut parent1: Fish = world.read_model(parent1_id);
-            let mut parent2: Fish = world.read_model(parent2_id);
-            let mut aquarium = self.get_aquarium(parent1.aquarium_id);
-            assert(aquarium.housed_fish.len() < aquarium.max_capacity, 'Aquarium full');
-            assert(parent1.aquarium_id == parent2.aquarium_id, 'Fishes must have same aquarium');
-            assert(parent1.owner == parent2.owner, 'Fishes must have same player');
-
-            let new_fish_id = self.create_fish_id();
-            let mut new_fish: Fish = world.read_model(new_fish_id);
-
-            new_fish =
-                FishTrait::create_offspring(
-                    new_fish, caller, parent1.aquarium_id, parent1.clone(), parent2.clone(),
-                );
-
-            let mut fish_owner: FishOwner = world.read_model(new_fish_id);
-            fish_owner.owner = get_caller_address();
-
-            let mut player: Player = world.read_model(get_caller_address());
-            player.fish_count += 1;
-            player.player_fishes.append(new_fish.id);
-            parent1.offspings.append(new_fish.id);
-            parent2.offspings.append(new_fish.id);
-
-            let fish_parents = FishParents { parent1: parent1.id, parent2: parent2.id };
-
-            let mut offspring_tree = parent1.family_tree.clone(); // or copy if supported
-            offspring_tree.append(fish_parents);
-            new_fish.family_tree = offspring_tree;
-
-            aquarium.fish_count += 1;
-            aquarium.housed_fish.append(new_fish.id);
-
-            world.write_model(@aquarium);
-            world.write_model(@parent1);
-            world.write_model(@parent2);
-            world.write_model(@player);
-            world.write_model(@fish_owner);
-            world.write_model(@new_fish);
-
-            // --- Grant Experience for Breeding ---
-            // let (contract_address, _) = world.dns(@"experience").unwrap();
-            // let mut experience_system = IExperienceDispatcher { contract_address };
-            // experience_system.grant_experience(caller, 50); // 50 XP for breeding
-
-            world
-                .emit_event(
-                    @FishBred {
-                        offspring_id: new_fish.id,
-                        owner: get_caller_address(),
-                        parent1_id: parent1.id,
-                        parent2_id: parent2.id,
-                        aquarium_id: parent1.aquarium_id,
-                        timestamp: get_block_timestamp(),
-                    },
-                );
-
-            new_fish.id
-        }
-
->>>>>>> 7d659452
         fn register(ref self: ContractState, username: felt252) {
             let mut world = self.world_default();
             let player = get_caller_address();
@@ -526,301 +349,18 @@
             let listing: Listing = world.read_model(listing_id);
             listing
         }
-<<<<<<< HEAD
-        fn create_trade_offer(
-            ref self: ContractState,
-            offered_fish_id: u256,
-            criteria: MatchCriteria,
-            requested_fish_id: Option<u256>,
-            requested_species: Option<u8>,
-            requested_generation: Option<u8>,
-            requested_traits: Span<felt252>,
-            duration_hours: u64,
-        ) -> u256 {
-            let mut world = self.world_default();
-            let caller = get_caller_address();
-
-            let fish_owner: FishOwner = world.read_model(offered_fish_id);
-            assert(fish_owner.owner == caller, 'You do not own this fish');
-
-            let fish_lock: FishLock = world.read_model(offered_fish_id);
-            assert(!FishLockTrait::is_locked(fish_lock), 'Fish is already locked');
-
-            let offer_id = self.create_trade_offer_id();
-
-            let trade_offer = TradeOfferTrait::create_offer(
-                offer_id,
-                caller,
-                offered_fish_id,
-                criteria,
-                requested_fish_id,
-                requested_species,
-                requested_generation,
-                requested_traits,
-                duration_hours,
-            );
-
-            let fish_lock = FishLockTrait::lock_fish(offered_fish_id, offer_id);
-
-            let mut active_offers: ActiveTradeOffers = world.read_model(caller);
-            active_offers.offers.append(offer_id);
-
-            world.write_model(@trade_offer);
-            world.write_model(@fish_lock);
-            world.write_model(@active_offers);
-
-            world
-                .emit_event(
-                    @TradeOfferCreated {
-                        offer_id,
-                        creator: caller,
-                        offered_fish_id,
-                        criteria,
-                        requested_fish_id,
-                        requested_species,
-                        requested_generation,
-                        expires_at: trade_offer.expires_at,
-                    },
-                );
-
-            world
-                .emit_event(
-                    @FishLocked {
-                        fish_id: offered_fish_id,
-                        owner: caller,
-                        locked_by_offer: offer_id,
-                        timestamp: get_block_timestamp(),
-                    },
-                );
-
-            offer_id
-        }
-
-        fn accept_trade_offer(
-            ref self: ContractState, offer_id: u256, offered_fish_id: u256,
-        ) -> bool {
-            let mut world = self.world_default();
-            let caller = get_caller_address();
-
-            let mut trade_offer: TradeOffer = world.read_model(offer_id);
-            assert(TradeOfferTrait::is_active(@trade_offer), 'Offer not active');
-            assert(trade_offer.creator != caller, 'Cannot accept own offer');
-
-            trade_offer = TradeOfferTrait::lock_offer(trade_offer);
-            world.write_model(@trade_offer);
-
-            let acceptor_fish_owner: FishOwner = world.read_model(offered_fish_id);
-            assert(acceptor_fish_owner.owner == caller, 'You do not own this fish');
-
-            let acceptor_fish_lock: FishLock = world.read_model(offered_fish_id);
-            assert(!FishLockTrait::is_locked(acceptor_fish_lock), 'Your fish is locked');
-
-            let creator_fish: Fish = world.read_model(trade_offer.offered_fish_id);
-            let acceptor_fish: Fish = world.read_model(offered_fish_id);
-
-            let fish_species = match acceptor_fish.species {
-                Species::AngelFish => 0_u8,
-                Species::GoldFish => 1_u8,
-                Species::Betta => 2_u8,
-                Species::NeonTetra => 3_u8,
-                Species::Corydoras => 4_u8,
-                Species::Hybrid => 5_u8,
-            };
-
-            let fish_traits = array![acceptor_fish.color].span();
-
-            assert(
-                TradeOfferTrait::matches_criteria(
-                    @trade_offer,
-                    offered_fish_id,
-                    fish_species,
-                    acceptor_fish.generation,
-                    fish_traits,
-                ),
-                'Fish does not match criteria',
-            );
-
-            // Perform the trade - swap ownership
-            let mut creator_fish_owner: FishOwner = world.read_model(trade_offer.offered_fish_id);
-            let mut acceptor_fish_owner: FishOwner = world.read_model(offered_fish_id);
-
-            // Swap owners
-            let temp_owner = creator_fish_owner.owner;
-            creator_fish_owner.owner = acceptor_fish_owner.owner;
-            acceptor_fish_owner.owner = temp_owner;
-
-            // Update fish ownership in the fish models
-            let mut creator_fish_updated = creator_fish;
-            let mut acceptor_fish_updated = acceptor_fish;
-            creator_fish_updated.owner = caller;
-            acceptor_fish_updated.owner = trade_offer.creator;
-
-            let creator_fish_unlock = FishLockTrait::unlock_fish(trade_offer.offered_fish_id);
-            let acceptor_fish_unlock = FishLockTrait::unlock_fish(offered_fish_id);
-
-            trade_offer = TradeOfferTrait::complete_offer(trade_offer);
-
-            world.write_model(@creator_fish_owner);
-            world.write_model(@acceptor_fish_owner);
-            world.write_model(@creator_fish_updated);
-            world.write_model(@acceptor_fish_updated);
-            world.write_model(@creator_fish_unlock);
-            world.write_model(@acceptor_fish_unlock);
-            world.write_model(@trade_offer);
-
-            world
-                .emit_event(
-                    @TradeOfferAccepted {
-                        offer_id,
-                        acceptor: caller,
-                        creator: trade_offer.creator,
-                        creator_fish_id: trade_offer.offered_fish_id,
-                        acceptor_fish_id: offered_fish_id,
-                        timestamp: get_block_timestamp(),
-                    },
-                );
-
-            world
-                .emit_event(
-                    @FishUnlocked {
-                        fish_id: trade_offer.offered_fish_id,
-                        owner: caller,
-                        timestamp: get_block_timestamp(),
-                    },
-                );
-
-            world
-                .emit_event(
-                    @FishUnlocked {
-                        fish_id: offered_fish_id,
-                        owner: trade_offer.creator,
-                        timestamp: get_block_timestamp(),
-                    },
-                );
-
-            true
-        }
-
-        fn cancel_trade_offer(ref self: ContractState, offer_id: u256) -> bool {
-            let mut world = self.world_default();
-            let caller = get_caller_address();
-
-            let mut trade_offer: TradeOffer = world.read_model(offer_id);
-            assert(trade_offer.creator == caller, 'Not offer creator');
-            assert(trade_offer.status == TradeOfferStatus::Active, 'Offer not active');
-
-            trade_offer = TradeOfferTrait::cancel_offer(trade_offer);
-
-            let fish_unlock = FishLockTrait::unlock_fish(trade_offer.offered_fish_id);
-
-            world.write_model(@trade_offer);
-            world.write_model(@fish_unlock);
-
-            world
-                .emit_event(
-                    @TradeOfferCancelled {
-                        offer_id,
-                        creator: caller,
-                        offered_fish_id: trade_offer.offered_fish_id,
-                        timestamp: get_block_timestamp(),
-                    },
-                );
-
-            world
-                .emit_event(
-                    @FishUnlocked {
-                        fish_id: trade_offer.offered_fish_id,
-                        owner: caller,
-                        timestamp: get_block_timestamp(),
-                    },
-                );
-
-            true
-        }
-
-        fn get_trade_offer(self: @ContractState, offer_id: u256) -> TradeOffer {
-            let world = self.world_default();
-            world.read_model(offer_id)
-        }
-
-        fn get_active_trade_offers(
-            self: @ContractState, creator: ContractAddress,
-        ) -> Array<TradeOffer> {
-            let world = self.world_default();
-            let active_offers: ActiveTradeOffers = world.read_model(creator);
-            let mut offers = array![];
-            let mut i = 0;
-            loop {
-                if i >= active_offers.offers.len() {
-                    break;
-                }
-                let offer_id = *active_offers.offers.at(i);
-                let offer: TradeOffer = world.read_model(offer_id);
-                if offer.status == TradeOfferStatus::Active {
-                    offers.append(offer);
-                }
-                i += 1;
-            };
-            offers
-        }
-=======
-
-        fn purchase_fish(ref self: ContractState, listing_id: felt252) {
-            // Get or create unified session
-            let caller = get_caller_address();
-            let session_id = self.get_or_create_session(caller);
-            self.validate_and_update_session(session_id, PERMISSION_TRADE);
-
-            let mut world = self.world_default();
-            let mut listing: Listing = self.get_listing(listing_id);
-            let mut player: Player = self.get_player(caller);
-            let mut fish: Fish = world.read_model(listing.fish_id);
-            assert(fish.owner != caller, 'You already own this fish');
-            assert(listing.is_active, 'Listing is not active');
-
-            // Store the original seller before transferring ownership
-            let original_seller = fish.owner;
-
-            // Purchase the fish
-            let fish = FishTrait::purchase(fish, listing);
-            player.fish_count += 1;
-            player.player_fishes.append(fish.id);
-            listing.is_active = false;
-
-            world.write_model(@fish);
-            world.write_model(@player);
-            world.write_model(@listing);
-            // --- Grant Experience for Purchasing Fish ---
-            // let (contract_address, _) = world.dns(@"experience").unwrap();
-            // let mut experience_system = IExperienceDispatcher { contract_address };
-            // experience_system.grant_experience(caller, 15); // 15 XP for purchasing fish
-
-            world
-                .emit_event(
-                    @FishPurchased {
-                        buyer: caller,
-                        seller: original_seller,
-                        price: listing.price,
-                        fish_id: fish.id,
-                        timestamp: get_block_timestamp(),
-                    },
-                );
-        }
         // fn create_trade_offer(
-    //     ref self: ContractState,
-    //     offered_fish_id: u256,
-    //     criteria: MatchCriteria,
-    //     requested_fish_id: Option<u256>,
-    //     requested_species: Option<u8>,
-    //     requested_generation: Option<u8>,
-    //     requested_traits: Span<felt252>,
-    //     duration_hours: u64,
-    // ) -> u256 {
-    //     let mut world = self.world_default();
-    //     let caller = get_caller_address();
-
-        //     let fish_owner: FishOwner = world.read_model(offered_fish_id);
-    //     assert(fish_owner.owner == caller, 'You do not own this fish');
+        //     ref self: ContractState,
+        //     offered_fish_id: u256,
+        //     criteria: MatchCriteria,
+        //     requested_fish_id: Option<u256>,
+        //     requested_species: Option<u8>,
+        //     requested_generation: Option<u8>,
+        //     requested_traits: Span<felt252>,
+        //     duration_hours: u64,
+        // ) -> u256 {
+        //     let mut world = self.world_default();
+        //     let caller = get_caller_address();
 
         //     let fish_lock: FishLock = world.read_model(offered_fish_id);
     //     assert(!FishLockTrait::is_locked(fish_lock), 'Fish is already locked');
@@ -1065,7 +605,6 @@
 
         //     world.write_model(@config);
     // }
->>>>>>> 7d659452
     }
 
     #[abi(embed_v0)]
