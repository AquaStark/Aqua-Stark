#[cfg(test)]
mod tests {
    use dojo::world::IWorldDispatcherTrait;
    use dojo::model::ModelStorage;
    use aqua_stark::interfaces::IAquaStark::{IAquaStarkDispatcher, IAquaStarkDispatcherTrait};
    use aqua_stark::interfaces::IShopCatalog::{
        IShopCatalog, IShopCatalogDispatcher, IShopCatalogDispatcherTrait,
    };
    use aqua_stark::interfaces::ITransactionHistory::{
        ITransactionHistoryDispatcher, ITransactionHistoryDispatcherTrait,
    };
    use aqua_stark::models::aquarium_model::{m_Aquarium, m_AquariumCounter, m_AquariumOwner};
    use aqua_stark::models::decoration_model::{m_Decoration, m_DecorationCounter};
    use aqua_stark::models::fish_model::{
        FishOwner, Species, Listing, m_Listing, m_Fish, m_FishCounter, m_FishOwner,
    };
    use aqua_stark::models::player_model::{
        m_AddressToUsername, m_Player, m_PlayerCounter, m_UsernameToAddress,
    };
    use aqua_stark::models::shop_model::{
        ShopItemModel, ShopCatalogModel, m_ShopItemModel, m_ShopCatalogModel,
    };
    use aqua_stark::models::transaction_model::{
        m_TransactionLog, m_EventTypeDetails, m_EventCounter, m_TransactionCounter,
    };
    use aqua_stark::models::auctions_model::{m_Auction, m_AuctionCounter};
    use aqua_stark::models::experience_model::{
        m_Experience, m_ExperienceConfig, m_ExperienceCounter,
    };
    use aqua_stark::interfaces::IExperience::{IExperienceDispatcher, IExperienceDispatcherTrait};
    use aqua_stark::systems::experience::experience;
    use aqua_stark::systems::AquaStark::AquaStark;
    use aqua_stark::systems::ShopCatalog::ShopCatalog;
    use aqua_stark::base::events;
    // use dojo::model::{ModelStorageTest};
    use dojo::world::WorldStorageTrait;
    use dojo_cairo_test::{
        ContractDef, ContractDefTrait, NamespaceDef, TestResource, WorldStorageTestTrait,
        spawn_test_world,
    };
    use starknet::{contract_address_const, testing, get_block_timestamp, ContractAddress};

    fn OWNER() -> ContractAddress {
        contract_address_const::<'owner'>()
    }

    fn namespace_def() -> NamespaceDef {
        let ndef = NamespaceDef {
            namespace: "aqua_stark",
            resources: [
                TestResource::Model(m_Auction::TEST_CLASS_HASH),
                TestResource::Model(m_AuctionCounter::TEST_CLASS_HASH),
                TestResource::Model(m_Player::TEST_CLASS_HASH),
                TestResource::Model(m_PlayerCounter::TEST_CLASS_HASH),
                TestResource::Model(m_ShopItemModel::TEST_CLASS_HASH),
                TestResource::Model(m_ShopCatalogModel::TEST_CLASS_HASH),
                TestResource::Model(m_UsernameToAddress::TEST_CLASS_HASH),
                TestResource::Model(m_AddressToUsername::TEST_CLASS_HASH),
                TestResource::Model(m_Aquarium::TEST_CLASS_HASH),
                TestResource::Model(m_AquariumCounter::TEST_CLASS_HASH),
                TestResource::Model(m_AquariumOwner::TEST_CLASS_HASH),
                TestResource::Model(m_Fish::TEST_CLASS_HASH),
                TestResource::Model(m_FishCounter::TEST_CLASS_HASH),
                TestResource::Model(m_FishOwner::TEST_CLASS_HASH),
                TestResource::Model(m_Decoration::TEST_CLASS_HASH),
                TestResource::Model(m_DecorationCounter::TEST_CLASS_HASH),
                TestResource::Model(m_TransactionLog::TEST_CLASS_HASH),
                TestResource::Model(m_EventTypeDetails::TEST_CLASS_HASH),
                TestResource::Model(m_EventCounter::TEST_CLASS_HASH),
                TestResource::Model(m_TransactionCounter::TEST_CLASS_HASH),
                TestResource::Model(m_Listing::TEST_CLASS_HASH),
                TestResource::Model(m_Experience::TEST_CLASS_HASH),
                TestResource::Model(m_ExperienceConfig::TEST_CLASS_HASH),
                TestResource::Model(m_ExperienceCounter::TEST_CLASS_HASH),
                TestResource::Event(events::e_PlayerEventLogged::TEST_CLASS_HASH),
                TestResource::Event(events::e_EventTypeRegistered::TEST_CLASS_HASH),
                TestResource::Event(events::e_PlayerCreated::TEST_CLASS_HASH),
                TestResource::Event(events::e_DecorationCreated::TEST_CLASS_HASH),
                TestResource::Event(events::e_FishCreated::TEST_CLASS_HASH),
                TestResource::Event(events::e_FishBred::TEST_CLASS_HASH),
                TestResource::Event(events::e_FishMoved::TEST_CLASS_HASH),
                TestResource::Event(events::e_DecorationMoved::TEST_CLASS_HASH),
                TestResource::Event(events::e_FishAddedToAquarium::TEST_CLASS_HASH),
                TestResource::Event(events::e_DecorationAddedToAquarium::TEST_CLASS_HASH),
                TestResource::Event(events::e_FishPurchased::TEST_CLASS_HASH),
                TestResource::Event(events::e_AuctionStarted::TEST_CLASS_HASH),
                TestResource::Event(events::e_BidPlaced::TEST_CLASS_HASH),
                TestResource::Event(events::e_AuctionEnded::TEST_CLASS_HASH),
<<<<<<< HEAD
                TestResource::Event(events::e_ExperienceEarned::TEST_CLASS_HASH),
                TestResource::Event(events::e_LevelUp::TEST_CLASS_HASH),
                TestResource::Event(events::e_RewardClaimed::TEST_CLASS_HASH),
                TestResource::Event(events::e_ExperienceConfigUpdated::TEST_CLASS_HASH),
=======
                TestResource::Event(events::e_AquariumCreated::TEST_CLASS_HASH),
                TestResource::Event(events::e_AquariumUpdated::TEST_CLASS_HASH),
                TestResource::Event(events::e_AquariumCleaned::TEST_CLASS_HASH),
                TestResource::Event(events::e_AquariumCleanlinessDecayed::TEST_CLASS_HASH),
>>>>>>> f82281d0
                TestResource::Contract(AquaStark::TEST_CLASS_HASH),
                TestResource::Contract(ShopCatalog::TEST_CLASS_HASH),
                TestResource::Contract(experience::TEST_CLASS_HASH),
            ]
                .span(),
        };

        ndef
    }

    fn contract_defs() -> Span<ContractDef> {
        [
            ContractDefTrait::new(@"aqua_stark", @"AquaStark")
                .with_writer_of([dojo::utils::bytearray_hash(@"aqua_stark")].span()),
            ContractDefTrait::new(@"aqua_stark", @"ShopCatalog")
                .with_writer_of([dojo::utils::bytearray_hash(@"aqua_stark")].span())
                .with_init_calldata([OWNER().into()].span()),
            ContractDefTrait::new(@"aqua_stark", @"experience")
                .with_writer_of([dojo::utils::bytearray_hash(@"aqua_stark")].span()),
        ]
            .span()
    }


    #[test]
    fn test_register_player() {
        // Initialize test environment
        // let caller = starknet::contract_address_const::<0x0>();
        let caller_1 = contract_address_const::<'aji'>();
        // let caller_2 = contract_address_const::<'ajiii'>();
        let ndef = namespace_def();

        // Register the resources.
        let mut world = spawn_test_world([ndef].span());

        // Ensures permissions and initializations are synced.
        world.sync_perms_and_inits(contract_defs());

        let username = 'Aji';
        // let username1 = 'Ajii';

        let ndef = namespace_def();
        let mut world = spawn_test_world([ndef].span());
        world.sync_perms_and_inits(contract_defs());

        let (contract_address, _) = world.dns(@"AquaStark").unwrap();
        let actions_system = IAquaStarkDispatcher { contract_address };

        testing::set_contract_address(caller_1);
        actions_system.register(username);

        let player = actions_system.get_player(caller_1);
        let fish = actions_system.get_fish(1);
        let aquarium = actions_system.get_aquarium(1);
        let decoration = actions_system.get_decoration(1);

        assert(fish.owner == caller_1, 'Fish Error');
        assert(decoration.owner == caller_1, 'Decoration Error');
        assert(aquarium.owner == caller_1, 'Aquarium Error');
        assert(player.id == 1, 'Incorrect id');
        assert(player.username == 'Aji', 'incorrect username');
        assert(player.wallet == caller_1, 'invalid address');
        assert(player.fish_count == 1, 'invalid fish count');
        assert(player.aquarium_count == 1, 'invalid aquarium count');
        assert(player.decoration_count == 1, 'invalid aquarium count');
    }

    #[test]
    fn test_create_aquarium() {
        // Initialize test environment
        let caller = contract_address_const::<'aji'>();
        let ndef = namespace_def();
        let mut world = spawn_test_world([ndef].span());
        world.sync_perms_and_inits(contract_defs());
        let (contract_address, _) = world.dns(@"AquaStark").unwrap();
        let actions_system = IAquaStarkDispatcher { contract_address };
        testing::set_contract_address(caller);
        actions_system.register('Aji');
        let aquarium = actions_system.new_aquarium(caller, 10, 10);
        let player = actions_system.get_player(caller);
        assert(aquarium.owner == caller, 'Aquarium owner mismatch');
        assert(aquarium.max_capacity == 10, 'Aquarium capacity mismatch');
        assert(player.aquarium_count == 2, 'Player aquarium count mismatch');
        assert(*player.player_aquariums[1] == aquarium.id, 'Player aquarium ID mismatch');
    }

    #[test]
    fn test_create_fish() {
        // Initialize test environment
        let caller = contract_address_const::<'aji'>();
        let ndef = namespace_def();
        let mut world = spawn_test_world([ndef].span());
        world.sync_perms_and_inits(contract_defs());
        let (contract_address, _) = world.dns(@"AquaStark").unwrap();
        let actions_system = IAquaStarkDispatcher { contract_address };
        testing::set_contract_address(caller);
        actions_system.register('Aji');
        let fish = actions_system.new_fish(1, Species::GoldFish);
        let player = actions_system.get_player(caller);
        assert(fish.owner == caller, 'Fish owner mismatch');
        assert(fish.species == Species::GoldFish, 'Fish species mismatch');
        assert(player.fish_count == 2, 'Player fish count mismatch');
        assert(*player.player_fishes[1] == fish.id, 'Player fish ID mismatch');
    }

    #[test]
    fn test_create_decoration() {
        // Initialize test environment
        let caller = contract_address_const::<'aji'>();
        let ndef = namespace_def();
        let mut world = spawn_test_world([ndef].span());
        world.sync_perms_and_inits(contract_defs());
        let (contract_address, _) = world.dns(@"AquaStark").unwrap();
        let actions_system = IAquaStarkDispatcher { contract_address };
        testing::set_contract_address(caller);
        actions_system.register('Aji');
        let aquarium = actions_system.new_aquarium(caller, 10, 10);
        let decoration = actions_system.new_decoration(aquarium.id, 'Pebbles', 'Shiny rocks', 0, 0);
        let player = actions_system.get_player(caller);
        assert(decoration.owner == caller, 'Decoration owner mismatch');
        assert(decoration.name == 'Pebbles', 'Decoration name mismatch');
        assert(player.decoration_count == 2, 'Player deco count mismatch');
        assert(*player.player_decorations[1] == decoration.id, 'Player decoration ID mismatch');
    }

    #[test]
    fn test_create_fish_offspring() {
        // Initialize test environment
        // let caller = starknet::contract_address_const::<0x0>();
        let caller_1 = contract_address_const::<'aji'>();
        // let caller_2 = contract_address_const::<'ajiii'>();
        let ndef = namespace_def();

        // Register the resources.
        let mut world = spawn_test_world([ndef].span());

        // Ensures permissions and initializations are synced.
        world.sync_perms_and_inits(contract_defs());

        let username = 'Aji';
        // let username1 = 'Ajii';

        let ndef = namespace_def();
        let mut world = spawn_test_world([ndef].span());
        world.sync_perms_and_inits(contract_defs());

        let (contract_address, _) = world.dns(@"AquaStark").unwrap();
        let actions_system = IAquaStarkDispatcher { contract_address };

        testing::set_contract_address(caller_1);
        actions_system.register(username);
        let parent_2 = actions_system.new_fish(1, Species::Betta);
        assert(parent_2.owner == caller_1, 'Parent Fish Error');
        assert(parent_2.species == Species::Betta, 'Parent Fish Species Error');
        assert(parent_2.id == 2, 'Parent Fish ID Error');
        assert(parent_2.owner == caller_1, 'Parent Fish Owner Error');

        let offsping = actions_system.breed_fishes(1, parent_2.id);

        let player = actions_system.get_player(caller_1);

        // Retrieve the offspring fish

        let offspring_fish = actions_system.get_fish(offsping);

        assert(offspring_fish.owner == caller_1, 'Offspring Fish Error');
        assert(offspring_fish.species == Species::Hybrid, 'Offspring Fish Species Error');
        assert(player.fish_count == 3, 'Player fish count mismatch ');
        assert(*player.player_fishes[2] == offspring_fish.id, 'Player offspring fish ID ');

        let (parent1_id, parent2_id) = actions_system.get_parents(offspring_fish.id);
        assert(parent1_id == 1, 'Parent 1 ID mismatch');
        assert(parent2_id == parent_2.id, 'Parent 2 ID mismatch');

        let parent1k = actions_system.get_fish_offspring(1);
        let parent2k = actions_system.get_fish_offspring(parent_2.id);
        assert(parent1k.len() == 1, '1 offspring mismatch');
        assert(parent2k.len() == 1, '2 offspring mismatch');
        assert(*parent1k[0].id == offspring_fish.id, 'Parent 1 offspring ID mismatch');
        assert(*parent2k[0].id == offspring_fish.id, 'Parent 2 offspring ID mismatch');
    }

    #[test]
    fn test_move_fish_to_aquarium() {
        // Initialize test environment
        let caller = contract_address_const::<'aji'>();
        let ndef = namespace_def();
        let mut world = spawn_test_world([ndef].span());
        world.sync_perms_and_inits(contract_defs());
        let (contract_address, _) = world.dns(@"AquaStark").unwrap();
        let actions_system = IAquaStarkDispatcher { contract_address };
        testing::set_contract_address(caller);

        actions_system.register('Aji');
        let aquarium = actions_system.new_aquarium(caller, 10, 10);

        let fish = actions_system.new_fish(1, Species::GoldFish);

        let move_result = actions_system.move_fish_to_aquarium(fish.id, 1, aquarium.id);

        let updated_fish = actions_system.get_fish(fish.id);
        let updated_aquarium = actions_system.get_aquarium(aquarium.id);
        let player = actions_system.get_player(caller);

        assert(move_result, 'Fish move failed');
        assert(updated_fish.aquarium_id == aquarium.id, 'Fish aquarium ID mismatch');
        assert(updated_aquarium.fish_count == 1, 'Aquarium fish count mismatch');
        assert(*updated_aquarium.housed_fish[0] == updated_fish.id, 'Aquarium fish ID mismatch');
        assert(player.fish_count == 2, 'Player fish count mismatch');
        assert(*player.player_fishes[1] == updated_fish.id, 'Player fish ID mismatch');
    }

    #[test]
    fn test_move_decoration_to_aquarium() {
        // Initialize test environment
        let caller = contract_address_const::<'aji'>();
        let ndef = namespace_def();
        let mut world = spawn_test_world([ndef].span());
        world.sync_perms_and_inits(contract_defs());
        let (contract_address, _) = world.dns(@"AquaStark").unwrap();
        let actions_system = IAquaStarkDispatcher { contract_address };
        testing::set_contract_address(caller);
        actions_system.register('Aji');
        let aquarium = actions_system.new_aquarium(caller, 10, 10);
        let decoration = actions_system.new_decoration(1, 'Pebbles', 'Shiny rocks', 0, 0);
        let move_result = actions_system.move_decoration_to_aquarium(decoration.id, 1, aquarium.id);

        let updated_decoration = actions_system.get_decoration(decoration.id);
        let updated_aquarium = actions_system.get_aquarium(aquarium.id);
        let player = actions_system.get_player(caller);
        assert(move_result, 'Decoration move failed');
        assert(updated_decoration.aquarium_id == aquarium.id, 'Decoration ID mismatch');
        assert(updated_aquarium.decoration_count == 1, 'decoration count mismatch');
        assert(
            *updated_aquarium.housed_decorations[0] == updated_decoration.id,
            'decoration ID mismatch',
        );
        assert(player.decoration_count == 2, 'Player count mismatch');
        assert(*player.player_decorations[1] == updated_decoration.id, 'Player ID mismatch');
    }

    #[test]
    fn test_get_player_fishes() {
        // Initialize test environment
        let caller = contract_address_const::<'aji'>();
        let ndef = namespace_def();
        let mut world = spawn_test_world([ndef].span());
        world.sync_perms_and_inits(contract_defs());
        let (contract_address, _) = world.dns(@"AquaStark").unwrap();
        let actions_system = IAquaStarkDispatcher { contract_address };
        testing::set_contract_address(caller);
        actions_system.register('Aji');
        let fish1 = actions_system.new_fish(1, Species::GoldFish);
        let fish2 = actions_system.new_fish(1, Species::Betta);
        let player_fishes = actions_system.get_player_fishes(caller);
        assert(player_fishes.len() == 3, 'Player fishes count mismatch');
        assert(*player_fishes[1].id == fish1.id, 'Player fish 1 ID mismatch');
        assert(*player_fishes[2].id == fish2.id, 'Player fish 2 ID mismatch');
    }

    fn test_get_fish_family_tree() {
        // Initialize test environment
        let caller = contract_address_const::<'aji'>();
        let ndef = namespace_def();
        let mut world = spawn_test_world([ndef].span());
        world.sync_perms_and_inits(contract_defs());
        let (contract_address, _) = world.dns(@"AquaStark").unwrap();
        let actions_system = IAquaStarkDispatcher { contract_address };
        testing::set_contract_address(caller);
        actions_system.register('Aji');
        let parent_1 = actions_system.new_fish(1, Species::GoldFish);
        let parent_2 = actions_system.new_fish(1, Species::Betta);
        let offspring_id = actions_system.breed_fishes(parent_1.id, parent_2.id);
        let family_tree = actions_system.get_fish_family_tree(offspring_id);
        assert(family_tree.len() == 1, 'Family tree length mismatch');
        assert(*family_tree[0].parent1 == parent_1.id, 'Parent 1 ID mismatch');
        assert(*family_tree[0].parent2 == parent_2.id, 'Parent 2 ID mismatch');
    }

    #[test]
    fn test_get_fish_ancestor_three_generations() {
        let caller = contract_address_const::<'aji'>();
        let ndef = namespace_def();
        let mut world = spawn_test_world([ndef].span());
        world.sync_perms_and_inits(contract_defs());

        let (contract_address, _) = world.dns(@"AquaStark").unwrap();
        let actions_system = IAquaStarkDispatcher { contract_address };
        testing::set_contract_address(caller);

        actions_system.register('Aji');

        let parent_1 = actions_system.new_fish(1, Species::GoldFish);
        let parent_2 = actions_system.new_fish(1, Species::Betta);
        let parent_3 = actions_system.new_fish(1, Species::AngelFish);
        let parent_4 = actions_system.new_fish(1, Species::GoldFish);

        let offspring_id = actions_system.breed_fishes(parent_1.id, parent_2.id);

        let grandchild_id = actions_system.breed_fishes(offspring_id, parent_3.id);

        let great_grandchild_id = actions_system.breed_fishes(grandchild_id, parent_4.id);

        // Adjusted order: newest first
        let ancestor_0 = actions_system.get_fish_ancestor(grandchild_id, 0);
        assert(ancestor_0.parent1 == parent_1.id, 'Gen 0 Parent 1 mismatch');
        assert(ancestor_0.parent2 == parent_2.id, 'Gen 0 Parent 2 mismatch');

        let ancestor_1 = actions_system.get_fish_ancestor(grandchild_id, 1);
        assert(ancestor_1.parent1 == offspring_id, 'Gen 1 Parent 1 mismatch');
        assert(ancestor_1.parent2 == parent_3.id, 'Gen 1 Parent 2 mismatch');

        let ancestor_2 = actions_system.get_fish_ancestor(great_grandchild_id, 2);
        assert(ancestor_2.parent1 == grandchild_id, 'Gen 2 Parent 1 mismatch');
        assert(ancestor_2.parent2 == parent_4.id, 'Gen 2 Parent 2 mismatch');
    }

    #[test]
    #[should_panic]
    fn test_get_fish_ancestor_out_of_bounds() {
        let caller = contract_address_const::<'aji'>();
        let ndef = namespace_def();
        let mut world = spawn_test_world([ndef].span());
        world.sync_perms_and_inits(contract_defs());

        let (contract_address, _) = world.dns(@"AquaStark").unwrap();
        let actions_system = IAquaStarkDispatcher { contract_address };
        testing::set_contract_address(caller);

        actions_system.register('Aji');

        let parent_1 = actions_system.new_fish(1, Species::GoldFish);
        let parent_2 = actions_system.new_fish(1, Species::Betta);

        let offspring_id = actions_system.breed_fishes(parent_1.id, parent_2.id);

        let grandchild_id = actions_system.breed_fishes(parent_1.id, offspring_id);

        // This should panic: only 2 generations recorded (0 and 1)
        let _ = actions_system.get_fish_ancestor(grandchild_id, 2);
    }

    #[test]
    fn test_register_event() {
        let caller = contract_address_const::<'aji'>();
        let ndef = namespace_def();
        let mut world = spawn_test_world([ndef].span());
        world.sync_perms_and_inits(contract_defs());
        world.dispatcher.grant_owner(0, caller);

        let (contract_address, _) = world.dns(@"AquaStark").unwrap();
        let actions_system = ITransactionHistoryDispatcher { contract_address };
        testing::set_contract_address(caller);
        let id = actions_system.register_event_type("Purchase Event");

        let event_details = actions_system.get_event_type_details(id);

        assert(event_details.type_id == id, 'Event ID mismatch');
        assert(event_details.name == "Purchase Event", 'Event Name mismatch');
        assert(event_details.total_logged == 0, 'Total logged mismatch');
        assert(event_details.transaction_history.len() == 0, 'Txn History count mismatch');
    }

    #[derive(Serde, Drop, Clone, Copy)]
    pub struct DummyEvent {
        pub fish_id: u256,
        pub aquarium_id: u256,
        pub player: ContractAddress,
        pub species: Species,
        pub timestamp: u64,
    }

    #[test]
    fn test_log_event_successfully() {
        // Initialize test environment
        let player = contract_address_const::<'player'>();
        let username = 'player';
        let ndef = namespace_def();
        let mut world = spawn_test_world([ndef].span());
        world.sync_perms_and_inits(contract_defs());
        world.dispatcher.grant_owner(0, OWNER());

        let (contract_address, _) = world.dns(@"AquaStark").unwrap();

        // First Register player
        let actions_system = IAquaStarkDispatcher { contract_address };

        testing::set_contract_address(player);
        actions_system.register(username);

        // Next Register Event
        let actions_system = ITransactionHistoryDispatcher { contract_address };
        testing::set_contract_address(OWNER());
        let event_id = actions_system.register_event_type("NewFishCreated");

        let payload = get_dummy_payload();

        let txn_log = actions_system.log_event(event_id, player, payload.clone());

        assert(txn_log.player == player, 'txn player mismatch');
        assert(txn_log.event_type_id == event_id, 'txn event id mismatch');
        assert(txn_log.payload == payload, 'txn payload mismatch');
    }

    #[test]
    fn test_get_transaction_history_successfully_by_player_address() {
        // Initialize test environment
        let player = contract_address_const::<'player'>();
        let username = 'player';
        let ndef = namespace_def();
        let mut world = spawn_test_world([ndef].span());
        world.sync_perms_and_inits(contract_defs());
        world.dispatcher.grant_owner(0, OWNER());

        let (contract_address, _) = world.dns(@"AquaStark").unwrap();

        // First Register player
        let actions_system = IAquaStarkDispatcher { contract_address };

        testing::set_contract_address(player);
        actions_system.register(username);

        // Next Register Event
        let actions_system = ITransactionHistoryDispatcher { contract_address };
        testing::set_contract_address(OWNER());
        let event_id_1 = actions_system.register_event_type("NewFishCreated");
        let event_id_2 = actions_system.register_event_type("NewAquariumCreated");

        let payload = get_dummy_payload();

        let txn_log_1 = actions_system.log_event(event_id_1, player, payload.clone());

        let txn_log_2 = actions_system.log_event(event_id_2, player, payload.clone());

        let player_txn = actions_system
            .get_transaction_history(
                Option::Some(player),
                Option::None,
                Option::None,
                Option::None,
                Option::None,
                Option::None,
            );
        assert(player_txn.len() == 2, 'player_txn count mismatch');
        assert(player_txn.at(0).event_type_id == @txn_log_1.event_type_id, 'event id mismatch');
        assert(player_txn.at(0).id == @txn_log_1.id, 'txn id mismatch');
        assert(player_txn.at(0).payload == @txn_log_1.payload, 'txn payload mismatch');
        assert(player_txn.at(0).player == @txn_log_1.player, 'txn player mismatch');
        assert(player_txn.at(1).event_type_id == @txn_log_2.event_type_id, 'event id mismatch');
        assert(player_txn.at(1).id == @txn_log_2.id, 'txn id mismatch');
        assert(player_txn.at(1).payload == @txn_log_2.payload, 'txn payload mismatch');
        assert(player_txn.at(1).player == @txn_log_2.player, 'txn player mismatch');
    }

    #[test]
    fn test_get_transaction_history_successfully_by_event_id() {
        // Initialize test environment
        let player = contract_address_const::<'player'>();
        let username = 'player';
        let ndef = namespace_def();
        let mut world = spawn_test_world([ndef].span());
        world.sync_perms_and_inits(contract_defs());
        world.dispatcher.grant_owner(0, OWNER());

        let (contract_address, _) = world.dns(@"AquaStark").unwrap();

        // First Register player
        let actions_system = IAquaStarkDispatcher { contract_address };

        testing::set_contract_address(player);
        actions_system.register(username);

        // Next Register Event
        let actions_system = ITransactionHistoryDispatcher { contract_address };
        testing::set_contract_address(OWNER());
        let event_id_1 = actions_system.register_event_type("NewFishCreated");
        let event_id_2 = actions_system.register_event_type("NewAquariumCreated");

        let payload = get_dummy_payload();

        actions_system.log_event(event_id_1, player, payload.clone());

        let txn_log_2 = actions_system.log_event(event_id_2, player, payload.clone());

        let event_txn = actions_system
            .get_transaction_history(
                Option::None,
                Option::Some(event_id_2),
                Option::None,
                Option::None,
                Option::None,
                Option::None,
            );

        assert(event_txn.len() == 1, 'count mismatch');
        assert(event_txn.at(0).event_type_id == @txn_log_2.event_type_id, 'event id mismatch');
        assert(event_txn.at(0).id == @txn_log_2.id, 'txn id mismatch');
        assert(event_txn.at(0).payload == @txn_log_2.payload, 'txn payload mismatch');
        assert(event_txn.at(0).player == @txn_log_2.player, 'txn player mismatch');
    }

    #[test]
    fn test_get_transaction_history_successfully_by_event_type_and_player() {
        // Initialize test environment
        let player = contract_address_const::<'player'>();
        let username = 'player';
        let ndef = namespace_def();
        let mut world = spawn_test_world([ndef].span());
        world.sync_perms_and_inits(contract_defs());
        world.dispatcher.grant_owner(0, OWNER());

        let (contract_address, _) = world.dns(@"AquaStark").unwrap();

        // First Register player
        let actions_system = IAquaStarkDispatcher { contract_address };

        testing::set_contract_address(player);
        actions_system.register(username);

        // Next Register Event
        let actions_system = ITransactionHistoryDispatcher { contract_address };
        testing::set_contract_address(OWNER());
        let event_id_1 = actions_system.register_event_type("NewFishCreated");
        let event_id_2 = actions_system.register_event_type("NewAquariumCreated");

        let payload = get_dummy_payload();

        let txn_log_1 = actions_system.log_event(event_id_1, player, payload.clone());

        let _ = actions_system.log_event(event_id_2, player, payload.clone());

        let event_txn = actions_system
            .get_transaction_history(
                Option::Some(player),
                Option::Some(event_id_1),
                Option::None,
                Option::None,
                Option::None,
                Option::None,
            );

        assert(event_txn.len() == 1, 'count mismatch');
        assert(event_txn.at(0).event_type_id == @txn_log_1.event_type_id, 'event id mismatch');
        assert(event_txn.at(0).id == @txn_log_1.id, 'txn id mismatch');
        assert(event_txn.at(0).payload == @txn_log_1.payload, 'txn payload mismatch');
        assert(event_txn.at(0).player == @txn_log_1.player, 'txn player mismatch');
    }

    #[test]
    fn test_get_transaction_history_with_no_filters_returns_all() {
        // Initialize test environment
        let player = contract_address_const::<'player'>();
        let player2 = contract_address_const::<'player2'>();

        let ndef = namespace_def();
        let mut world = spawn_test_world([ndef].span());
        world.sync_perms_and_inits(contract_defs());
        world.dispatcher.grant_owner(0, OWNER());

        let (contract_address, _) = world.dns(@"AquaStark").unwrap();

        // First Register player
        let actions_system = IAquaStarkDispatcher { contract_address };

        testing::set_contract_address(player);
        actions_system.register('player_1');

        testing::set_contract_address(player2);
        actions_system.register('player_2');

        // Next Register Event
        let actions_system = ITransactionHistoryDispatcher { contract_address };

        testing::set_contract_address(OWNER());
        let event_id_1 = actions_system.register_event_type("NewFishCreated");
        let event_id_2 = actions_system.register_event_type("NewAquariumCreated");

        let payload = get_dummy_payload();

        actions_system.log_event(event_id_1, player, payload.clone());

        actions_system.log_event(event_id_2, player2, payload.clone());

        actions_system.log_event(event_id_1, player2, payload.clone());

        let tx_log_4 = actions_system.log_event(event_id_2, player, payload.clone());

        let event_txn = actions_system
            .get_transaction_history(
                Option::None, Option::None, Option::None, Option::None, Option::None, Option::None,
            );

        assert(event_txn.len() == 4, 'count mismatch');
        assert(event_txn.at(3).event_type_id == @tx_log_4.event_type_id, 'event id mismatch');
        assert(event_txn.at(3).id == @tx_log_4.id, 'txn id mismatch');
        assert(event_txn.at(3).payload == @tx_log_4.payload, 'txn payload mismatch');
        assert(event_txn.at(3).player == @tx_log_4.player, 'txn player mismatch');
    }

    #[test]
    fn test_get_transaction_history_with_unmatched_event_type() {
        // Initialize test environment
        let player = contract_address_const::<'player'>();
        let player2 = contract_address_const::<'player2'>();

        let ndef = namespace_def();
        let mut world = spawn_test_world([ndef].span());
        world.sync_perms_and_inits(contract_defs());
        world.dispatcher.grant_owner(0, OWNER());

        let (contract_address, _) = world.dns(@"AquaStark").unwrap();

        // First Register player
        let actions_system = IAquaStarkDispatcher { contract_address };

        testing::set_contract_address(player);
        actions_system.register('player_1');

        testing::set_contract_address(player2);
        actions_system.register('player_2');

        // Next Register Event
        let actions_system = ITransactionHistoryDispatcher { contract_address };
        testing::set_contract_address(OWNER());
        let event_id_1 = actions_system.register_event_type("NewFishCreated");
        let event_id_2 = actions_system.register_event_type("NewAquariumCreated");

        let payload = get_dummy_payload();

        actions_system.log_event(event_id_1, player, payload.clone());

        actions_system.log_event(event_id_2, player2, payload.clone());

        let event_txn = actions_system
            .get_transaction_history(
                Option::None,
                Option::Some(5),
                Option::None,
                Option::None,
                Option::None,
                Option::None,
            );

        assert(event_txn.len() == 0, 'count mismatch');
    }

    #[test]
    fn test_get_transaction_history_with_unmatched_player() {
        // Initialize test environment
        let player = contract_address_const::<'player'>();
        let player2 = contract_address_const::<'player2'>();

        let ndef = namespace_def();
        let mut world = spawn_test_world([ndef].span());
        world.sync_perms_and_inits(contract_defs());
        world.dispatcher.grant_owner(0, OWNER());

        let (contract_address, _) = world.dns(@"AquaStark").unwrap();

        // First Register player
        let actions_system = IAquaStarkDispatcher { contract_address };

        testing::set_contract_address(player);
        actions_system.register('player_1');

        testing::set_contract_address(player2);
        actions_system.register('player_2');

        // Next Register Event
        let actions_system = ITransactionHistoryDispatcher { contract_address };
        testing::set_contract_address(OWNER());
        let event_id_1 = actions_system.register_event_type("NewFishCreated");
        let event_id_2 = actions_system.register_event_type("NewAquariumCreated");

        let payload = get_dummy_payload();

        actions_system.log_event(event_id_1, player, payload.clone());

        actions_system.log_event(event_id_2, player2, payload.clone());

        let event_txn = actions_system
            .get_transaction_history(
                Option::Some(contract_address_const::<'player5'>()),
                Option::None,
                Option::None,
                Option::None,
                Option::None,
                Option::None,
            );

        assert(event_txn.len() == 0, 'count mismatch');
    }

    #[test]
    fn test_add_new_item_to_shop_catalog() {
        let ndef = namespace_def();
        let mut world = spawn_test_world([ndef].span());
        world.sync_perms_and_inits(contract_defs());
        world.dispatcher.grant_owner(0, OWNER());

        let (contract_address, _) = world.dns(@"ShopCatalog").unwrap();
        let shop_catalog_system = IShopCatalogDispatcher { contract_address };
        testing::set_contract_address(OWNER());

        // Add new item to shop catalog
        shop_catalog_system.add_new_item(100, 100, 'test');

        // Get shop item from shop catalog
        let shop_item: ShopItemModel = world.read_model(1_u256);
        assert(shop_item.price == 100, 'price mismatch');
        assert(shop_item.stock == 100, 'stock mismatch');
        assert(shop_item.description == 'test', 'description mismatch');
    }

    #[test]
    fn test_update_item_shop_catalog() {
        let ndef = namespace_def();
        let mut world = spawn_test_world([ndef].span());
        world.sync_perms_and_inits(contract_defs());
        world.dispatcher.grant_owner(0, OWNER());

        let (contract_address, _) = world.dns(@"ShopCatalog").unwrap();
        let shop_catalog_system = IShopCatalogDispatcher { contract_address };
        testing::set_contract_address(OWNER());

        // Add new item to shop catalog
        shop_catalog_system.add_new_item(100, 100, 'test');

        // Update item in shop catalog
        shop_catalog_system.update_item(1_u256, 200, 200, 'test2');

        // Get shop item from shop catalog
        let shop_item: ShopItemModel = world.read_model(1_u256);
        assert(shop_item.price == 200, 'price mismatch');
        assert(shop_item.stock == 200, 'stock mismatch');
        assert(shop_item.description == 'test2', 'description mismatch');
    }

    #[test]
    fn test_get_item_shop_catalog() {
        let ndef = namespace_def();
        let mut world = spawn_test_world([ndef].span());
        world.sync_perms_and_inits(contract_defs());
        world.dispatcher.grant_owner(0, OWNER());

        let (contract_address, _) = world.dns(@"ShopCatalog").unwrap();
        let shop_catalog_system = IShopCatalogDispatcher { contract_address };
        testing::set_contract_address(OWNER());

        // Add new item to shop catalog
        shop_catalog_system.add_new_item(100, 100, 'test');

        // Get item from shop catalog
        let item_retrieved = shop_catalog_system.get_item(1);
        assert(item_retrieved.price == 100, 'price mismatch');
        assert(item_retrieved.stock == 100, 'stock mismatch');
        assert(item_retrieved.description == 'test', 'description mismatch');
    }

    #[test]
    fn test_get_all_items_shop_catalog() {
        let ndef = namespace_def();
        let mut world = spawn_test_world([ndef].span());
        world.sync_perms_and_inits(contract_defs());
        world.dispatcher.grant_owner(0, OWNER());

        let (contract_address, _) = world.dns(@"ShopCatalog").unwrap();
        let shop_catalog_system = IShopCatalogDispatcher { contract_address };
        testing::set_contract_address(OWNER());

        // Add 2 new items to shop catalog
        shop_catalog_system.add_new_item(100, 100, 'test');
        shop_catalog_system.add_new_item(200, 200, 'test2');

        // Get all items from shop catalog
        let items_retrieved = shop_catalog_system.get_all_items();
        println!("items_retrieved: {:?}", items_retrieved);
        assert(items_retrieved.len() == 2, 'items mismatch');
    }

    fn get_dummy_payload() -> Array<felt252> {
        let new_event = DummyEvent {
            fish_id: 100,
            aquarium_id: 12,
            species: Species::Betta,
            player: contract_address_const::<0>(),
            timestamp: get_block_timestamp(),
        };

        let mut payload: Array<felt252> = array![];

        new_event.fish_id.serialize(ref payload);
        new_event.aquarium_id.serialize(ref payload);
        new_event.species.serialize(ref payload);
        new_event.timestamp.serialize(ref payload);

        payload
    }

    #[test]
    fn test_list_fish() {
        let player = contract_address_const::<'player'>();
        let ndef = namespace_def();
        let mut world = spawn_test_world([ndef].span());
        world.sync_perms_and_inits(contract_defs());
        world.dispatcher.grant_owner(0, OWNER());

        let (contract_address, _) = world.dns(@"AquaStark").unwrap();
        let actions_system = IAquaStarkDispatcher { contract_address };
        testing::set_contract_address(OWNER());
        actions_system.register('owner');

        testing::set_contract_address(player);
        actions_system.register('player');

        let aquarium = actions_system.new_aquarium(player, 10, 10);
        let fish = actions_system.new_fish(aquarium.id, Species::GoldFish);
        let listing = actions_system.list_fish(fish.id, 100);
        assert(listing.is_active, 'Listing is not active');
        assert(listing.fish_id == fish.id, 'Fish ID mismatch');
        assert(listing.price == 100, 'Price mismatch');
    }

    #[test]
    #[should_panic]
    fn test_list_fish_not_owner() {
        let player = contract_address_const::<'player'>();
        let ndef = namespace_def();
        let mut world = spawn_test_world([ndef].span());
        world.sync_perms_and_inits(contract_defs());
        world.dispatcher.grant_owner(0, OWNER());

        let (contract_address, _) = world.dns(@"AquaStark").unwrap();
        let actions_system = IAquaStarkDispatcher { contract_address };
        testing::set_contract_address(OWNER());
        actions_system.register('owner');

        testing::set_contract_address(player);
        actions_system.register('player');

        let aquarium = actions_system.new_aquarium(player, 10, 10);
        let fish = actions_system.new_fish(aquarium.id, Species::GoldFish);

        testing::set_contract_address(OWNER());
        actions_system
            .list_fish(fish.id, 100); // should fail because owner is not the owner of the fish
    }

    #[test]
    fn test_purchase_fish() {
        let player = contract_address_const::<'player'>();
        let player2 = contract_address_const::<'player2'>();

        let ndef = namespace_def();
        let mut world = spawn_test_world([ndef].span());
        world.sync_perms_and_inits(contract_defs());
        world.dispatcher.grant_owner(0, OWNER());

        let (contract_address, _) = world.dns(@"AquaStark").unwrap();
        let actions_system = IAquaStarkDispatcher { contract_address };
        testing::set_contract_address(OWNER());
        actions_system.register('owner');

        testing::set_contract_address(player);
        actions_system.register('player');

        testing::set_contract_address(player2);
        actions_system.register('player2');

        // Create a new aquarium for the player
        testing::set_contract_address(player);
        let aquarium = actions_system.new_aquarium(player, 10, 10);

        let fish = actions_system.new_fish(aquarium.id, Species::GoldFish);
        let listing = actions_system.list_fish(fish.id, 100);

        // Change caller to player2
        testing::set_contract_address(player2);
        // Purchase the fish
        actions_system.purchase_fish(listing.id);

        let fish = actions_system.get_fish(fish.id);
        assert(fish.owner == player2, 'Fish owner mismatch');
        let listing: Listing = actions_system.get_listing(listing.id);
        assert(!listing.is_active, 'Listing is not active');
    }

    #[test]
    #[should_panic]
    fn test_purchase_fish_fail_already_own_fish() {
        let player = contract_address_const::<'player'>();

        let ndef = namespace_def();
        let mut world = spawn_test_world([ndef].span());
        world.sync_perms_and_inits(contract_defs());
        world.dispatcher.grant_owner(0, OWNER());

        let (contract_address, _) = world.dns(@"AquaStark").unwrap();
        let actions_system = IAquaStarkDispatcher { contract_address };

        testing::set_contract_address(player);
        actions_system.register('player');

        let aquarium = actions_system.new_aquarium(player, 10, 10);
        let fish = actions_system.new_fish(aquarium.id, Species::GoldFish);
        let listing = actions_system.list_fish(fish.id, 100);

        testing::set_contract_address(player);
        actions_system
            .purchase_fish(listing.id); // should fail because player already owns the fish
    }
    // #[test]
// fn test_start_auction() {
//     let caller = contract_address_const::<'seller'>();
//     let ndef = namespace_def();
//     let mut world = spawn_test_world([ndef].span());
//     world.sync_perms_and_inits(contract_defs());
//     // world.grant_owner(0, seller);

    //     let (contract_address, _) = world.dns(@"AquaStark").unwrap();
//     let actions_system = IAquaStarkDispatcher { contract_address };

    //     // Register player and create a fish
//     testing::set_contract_address(caller);
//     actions_system.register('seller');
//     let fish = actions_system.new_fish(1, Species::GoldFish);

    //     // Start auction
//     let duration = 3600; // 1 hour
//     let reserve_price = 100;
//     let auction = actions_system.start_auction(fish.id, duration, reserve_price);

    //     //     // Verify auction details
//     assert(auction.auction_id == 0, 'Auction ID mismatch');
//     assert(auction.seller == caller, 'Seller mismatch');
//     assert(auction.fish_id == fish.id, 'Fish ID mismatch');
//     assert(auction.reserve_price == reserve_price, 'Reserve price mismatch');
//     assert(auction.highest_bid == 0, 'Initial bid should be 0');
//     assert(auction.highest_bidder == Option::None(()), 'Initial bidder should be none');
//     assert(auction.active, 'Auction should be active');

    //     //     // Verify fish is locked
//     let fish_owner: FishOwner = actions_system.get_fish_owner_for_auction(fish.id);
//     assert(fish_owner.locked, 'Fish should be locked');
// }

    // #[test]
// #[should_panic]
// fn test_start_auction_not_owner() {
//     let not_owner = contract_address_const::<'not_owner'>();
//     let ndef = namespace_def();
//     let mut world = spawn_test_world([ndef].span());
//     world.sync_perms_and_inits(contract_defs());

    //     let (contract_address, _) = world.dns(@"AquaStark").unwrap();
//     let actions_system = IAquaStarkDispatcher { contract_address };

    //     // Owner creates fish
//     testing::set_contract_address(OWNER());
//     actions_system.register('owner');
//     let fish = actions_system.new_fish(1, Species::GoldFish);

    //     // Not owner tries to start auction
//     testing::set_contract_address(not_owner);
//     actions_system.start_auction(fish.id, 3600, 100);
// }

    // #[test]
// #[should_panic]
// fn test_start_auction_already_locked() {
//     let caller = contract_address_const::<'seller'>();
//     let ndef = namespace_def();
//     let mut world = spawn_test_world([ndef].span());
//     world.sync_perms_and_inits(contract_defs());

    //     let (contract_address, _) = world.dns(@"AquaStark").unwrap();
//     let actions_system = IAquaStarkDispatcher { contract_address };

    //     testing::set_contract_address(caller);
//     actions_system.register('seller');
//     let fish = actions_system.new_fish(1, Species::GoldFish);

    //     // Start first auction
//     actions_system.start_auction(fish.id, 3600, 100);

    //     // Try to start another auction with same fish
//     actions_system.start_auction(fish.id, 3600, 100);
// }

    // #[test]
// fn test_place_bid() {
//     let seller = contract_address_const::<'seller'>();
//     let bidder = contract_address_const::<'bidder'>();
//     let ndef = namespace_def();
//     let mut world = spawn_test_world([ndef].span());
//     world.sync_perms_and_inits(contract_defs());

    //     let (contract_address, _) = world.dns(@"AquaStark").unwrap();
//     let actions_system = IAquaStarkDispatcher { contract_address };

    //     // Seller creates fish and starts auction
//     testing::set_contract_address(seller);
//     actions_system.register('seller');
//     let fish = actions_system.new_fish(1, Species::GoldFish);
//     let auction = actions_system.start_auction(fish.id, 3600, 100);

    //     // Bidder places bid
//     testing::set_contract_address(bidder);
//     actions_system.register('bidder');
//     let bid_amount = 150;
//     actions_system.place_bid(auction.auction_id, bid_amount);

    //     // Verify auction updated
//     let updated_auction = actions_system.get_auction_by_id(auction.auction_id);
//     assert(updated_auction.highest_bid == bid_amount, 'Bid amount not updated');
//     assert(updated_auction.highest_bidder == Option::Some(bidder), 'Bidder not updated');
// }

    // #[test]
// #[should_panic]
// fn test_place_bid_too_low() {
//     let seller = contract_address_const::<'seller'>();
//     let bidder = contract_address_const::<'bidder'>();
//     let ndef = namespace_def();
//     let mut world = spawn_test_world([ndef].span());
//     world.sync_perms_and_inits(contract_defs());

    //     let (contract_address, _) = world.dns(@"AquaStark").unwrap();
//     let actions_system = IAquaStarkDispatcher { contract_address };

    //     testing::set_contract_address(seller);
//     actions_system.register('seller');
//     let fish = actions_system.new_fish(1, Species::GoldFish);
//     let auction = actions_system.start_auction(fish.id, 3600, 100);

    //     testing::set_contract_address(bidder);
//     actions_system.register('bidder');

    //     // First valid bid
//     actions_system.place_bid(auction.auction_id, 150);

    //     // Second bid that's too low
//     actions_system.place_bid(auction.auction_id, 140);
// }

    // #[test]
// #[should_panic]
// fn test_place_bid_below_reserve() {
//     let seller = contract_address_const::<'seller'>();
//     let bidder = contract_address_const::<'bidder'>();
//     let ndef = namespace_def();
//     let mut world = spawn_test_world([ndef].span());
//     world.sync_perms_and_inits(contract_defs());

    //     let (contract_address, _) = world.dns(@"AquaStark").unwrap();
//     let actions_system = IAquaStarkDispatcher { contract_address };

    //     testing::set_contract_address(seller);
//     actions_system.register('seller');
//     let fish = actions_system.new_fish(1, Species::GoldFish);
//     let auction = actions_system.start_auction(fish.id, 3600, 100);

    //     testing::set_contract_address(bidder);
//     actions_system.register('bidder');

    //     // Bid below reserve price
//     actions_system.place_bid(auction.auction_id, 90);
// }

    // #[test]
// fn test_end_auction_with_winner() {
//     let seller = contract_address_const::<'seller'>();
//     let bidder = contract_address_const::<'bidder'>();
//     let ndef = namespace_def();
//     let mut world = spawn_test_world([ndef].span());
//     world.sync_perms_and_inits(contract_defs());

    //     let (contract_address, _) = world.dns(@"AquaStark").unwrap();
//     let actions_system = IAquaStarkDispatcher { contract_address };

    //     // Seller creates fish and starts auction
//     testing::set_contract_address(seller);
//     actions_system.register('seller');
//     let fish = actions_system.new_fish(1, Species::GoldFish);
//     let auction = actions_system.start_auction(fish.id, 3600, 100);

    //     // Bidder places bid
//     testing::set_contract_address(bidder);
//     actions_system.register('bidder');
//     let bid_amount = 150;
//     actions_system.place_bid(auction.auction_id, bid_amount);

    //     // Fast forward time to end auction
//     testing::set_block_timestamp(auction.end_time + 1);

    //     // End auction
//     testing::set_contract_address(seller);
//     actions_system.end_auction(auction.auction_id);

    //     // Verify auction is closed
//     let updated_auction = actions_system.get_auction_by_id(auction.auction_id);
//     assert(!updated_auction.active, 'Auction should be inactive');

    //     // Verify fish ownership transferred
//     let fish_owner = actions_system.get_fish_owner(fish.id);
//     assert(fish_owner == bidder, 'Fish should belong to bidder');

    //     // Verify fish is unlocked
//     let fish_owner_model: FishOwner = actions_system.get_fish_owner_for_auction(fish.id);
//     assert(!fish_owner_model.locked, 'Fish should be unlocked');
// }

    // #[test]
// fn test_end_auction_no_winner() {
//     let seller = contract_address_const::<'seller'>();
//     let ndef = namespace_def();
//     let mut world = spawn_test_world([ndef].span());
//     world.sync_perms_and_inits(contract_defs());

    //     let (contract_address, _) = world.dns(@"AquaStark").unwrap();
//     let actions_system = IAquaStarkDispatcher { contract_address };

    //     // Seller creates fish and starts auction
//     testing::set_contract_address(seller);
//     actions_system.register('seller');
//     let fish = actions_system.new_fish(1, Species::GoldFish);
//     let auction = actions_system.start_auction(fish.id, 3600, 100);

    //     // Fast forward time to end auction
//     testing::set_block_timestamp(auction.end_time + 1);

    //     // End auction with no bids
//     actions_system.end_auction(auction.auction_id);

    //     // Verify auction is closed
//     let updated_auction = actions_system.get_auction_by_id(auction.auction_id);
//     assert(!updated_auction.active, 'Auction should be inactive');

    //     // Verify fish returned to seller
//     let fish_owner = actions_system.get_fish_owner(fish.id);
//     assert!(fish_owner == seller, "Fish should be returned to seller");

    //     // Verify fish is unlocked
//     let fish_owner_model: FishOwner = actions_system.get_fish_owner_for_auction(fish.id);
//     assert(!fish_owner_model.locked, 'Fish should be unlocked');
// }

    // #[test]
// fn test_get_active_auctions() {
//     let seller = contract_address_const::<'seller'>();
//     let ndef = namespace_def();
//     let mut world = spawn_test_world([ndef].span());
//     world.sync_perms_and_inits(contract_defs());

    //     let (contract_address, _) = world.dns(@"AquaStark").unwrap();
//     let actions_system = IAquaStarkDispatcher { contract_address };

    //     testing::set_contract_address(seller);
//     actions_system.register('seller');

    //     // Create 3 fish and start auctions
//     let fish1 = actions_system.new_fish(1, Species::GoldFish);
//     let auction1 = actions_system.start_auction(fish1.id, 3600, 100);

    //     let fish2 = actions_system.new_fish(1, Species::Betta);
//     let auction2 = actions_system.start_auction(fish2.id, 7200, 200);

    //     let fish3 = actions_system.new_fish(1, Species::AngelFish);
//     let auction3 = actions_system.start_auction(fish3.id, 1800, 50);

    //     // End one auction
//     testing::set_block_timestamp(auction3.end_time + 1);
//     actions_system.end_auction(auction3.auction_id);

    //     // Get active auctions
//     let active_auctions = actions_system.get_active_auctions();

    //     // Should return 2 active auctions (auction1 and auction2)
//     assert(active_auctions.len() == 2, 'Should have 2 active auctions');

    //     // Verify correct auctions are active
//     let mut found_auction1 = false;
//     let mut found_auction2 = false;

    //     for auction in active_auctions {
//         if auction.auction_id == auction1.auction_id {
//             found_auction1 = true;
//         }
//         if auction.auction_id == auction2.auction_id {
//             found_auction2 = true;
//         }
//     };

    //     assert!(found_auction1, "Auction1 not found in active auctions");
//     assert!(found_auction2, "Auction2 not found in active auctions");
// }
}<|MERGE_RESOLUTION|>--- conflicted
+++ resolved
@@ -86,17 +86,14 @@
                 TestResource::Event(events::e_AuctionStarted::TEST_CLASS_HASH),
                 TestResource::Event(events::e_BidPlaced::TEST_CLASS_HASH),
                 TestResource::Event(events::e_AuctionEnded::TEST_CLASS_HASH),
-<<<<<<< HEAD
                 TestResource::Event(events::e_ExperienceEarned::TEST_CLASS_HASH),
                 TestResource::Event(events::e_LevelUp::TEST_CLASS_HASH),
                 TestResource::Event(events::e_RewardClaimed::TEST_CLASS_HASH),
                 TestResource::Event(events::e_ExperienceConfigUpdated::TEST_CLASS_HASH),
-=======
                 TestResource::Event(events::e_AquariumCreated::TEST_CLASS_HASH),
                 TestResource::Event(events::e_AquariumUpdated::TEST_CLASS_HASH),
                 TestResource::Event(events::e_AquariumCleaned::TEST_CLASS_HASH),
                 TestResource::Event(events::e_AquariumCleanlinessDecayed::TEST_CLASS_HASH),
->>>>>>> f82281d0
                 TestResource::Contract(AquaStark::TEST_CLASS_HASH),
                 TestResource::Contract(ShopCatalog::TEST_CLASS_HASH),
                 TestResource::Contract(experience::TEST_CLASS_HASH),
