pub mod systems {
    pub mod AquaStark;
<<<<<<< HEAD
    pub mod daily_challenge;
=======
    pub mod Auctions;
>>>>>>> d786c2df
}

pub mod achievements {
    pub mod achievements;
}
pub mod base {
    pub mod events;
}

// pub mod contracts {
//     pub mod auctions;
// }

pub mod interfaces {
    pub mod IAquaStark;
    pub mod ITransactionHistory;
}

pub mod models {
    pub mod aquarium_model;
    pub mod decoration_model;
    pub mod fish_model;
    pub mod game_model;
    pub mod player_model;
    pub mod transaction_model;
    pub mod auctions_model;
    pub mod trade_model;
    pub mod daily_challange;
}
pub mod tests {
<<<<<<< HEAD
    mod test_world;
    mod test_trading;
    mod test_daily_challenge;
=======
    // mod test_world;
    // mod test_trading;
    mod test_auction;
>>>>>>> d786c2df
}
<|MERGE_RESOLUTION|>--- conflicted
+++ resolved
@@ -1,10 +1,7 @@
 pub mod systems {
     pub mod AquaStark;
-<<<<<<< HEAD
     pub mod daily_challenge;
-=======
     pub mod Auctions;
->>>>>>> d786c2df
 }
 
 pub mod achievements {
@@ -35,13 +32,8 @@
     pub mod daily_challange;
 }
 pub mod tests {
-<<<<<<< HEAD
+    mod test_daily_challenge;
     mod test_world;
     mod test_trading;
-    mod test_daily_challenge;
-=======
-    // mod test_world;
-    // mod test_trading;
     mod test_auction;
->>>>>>> d786c2df
 }
