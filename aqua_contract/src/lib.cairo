pub mod systems {
    pub mod AquaStark;
    pub mod Auctions;
    pub mod ShopCatalog;
<<<<<<< HEAD
    pub mod experience;
=======
    pub mod daily_challenge;
    pub mod Trade;
>>>>>>> f82281d0
}

pub mod aquarium;

pub mod achievements {
    pub mod achievements;
}
pub mod base {
    pub mod events;
}

// pub mod contracts {
//     pub mod auctions;
// }

pub mod interfaces {
    pub mod IAquaStark;
    pub mod IShopCatalog;
    pub mod ITransactionHistory;
<<<<<<< HEAD
    pub mod IExperience;
=======
    pub mod ITrade;
>>>>>>> f82281d0
}

pub mod models {
    pub mod aquarium_model;
    pub mod auctions_model;
    pub mod daily_challange;
    pub mod decoration_model;
    pub mod fish_model;
    pub mod game_model;
    pub mod player_model;
    pub mod shop_model;
    pub mod trade_model;
<<<<<<< HEAD
    pub mod daily_challange;
    pub mod experience_model;
=======
    pub mod transaction_model;
>>>>>>> f82281d0
}
pub mod tests {
    mod test_auction;
    mod test_daily_challenge;
    mod test_trading;
<<<<<<< HEAD
    mod test_auction;
    mod test_experience;
=======
    mod test_aquarium;
    mod test_world;
>>>>>>> f82281d0
}


pub mod utils;
<|MERGE_RESOLUTION|>--- conflicted
+++ resolved
@@ -2,12 +2,9 @@
     pub mod AquaStark;
     pub mod Auctions;
     pub mod ShopCatalog;
-<<<<<<< HEAD
     pub mod experience;
-=======
     pub mod daily_challenge;
     pub mod Trade;
->>>>>>> f82281d0
 }
 
 pub mod aquarium;
@@ -27,11 +24,8 @@
     pub mod IAquaStark;
     pub mod IShopCatalog;
     pub mod ITransactionHistory;
-<<<<<<< HEAD
     pub mod IExperience;
-=======
     pub mod ITrade;
->>>>>>> f82281d0
 }
 
 pub mod models {
@@ -44,24 +38,18 @@
     pub mod player_model;
     pub mod shop_model;
     pub mod trade_model;
-<<<<<<< HEAD
     pub mod daily_challange;
     pub mod experience_model;
-=======
     pub mod transaction_model;
->>>>>>> f82281d0
 }
 pub mod tests {
     mod test_auction;
     mod test_daily_challenge;
     mod test_trading;
-<<<<<<< HEAD
     mod test_auction;
     mod test_experience;
-=======
     mod test_aquarium;
     mod test_world;
->>>>>>> f82281d0
 }
 
 
