--- conflicted
+++ resolved
@@ -2,11 +2,8 @@
     pub mod AquaStark;
     pub mod Auctions;
     pub mod ShopCatalog;
-<<<<<<< HEAD
+    pub mod daily_challenge;
     pub mod Trade;
-=======
-    pub mod daily_challenge;
->>>>>>> c303ac74
 }
 
 pub mod aquarium;
