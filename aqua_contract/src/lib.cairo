pub mod systems {
    pub mod AquaStark;
    pub mod Auctions;
    pub mod ShopCatalog;
    // pub mod experience;
    pub mod daily_challenge;
    pub mod Trade;
    pub mod transaction;
}

// pub mod aquarium;

pub mod achievements {
    pub mod achievements;
}
pub mod base {
    pub mod events;
}

// pub mod contracts {
//     pub mod auctions;
// }

pub mod interfaces {
    pub mod IAquaStark;
    pub mod IShopCatalog;
    pub mod ITransactionHistory;
<<<<<<< HEAD
    pub mod ITransaction;
    pub mod IExperience;
=======
    // pub mod IExperience;
>>>>>>> 529e8cff
    pub mod ITrade;
}

pub mod models {
    pub mod aquarium_model;
    pub mod auctions_model;
    pub mod daily_challange;
    pub mod decoration_model;
    pub mod fish_model;
    pub mod game_model;
    pub mod player_model;
    pub mod shop_model;
    pub mod trade_model;
    // pub mod experience_model;
    pub mod transaction_model;
}
pub mod tests {
    mod test_auction;
    mod test_daily_challenge;
    mod test_trading;
    // mod test_experience;
    mod test_aquarium;
    mod test_world;
    mod test_transaction;
}


pub mod utils;
<|MERGE_RESOLUTION|>--- conflicted
+++ resolved
@@ -13,6 +13,7 @@
 pub mod achievements {
     pub mod achievements;
 }
+
 pub mod base {
     pub mod events;
 }
@@ -25,12 +26,8 @@
     pub mod IAquaStark;
     pub mod IShopCatalog;
     pub mod ITransactionHistory;
-<<<<<<< HEAD
     pub mod ITransaction;
-    pub mod IExperience;
-=======
-    // pub mod IExperience;
->>>>>>> 529e8cff
+    // pub mod IExperience
     pub mod ITrade;
 }
 
@@ -47,6 +44,7 @@
     // pub mod experience_model;
     pub mod transaction_model;
 }
+
 pub mod tests {
     mod test_auction;
     mod test_daily_challenge;
@@ -57,5 +55,4 @@
     mod test_transaction;
 }
 
-
-pub mod utils;
+pub mod utils;