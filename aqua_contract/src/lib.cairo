--- conflicted
+++ resolved
@@ -25,11 +25,8 @@
     pub mod game_model;
     pub mod player_model;
     pub mod transaction_model;
-<<<<<<< HEAD
+    pub mod auctions_model;
     pub mod trade_model;
-=======
-    pub mod auctions_model;
->>>>>>> d37bf4ff
 }
 pub mod tests {
     mod test_world;
