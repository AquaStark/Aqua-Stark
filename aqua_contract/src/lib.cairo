pub mod systems {
    pub mod AquaStark;
    pub mod Auctions;
    pub mod ShopCatalog;
    pub mod daily_challenge;
}

pub mod aquarium;

pub mod achievements {
    pub mod achievements;
}
pub mod base {
    pub mod events;
}

// pub mod contracts {
//     pub mod auctions;
// }

pub mod interfaces {
    pub mod IAquaStark;
    pub mod IShopCatalog;
    pub mod ITransactionHistory;
}

pub mod models {
    pub mod aquarium_model;
    pub mod auctions_model;
    pub mod daily_challange;
    pub mod decoration_model;
    pub mod fish_model;
    pub mod game_model;
    pub mod player_model;
    pub mod shop_model;
    pub mod trade_model;
    pub mod transaction_model;
}
pub mod tests {
    mod test_auction;
    mod test_daily_challenge;
    mod test_trading;
<<<<<<< HEAD
    mod test_auction;
    mod test_aquarium;
=======
    mod test_world;
>>>>>>> b642f245
}


pub mod utils;
<|MERGE_RESOLUTION|>--- conflicted
+++ resolved
@@ -40,12 +40,9 @@
     mod test_auction;
     mod test_daily_challenge;
     mod test_trading;
-<<<<<<< HEAD
     mod test_auction;
     mod test_aquarium;
-=======
     mod test_world;
->>>>>>> b642f245
 }
 
 
