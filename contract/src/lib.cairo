pub mod systems {
    pub mod actions;
    pub mod ownership;
}

pub mod types {
    pub mod status;
    pub mod condition;
    pub mod reward;
    pub mod rarity;
    pub mod types;
}

pub mod components {
    pub mod auction;
    pub mod aquarium;
    pub mod fish;
<<<<<<< HEAD
    pub mod friends;
=======
    pub mod playerstate;
>>>>>>> b900ff3b
}

pub mod models;

pub mod entities {
    pub mod auction;
    pub mod aquarium;
    pub mod base;
    pub mod decoration;
    pub mod fish;
    pub mod player;
<<<<<<< HEAD
    pub mod friends;
=======
    pub mod mission;
    pub mod achievement;
>>>>>>> b900ff3b
}

pub mod tests {
    mod mocks {
        pub mod erc20_mock;
    }
    #[cfg(test)]
    mod test_auction;
    #[cfg(test)]
    mod test_aquarium;
    #[cfg(test)]
    mod test_fish;
    #[cfg(test)]
    mod test_ownership;
    #[cfg(test)]
    mod test_utils;
    mod test_world;
    #[cfg(test)]
<<<<<<< HEAD
    mod test_friends;
=======
    mod test_playerstate;
>>>>>>> b900ff3b
}<|MERGE_RESOLUTION|>--- conflicted
+++ resolved
@@ -15,11 +15,8 @@
     pub mod auction;
     pub mod aquarium;
     pub mod fish;
-<<<<<<< HEAD
     pub mod friends;
-=======
     pub mod playerstate;
->>>>>>> b900ff3b
 }
 
 pub mod models;
@@ -31,12 +28,9 @@
     pub mod decoration;
     pub mod fish;
     pub mod player;
-<<<<<<< HEAD
     pub mod friends;
-=======
     pub mod mission;
     pub mod achievement;
->>>>>>> b900ff3b
 }
 
 pub mod tests {
@@ -55,9 +49,7 @@
     mod test_utils;
     mod test_world;
     #[cfg(test)]
-<<<<<<< HEAD
     mod test_friends;
-=======
+    #[cfg(test)]
     mod test_playerstate;
->>>>>>> b900ff3b
 }