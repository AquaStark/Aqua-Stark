--- conflicted
+++ resolved
@@ -3,33 +3,19 @@
     WorldStorageTestTrait,
 };
 use dojo::world::{WorldStorage, WorldStorageTrait};
-<<<<<<< HEAD
-use dojo_starter::entities::base;
-use dojo_starter::entities::auction::m_Auction;
-use dojo_starter::entities::aquarium::m_Aquarium;
-use dojo_starter::entities::fish::m_Fish;
-use dojo_starter::entities::decoration::m_Decoration;
-use dojo_starter::entities::player::m_Player;
-use dojo_starter::entities::friends::{m_FriendRequest, m_FriendRequestCount, m_FriendsList};
-use dojo_starter::components::aquarium::AquariumState;
-use dojo_starter::components::friends::FriendState;
-
-use dojo_starter::components::auction::{AuctionState, IAuctionStateDispatcher};
-use dojo_starter::components::fish::{FishState, IFishStateDispatcher};
-use dojo_starter::tests::mocks::erc20_mock::erc20_mock;
-=======
 use aqua_stark::entities::base;
 use aqua_stark::entities::auction::m_Auction;
 use aqua_stark::entities::aquarium::m_Aquarium;
 use aqua_stark::entities::fish::m_Fish;
 use aqua_stark::entities::decoration::m_Decoration;
 use aqua_stark::entities::player::m_Player;
+use aqua_stark::entities::friends::{m_FriendRequest, m_FriendRequestCount, m_FriendsList};
 use aqua_stark::components::aquarium::AquariumState;
 use aqua_stark::components::auction::{AuctionState, IAuctionStateDispatcher};
 use aqua_stark::components::fish::{FishState, IFishStateDispatcher};
 use aqua_stark::components::playerstate::{IPlayerStateDispatcher, PlayerState};
+use aqua_stark::components::friends::FriendState;
 use aqua_stark::tests::mocks::erc20_mock::erc20_mock;
->>>>>>> b900ff3b
 use openzeppelin_token::erc20::interface::IERC20Dispatcher;
 use starknet::testing;
 
@@ -60,11 +46,8 @@
             TestResource::Contract(FishState::TEST_CLASS_HASH),
             TestResource::Contract(AuctionState::TEST_CLASS_HASH),
             TestResource::Contract(erc20_mock::TEST_CLASS_HASH),
-<<<<<<< HEAD
             TestResource::Contract(FriendState::TEST_CLASS_HASH),
-=======
             TestResource::Contract(PlayerState::TEST_CLASS_HASH),
->>>>>>> b900ff3b
             // Aquarium Events
             TestResource::Event(base::e_AquariumCreated::TEST_CLASS_HASH),
             TestResource::Event(base::e_AquariumCleaned::TEST_CLASS_HASH),
@@ -99,18 +82,6 @@
 
 pub fn contract_defs() -> Span<ContractDef> {
     [
-<<<<<<< HEAD
-        ContractDefTrait::new(@"dojo_starter", @"AquariumState")
-            .with_writer_of([dojo::utils::bytearray_hash(@"dojo_starter")].span()),
-        ContractDefTrait::new(@"dojo_starter", @"FishState")
-            .with_writer_of([dojo::utils::bytearray_hash(@"dojo_starter")].span()),
-        ContractDefTrait::new(@"dojo_starter", @"AuctionState")
-            .with_writer_of([dojo::utils::bytearray_hash(@"dojo_starter")].span()),
-        ContractDefTrait::new(@"dojo_starter", @"erc20_mock")
-            .with_writer_of([dojo::utils::bytearray_hash(@"dojo_starter")].span()),
-        ContractDefTrait::new(@"dojo_starter", @"FriendState")
-            .with_writer_of([dojo::utils::bytearray_hash(@"dojo_starter")].span()),
-=======
         ContractDefTrait::new(@"aqua_stark", @"AquariumState")
             .with_writer_of([dojo::utils::bytearray_hash(@"aqua_stark")].span()),
         ContractDefTrait::new(@"aqua_stark", @"FishState")
@@ -121,7 +92,8 @@
             .with_writer_of([dojo::utils::bytearray_hash(@"aqua_stark")].span()),
         ContractDefTrait::new(@"aqua_stark", @"PlayerState")
             .with_writer_of([dojo::utils::bytearray_hash(@"aqua_stark")].span()),
->>>>>>> b900ff3b
+        ContractDefTrait::new(@"aqua_stark", @"FriendState")
+            .with_writer_of([dojo::utils::bytearray_hash(@"aqua_stark")].span()),
     ]
         .span()
 }
