--- conflicted
+++ resolved
@@ -1,103 +1,3 @@
-<<<<<<< HEAD
-#[cfg(test)]
-mod tests {
-    use dojo::model::{ModelStorage, ModelStorageTest};
-    use dojo::world::WorldStorageTrait;
-    use dojo_cairo_test::{
-        ContractDef, ContractDefTrait, NamespaceDef, TestResource, WorldStorageTestTrait,
-        spawn_test_world,
-    };
-    use dojo_starter::models::{Direction, Moves, Position, m_Moves, m_Position};
-    use dojo_starter::systems::actions::{IActionsDispatcher, IActionsDispatcherTrait, actions};
-
-    fn namespace_def() -> NamespaceDef {
-        let ndef = NamespaceDef {
-            namespace: "dojo_starter",
-            resources: [
-                TestResource::Model(m_Position::TEST_CLASS_HASH),
-                TestResource::Model(m_Moves::TEST_CLASS_HASH),
-                TestResource::Event(actions::e_Moved::TEST_CLASS_HASH),
-                TestResource::Contract(actions::TEST_CLASS_HASH),
-            ]
-                .span(),
-        };
-
-        ndef
-    }
-
-    fn contract_defs() -> Span<ContractDef> {
-        [
-            ContractDefTrait::new(@"dojo_starter", @"actions")
-                .with_writer_of([dojo::utils::bytearray_hash(@"dojo_starter")].span())
-        ]
-            .span()
-    }
-
-    #[test]
-    fn test_world_test_set() {
-        // Initialize test environment
-        let caller = starknet::contract_address_const::<0x0>();
-        let ndef = namespace_def();
-
-        // Register the resources.
-        let mut world = spawn_test_world([ndef].span());
-
-        // Ensures permissions and initializations are synced.
-        world.sync_perms_and_inits(contract_defs());
-
-        // Test initial position
-        let mut position: Position = world.read_model(caller);
-        assert(position.vec.x == 0 && position.vec.y == 0, 'initial position wrong');
-
-        // Test write_model_test
-        position.vec.x = 122;
-        position.vec.y = 88;
-
-        world.write_model_test(@position);
-
-        let mut position: Position = world.read_model(caller);
-        assert(position.vec.y == 88, 'write_value_from_id failed');
-
-        // Test model deletion
-        world.erase_model(@position);
-        let position: Position = world.read_model(caller);
-        assert(position.vec.x == 0 && position.vec.y == 0, 'erase_model failed');
-    }
-
-    #[test]
-    #[available_gas(30000000)]
-    fn test_move() {
-        let caller = starknet::contract_address_const::<0x0>();
-
-        let ndef = namespace_def();
-        let mut world = spawn_test_world([ndef].span());
-        world.sync_perms_and_inits(contract_defs());
-
-        let (contract_address, _) = world.dns(@"actions").unwrap();
-        let actions_system = IActionsDispatcher { contract_address };
-
-        actions_system.spawn();
-        let initial_moves: Moves = world.read_model(caller);
-        let initial_position: Position = world.read_model(caller);
-
-        assert(
-            initial_position.vec.x == 10 && initial_position.vec.y == 10, 'wrong initial position',
-        );
-
-        actions_system.move(Direction::Right(()).into());
-
-        let moves: Moves = world.read_model(caller);
-        let right_dir_felt: felt252 = Direction::Right(()).into();
-
-        assert(moves.remaining == initial_moves.remaining - 1, 'moves is wrong');
-        assert(moves.last_direction.unwrap().into() == right_dir_felt, 'last direction is wrong');
-
-        let new_position: Position = world.read_model(caller);
-        assert(new_position.vec.x == initial_position.vec.x + 1, 'position x is wrong');
-        assert(new_position.vec.y == initial_position.vec.y, 'position y is wrong');
-    }
-}
-=======
 // #[cfg(test)]
 // mod tests {
 //     use dojo::model::{ModelStorage, ModelStorageTest};
@@ -197,5 +97,4 @@
 //         assert(new_position.vec.x == initial_position.vec.x + 1, 'position x is wrong');
 //         assert(new_position.vec.y == initial_position.vec.y, 'position y is wrong');
 //     }
-// }
->>>>>>> a7abe6df
+// }