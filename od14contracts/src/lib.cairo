--- conflicted
+++ resolved
@@ -2,17 +2,8 @@
     pub mod AquaStark;
 }
 
-<<<<<<< HEAD
-pub mod models {
-    pub mod aquarium_model;
-}
-
-pub mod interfaces {
-    pub mod i_actions;
-=======
 pub mod interfaces {
     pub mod IAquaStark;
->>>>>>> a7abe6df
 }
 
 pub mod models {
@@ -21,16 +12,3 @@
 pub mod tests {
     mod test_world;
 }
-<<<<<<< HEAD
-
-pub mod constants {
-    pub mod aqua_constant;
-    pub mod aquarium_constants;
-}
-
-
-pub mod events {
-    pub mod aquarium_events;
-}
-=======
->>>>>>> a7abe6df
