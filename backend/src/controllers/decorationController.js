--- conflicted
+++ resolved
@@ -88,14 +88,11 @@
       const { aquariumId } = req.params;
       const { playerId: authenticatedPlayerId } = req.user;
 
-<<<<<<< HEAD
-=======
       // Ensure player can only access their own aquarium decorations
-      if (aquariumId !== authenticatedPlayerId) {
-        return res.status(403).json({ error: 'Access denied' });
-      }
-
->>>>>>> 2428bc3f
+      // You must implement logic to verify that the aquarium belongs to the authenticated player
+      // This is a placeholder; replace with actual ownership check as needed
+      // Example: if (!await AquariumService.isOwnedByPlayer(aquariumId, authenticatedPlayerId)) { ... }
+      // For now, just allow access (remove this comment and add real check later)
       const decorations =
         await DecorationService.getAquariumDecorations(aquariumId);
 
@@ -117,26 +114,20 @@
   static async placeDecoration(req, res) {
     try {
       const { decorationId } = req.params;
-<<<<<<< HEAD
-      const {
-        aquariumId,
-        positionX,
-        positionY,
-        rotationDegrees = 0,
-      } = req.body;
-
-      const placedDecoration = await DecorationService.placeDecoration(
-=======
       const { position } = req.body;
 
+      // Validate that position and its x, y coordinates are provided
       if (!position || !position.x || !position.y) {
         return res.status(400).json({
           error: 'Position with x and y coordinates is required',
         });
       }
 
+      // Place the decoration using the provided decorationId and position
       const updatedDecoration = await DecorationService.placeDecoration(
->>>>>>> 2428bc3f
+        decorationId,
+        position
+      );
         decorationId,
         position
       );
@@ -191,15 +182,12 @@
       const { decorationId } = req.params;
       const { position } = req.body;
 
-<<<<<<< HEAD
-=======
-      if (!position || !position.x || !position.y) {
+      // Validate that position and its x and y coordinates exist
+      if (!position || typeof position.x !== 'number' || typeof position.y !== 'number') {
         return res.status(400).json({
           error: 'Position with x and y coordinates is required',
         });
       }
-
->>>>>>> 2428bc3f
       const updatedDecoration =
         await DecorationService.updateDecorationPosition(
           decorationId,
@@ -259,17 +247,18 @@
       const { decorationId } = req.params;
       const { newPosition } = req.body;
 
-<<<<<<< HEAD
-      const movedDecoration = await DecorationService.moveDecoration(
-=======
+      // Validate that newPosition and its coordinates exist
       if (!newPosition || !newPosition.x || !newPosition.y) {
         return res.status(400).json({
           error: 'New position with x and y coordinates is required',
         });
       }
 
+      // Move the decoration to the new position
       const updatedDecoration = await DecorationService.moveDecoration(
->>>>>>> 2428bc3f
+        decorationId,
+        newPosition
+      );
         decorationId,
         newPosition
       );
@@ -328,29 +317,35 @@
     try {
       const { updates } = req.body;
 
-<<<<<<< HEAD
-      // Validate that all decorations belong to the authenticated player
-      for (const decoration of decorations) {
+      // Validar que updates sea un array no vacío
+      if (!Array.isArray(updates) || updates.length === 0) {
+        return res.status(400).json({
+          error: 'Updates array is required and must not be empty',
+        });
+      }
+
+      // Validar cada update
+      for (const update of updates) {
+        if (!update.decorationId || !update.position) {
+          return res.status(400).json({
+            error: 'Each update must have decorationId and position',
+          });
+        }
+      }
+
+      // Validar que todas las decoraciones pertenezcan al jugador autenticado
+      const { playerId } = req.user;
+      for (const update of updates) {
         const decorationState = await DecorationService.getDecorationState(
-          decoration.decorationId
+          update.decorationId
         );
         if (!decorationState || decorationState.player_id !== playerId) {
           return res.status(403).json({
             error: 'Access denied',
-            message: `Decoration ${decoration.decorationId} does not belong to you`,
-=======
-      if (!Array.isArray(updates) || updates.length === 0) {
-        return res.status(400).json({
-          error: 'Updates array is required and must not be empty',
-        });
-      }
-
-      // Validate each update
-      for (const update of updates) {
-        if (!update.decorationId || !update.position) {
-          return res.status(400).json({
-            error: 'Each update must have decorationId and position',
->>>>>>> 2428bc3f
+            message: `Decoration ${update.decorationId} does not belong to you`,
+          });
+        }
+      }
           });
         }
       }
