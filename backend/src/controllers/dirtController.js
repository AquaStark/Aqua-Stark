--- conflicted
+++ resolved
@@ -58,8 +58,6 @@
       const { aquariumId } = req.params;
       const playerId = req.user?.playerId || req.user?.id || 'demo-player';
 
-<<<<<<< HEAD
-=======
       // Validate input
       if (!aquariumId) {
         return res.status(400).json({
@@ -67,8 +65,6 @@
           error: 'Aquarium ID is required',
         });
       }
-
->>>>>>> 2428bc3f
       const cleaningResult = await DirtService.cleanAquarium(
         aquariumId,
         playerId
@@ -150,19 +146,20 @@
       const { aquariumId } = req.params;
       const { spotId } = req.body;
       const playerId = req.user?.playerId || req.user?.id || 'demo-player';
-<<<<<<< HEAD
-      const { spot_id: _spot_id } = req.body;
-=======
-
+      // Validate required parameters
       if (!aquariumId || !spotId) {
         return res.status(400).json({
           success: false,
           error: 'Aquarium ID and spot ID are required',
         });
       }
->>>>>>> 2428bc3f
-
+
+      // Call the service to clean the dirt spot
       const cleaningResult = await DirtService.cleanDirtSpot(
+        aquariumId,
+        spotId,
+        playerId
+      );
         aquariumId,
         spotId,
         playerId
@@ -199,16 +196,13 @@
       const { aquariumId } = req.params;
       const playerId = req.user?.playerId || req.user?.id || 'demo-player';
 
-<<<<<<< HEAD
-=======
+      // Validate that aquariumId is present
       if (!aquariumId) {
         return res.status(400).json({
           success: false,
           error: 'Aquarium ID is required',
         });
       }
-
->>>>>>> 2428bc3f
       const initResult = await DirtService.initializeAquariumDirtSystem(
         aquariumId,
         playerId
@@ -245,20 +239,7 @@
       const config = req.body;
       const playerId = req.user?.playerId || req.user?.id || 'demo-player';
 
-<<<<<<< HEAD
-      // Update configuration in database
-      const { supabase, TABLES } = await import('../config/supabase.js');
-      const { error } = await supabase
-        .from(TABLES.AQUARIUM_STATES)
-        .update({
-          dirt_config: config,
-          last_updated: new Date().toISOString(),
-        })
-        .eq('aquarium_id', aquariumId)
-        .eq('player_id', playerId);
-
-      if (error) throw error;
-=======
+      // Validar que aquariumId esté presente
       if (!aquariumId) {
         return res.status(400).json({
           success: false,
@@ -266,6 +247,7 @@
         });
       }
 
+      // Validar que config no esté vacío
       if (!config || Object.keys(config).length === 0) {
         return res.status(400).json({
           success: false,
@@ -273,12 +255,12 @@
         });
       }
 
+      // Llamar al servicio para actualizar la configuración de dirt
       const updatedConfig = await DirtService.updateAquariumDirtConfig(
         aquariumId,
         config,
         playerId
       );
->>>>>>> 2428bc3f
 
       res.json({
         success: true,
