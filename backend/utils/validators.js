import { z } from 'zod';

export const fishIdSchema = z.string().min(1, 'fishId is required');
export const playerIdSchema = z.string().min(1, 'playerId is required');
export const happinessSchema = z.number().min(0).max(100);
export const foodTypeSchema = z.enum(['basic', 'premium']);

<<<<<<< HEAD
// Shop Input validation
export const shopItemSchema = z.object({
  item_id: z.string().min(1),
  name: z.string().min(1).max(100),
  description: z.string().max(500).optional(),
  category: z.enum(['food', 'decoration', 'aquarium_upgrade', 'special']),
  subcategory: z.string().max(50).optional(),
  price: z.number().positive(),
  currency_type: z.enum(['coins', 'gems']).default('coins'),
  stock_quantity: z.number().int().min(-1).default(-1),
  is_limited_time: z.boolean().default(false),
  is_active: z.boolean().default(true),
  available_until: z.union([z.string().datetime(), z.null()]).optional(),
  image_url: z.string().url().optional(),
  sort_order: z.number().int().default(0),
});

export const purchaseSchema = z.object({
  player_wallet: z.string().min(1),
  item_id: z.string().min(1),
  quantity: z.number().int().positive().default(1),
  use_gems: z.boolean().default(false),
=======
// Transaction Validation schema

export const TransactionSchema = z.object({
  player_wallet: z.string().min(1, 'player_wallet is required'),
  item_id: z.string().min(1, 'item_id is required'),
  quantity: z.number().int().positive('quantity must be > 0'),
  unit_price: z.number().positive('unit_price must be > 0'),
  total_cost: z.number().positive('total_cost must be > 0'),
  currency_type: z.enum(['coins', 'gems']),
  status: z
    .enum(['pending', 'completed', 'failed', 'refunded'])
    .default('pending'),
>>>>>>> 6c14a936
});<|MERGE_RESOLUTION|>--- conflicted
+++ resolved
@@ -5,7 +5,7 @@
 export const happinessSchema = z.number().min(0).max(100);
 export const foodTypeSchema = z.enum(['basic', 'premium']);
 
-<<<<<<< HEAD
+
 // Shop Input validation
 export const shopItemSchema = z.object({
   item_id: z.string().min(1),
@@ -28,7 +28,7 @@
   item_id: z.string().min(1),
   quantity: z.number().int().positive().default(1),
   use_gems: z.boolean().default(false),
-=======
+
 // Transaction Validation schema
 
 export const TransactionSchema = z.object({
@@ -41,5 +41,5 @@
   status: z
     .enum(['pending', 'completed', 'failed', 'refunded'])
     .default('pending'),
->>>>>>> 6c14a936
+
 });