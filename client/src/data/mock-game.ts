--- conflicted
+++ resolved
@@ -15,7 +15,7 @@
 export const fishData: FishData[] = [
   {
     name: "REDGLOW",
-<<<<<<< HEAD
+ feat/updated-food-tab
  feat/updated-food-tab
     image:
       "https://hebbkx1anhila5yf.public.blob.vercel-storage.com/fish3-LOteAGqWGR4lDQ8VBBAlRSUByZL2KX.png",
@@ -60,10 +60,10 @@
 ];
 
     image: "https://hebbkx1anhila5yf.public.blob.vercel-storage.com/fish3-LOteAGqWGR4lDQ8VBBAlRSUByZL2KX.png",
-=======
+
     image:
       "https://hebbkx1anhila5yf.public.blob.vercel-storage.com/fish3-LOteAGqWGR4lDQ8VBBAlRSUByZL2KX.png",
->>>>>>> 5dbe1d9f
+ main
     price: 1500,
     rarity: "Rare",
     description: "A bright red fish that glows under light in the aquarium.",
@@ -119,10 +119,11 @@
       "An exotic TROPICORAL with mesmerizing patterns in the aquarium.",
     rating: 5.0,
   },
-<<<<<<< HEAD
+ feat/updated-food-tab
 ]
  main
-=======
+
 ];
 
->>>>>>> 5dbe1d9f
+
+ main