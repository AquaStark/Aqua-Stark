--- conflicted
+++ resolved
@@ -36,64 +36,6 @@
 };
 
 export const fishStatusBarColors = {
-<<<<<<< HEAD
-    sad: "bg-red-500",
-    neutral: "bg-yellow-500",
-    happy: "bg-green-500",
-  };
-
-  export const fishStatusBarIconPaths = {
-    sad: "/textures/icons/EmojiFrown.svg",
-    neutral: "/textures/icons/EmojiSerious.svg",
-    happy: "/textures/icons/EmojiSmile.svg",
-  };
-
-  export const getStatusByLevel = (level: number): "sad"| "neutral" | "happy" => {
-    if (level < 50) return "sad";
-    else if (level < 75) return "neutral";
-    else return "happy";
-  };
-  export const mockFeaturedFish = [
-    {
-      name: "REDGLOW",
-      image: "https://hebbkx1anhila5yf.public.blob.vercel-storage.com/fish3-LOteAGqWGR4lDQ8VBBAlRSUByZL2KX.png",
-      price: 1500,
-    },
-    {
-      name: "BLUESHINE",
-      image: "https://hebbkx1anhila5yf.public.blob.vercel-storage.com/fish1-ioYn5CvkJkCHPwgx1jBGoqibnAu5to.png",
-      price: 2000,
-    },
-    {
-      name: "TROPICORAL",
-      image: "https://hebbkx1anhila5yf.public.blob.vercel-storage.com/fish2-D0YdqsjY0OgI0AZg98FS0Sq7zMm2Fe.png",
-      price: 2500,
-    },
-  ]
-  export const mockGameFeatures = [
-    {
-      title: "Collect Unique Fish",
-      description: "Discover and collect over 100 species of fish with different rarities and special abilities.",
-      icon: "🐠",
-    },
-    {
-      title: "Customize Your Aquarium",
-      description: "Decorate your aquarium with plants, rocks, castles, and many more objects to create the perfect habitat.",
-      icon: "🏰",
-    },
-    {
-      title: "Feed and Care for Your Fish",
-      description: "Keep your fish happy and healthy with different types of food and special care.",
-      icon: "🍽️",
-    },
-    {
-      title: "Compete with Friends",
-      description: "Show off your collection to your friends and compete to have the most impressive aquarium.",
-      icon: "🏆",
-    },
-  ]
-    
-=======
   sad: "bg-red-500",
   neutral: "bg-yellow-500",
   happy: "bg-green-500",
@@ -310,6 +252,5 @@
     total: 20,
   },
 ];
->>>>>>> 0db073b2
 
 export default mockFishData;