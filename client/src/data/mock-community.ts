export const mockAquariums = [
  {
    id: 1,
    name: "Tropical Paradise",
    owner: "CoralQueen",
    timePosted: "3 days ago",
<<<<<<< HEAD
    likes: 120,
    comments: 45,
    featured: true,
    imageUrl: "/textures/backgrounds/Bg2.svg",
=======
    timeStamp: "2025-04-24T12:00:00Z",
    likes: 120,
    comments: 45,
    featured: true,
    imageUrl: "/textures/backgrounds/bg2.png",
>>>>>>> 5dbe1d9f
  },
  {
    id: 2,
    name: "Deep Blue Mystery",
    owner: "ReefMaster",
    likes: 89,
    comments: 12,
<<<<<<< HEAD
    imageUrl: "/textures/backgrounds/Bg2.svg",
=======
    imageUrl: "/textures/backgrounds/bg3.png",
>>>>>>> 5dbe1d9f
  },
  {
    id: 3,
    name: "Neon Reef Collection",
    owner: "AquaLover",
    likes: 50,
    comments: 8,
<<<<<<< HEAD
    imageUrl: "/textures/backgrounds/Bg2.svg",
=======
    imageUrl: "/textures/backgrounds/bg4.png",
    timeStamp: "2025-04-22T12:00:00Z",
>>>>>>> 5dbe1d9f
  },
  {
    id: 4,
    name: "Ancient Sunken Aquarium",
    owner: "TreasureHunter",
    likes: 78,
    comments: 14,
<<<<<<< HEAD
    imageUrl: "/textures/backgrounds/Bg2.svg",
=======
    imageUrl: "/textures/backgrounds/bg5.png",
    timeStamp: "2025-04-20T12:00:00Z",
>>>>>>> 5dbe1d9f
  },
  // ... más acuarios
];

export const mockFriends = [
  {
    username: "CoralQueen",
    level: 20,
    isOnline: true,
    imageUrl: "/textures/avatars/1.jpg",
  },
  {
    username: "FishMaster99",
    level: 15,
    isOnline: false,
    imageUrl: "/textures/avatars/4.png",
  },
  {
    username: "OceanExplorer",
    level: 12,
    isOnline: true,
    imageUrl: "/textures/avatars/2.jpg",
  },
  {
    username: "AquaDesigner",
    level: 18,
    isOnline: false,
    imageUrl: "/textures/avatars/3.jpg",
  },
];

export const mockSuggestions = [
  {
    username: "AquaFriend2",
    level: 7,
    isOnline: true,
    imageUrl: "/textures/avatars/5.jpg",
  },
  {
    username: "AquaFriend3",
    level: 9,
    isOnline: false,
    imageUrl: "/textures/avatars/5.jpg",
  },
];

export const popularCategories = [
  "Breeding",
  "Decorations",
  "Maintenance",
  "Competitions",
  "Tips & Tricks",
  "Off-Topic",
];

export const recentDiscussions = [
  {
    id: 1,
    title: "Best breeding combinations for rare fish",
    author: "FishMaster99",
    category: "Breeding",
    replies: 12,
    views: 345,
    timestamp: "3 hours ago",
    imageUrl: "/textures/avatars/4.png",
  },
  {
    id: 2,
    title: "How to maintain perfect water quality?",
    author: "CoralQueen",
    category: "Maintenance",
    replies: 8,
    views: 210,
    timestamp: "5 hours ago",
    imageUrl: "/textures/avatars/1.jpg",
  },
  {
    id: 3,
    title: "Decoration ideas for small aquariums",
    author: "AquaLover",
    category: "Decorations",
    replies: 5,
    views: 98,
    timestamp: "Yesterday",
    imageUrl: "/textures/avatars/5.jpg",
  },
  {
    id: 4,
    title: "Strategies for winning the weekly competition",
    author: "OceanExplorer",
    category: "Competitions",
    replies: 15,
    views: 450,
    timestamp: "2 days ago",
    imageUrl: "/textures/avatars/2.jpg",
  },
  {
    id: 5,
    title: "Official: New fish species coming next month!",
    author: "AquaAdmin",
    category: "Announcements",
    replies: 20,
    views: 1000,
    timestamp: "3 days ago",
    imageUrl: "/textures/avatars/5.jpg",
  },
];

export const mockEvents = [
  {
    id: 1,
    name: "Spring Aquarium Contest",
    description:
      "Celebrate spring! Showcase your best-themed aquarium with exclusive decorations and rare fish.",
    startDate: "Apr 20, 2025",
    endDate: "May 5, 2025",
    participants: 25,
    rewards: "Legendary Spring Fish Collection + 5,000 Coins",
    imageUrl: "/textures/events/spring-aquarium.jpg",
    status: "active", // Ongoing event
  },
  {
    id: 2,
    name: "Deep Sea Expedition",
    description:
      "Join the expedition to explore the darkest depths of the ocean. Complete challenges to earn unique treasures.",
    startDate: "Jun 20, 2025",
    endDate: "Jul 5, 2025",
    participants: 12,
    rewards: "Exclusive Deep Sea Decorations",
    imageUrl: "/textures/events/deep-sea-expedition.jpg",
    status: "upcoming", // Future event
  },
  {
    id: 3,
    name: "Breeding Bonanza Weekend",
    description:
      "Special weekend event focusing on breeding new fish species. Earn rare fish genes and boost your collection.",
    startDate: "Aug 20, 2025",
    endDate: "Sept 5, 2025",
    participants: 18,
    rewards: "Rare Fish Genes + 2,000 Coins",
    imageUrl: "/textures/events/breeding-bonanza.jpg",
    status: "upcoming", // Another future event
  },
  {
    id: 4,
    name: "Winter Wonderland Challenge",
    description:
      "Compete in this winter-themed aquarium contest for frosty decorations and exclusive fish. Event has ended.",
    startDate: "Feb 20, 2025",
    endDate: "Mar 5, 2025",
    participants: 30,
    rewards: "Snowflake Decorations + 1,500 Coins",
    imageUrl: "/textures/events/winter-wonderland.jpg",
    status: "past", // Completed event
  },
];<|MERGE_RESOLUTION|>--- conflicted
+++ resolved
@@ -4,18 +4,18 @@
     name: "Tropical Paradise",
     owner: "CoralQueen",
     timePosted: "3 days ago",
-<<<<<<< HEAD
+ feat/updated-food-tab
     likes: 120,
     comments: 45,
     featured: true,
     imageUrl: "/textures/backgrounds/Bg2.svg",
-=======
+
     timeStamp: "2025-04-24T12:00:00Z",
     likes: 120,
     comments: 45,
     featured: true,
     imageUrl: "/textures/backgrounds/bg2.png",
->>>>>>> 5dbe1d9f
+ main
   },
   {
     id: 2,
@@ -23,11 +23,11 @@
     owner: "ReefMaster",
     likes: 89,
     comments: 12,
-<<<<<<< HEAD
-    imageUrl: "/textures/backgrounds/Bg2.svg",
-=======
+ feat/updated-food-tab
+    imageUrl: "/textures/backgrounds/Bg2.svg",
+
     imageUrl: "/textures/backgrounds/bg3.png",
->>>>>>> 5dbe1d9f
+ main
   },
   {
     id: 3,
@@ -35,12 +35,12 @@
     owner: "AquaLover",
     likes: 50,
     comments: 8,
-<<<<<<< HEAD
-    imageUrl: "/textures/backgrounds/Bg2.svg",
-=======
+ feat/updated-food-tab
+    imageUrl: "/textures/backgrounds/Bg2.svg",
+
     imageUrl: "/textures/backgrounds/bg4.png",
     timeStamp: "2025-04-22T12:00:00Z",
->>>>>>> 5dbe1d9f
+ main
   },
   {
     id: 4,
@@ -48,12 +48,12 @@
     owner: "TreasureHunter",
     likes: 78,
     comments: 14,
-<<<<<<< HEAD
-    imageUrl: "/textures/backgrounds/Bg2.svg",
-=======
+ feat/updated-food-tab
+    imageUrl: "/textures/backgrounds/Bg2.svg",
+
     imageUrl: "/textures/backgrounds/bg5.png",
     timeStamp: "2025-04-20T12:00:00Z",
->>>>>>> 5dbe1d9f
+ main
   },
   // ... más acuarios
 ];
