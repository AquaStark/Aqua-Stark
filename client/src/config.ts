--- conflicted
+++ resolved
@@ -16,13 +16,9 @@
 
   // Add detailed debugging
   console.log(
-<<<<<<< HEAD
-    '  useKatanaFromEnv !== undefined:',
-=======
     'useKatanaFromEnv:',
     useKatanaFromEnv,
     'useKatanaFromEnv !== undefined:',
->>>>>>> a7fe9d2b
     useKatanaFromEnv !== undefined
   );
 
