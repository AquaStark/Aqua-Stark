'use client';

import { CalendarClock, Flame } from 'lucide-react';
<<<<<<< HEAD
import { EventCard } from '@/components';
import { CalendarEvent, EventClickHandler } from '@/types/events';
=======
import { EventCard } from './event-card';
import { CalendarEvent, EventClickHandler } from '@/types';
>>>>>>> 0b44d69f

interface SpecialEventsViewProps {
  events: CalendarEvent[];
  onEventClick: EventClickHandler;
  searchQuery: string;
}

export function SpecialEventsView({
  events = [],
  onEventClick,
  searchQuery,
}: SpecialEventsViewProps) {
  const featuredEvent = events.find(
    event => event.featured || event.id === events[0]?.id
  );

  const filteredEvents = searchQuery
    ? events.filter(
        event =>
          event.title.toLowerCase().includes(searchQuery.toLowerCase()) ||
          event.description.toLowerCase().includes(searchQuery.toLowerCase())
      )
    : events;

  const nonFeaturedEvents = filteredEvents.filter(
    event => event.id !== featuredEvent?.id
  );
  const activeEvents = nonFeaturedEvents.filter(
    event =>
      new Date(event.startDate) <= new Date() &&
      new Date(event.endDate) >= new Date()
  );

  const upcomingEvents = nonFeaturedEvents.filter(
    event => new Date(event.startDate) > new Date()
  );

  return (
    <div className='space-y-8'>
      {/* Featured Event */}
      {featuredEvent && !searchQuery && (
        <div className='bg-blue-800/50 rounded-xl overflow-hidden text-blue-200 mb-8'>
          <div className='flex flex-col md:flex-row'>
            <div className='relative w-full md:w-2/5 h-64 md:h-auto 2xl:h-80 bg-gray-200'>
              <div className='absolute top-4 left-4'>
                <span className='bg-purple-500 text-white flex gap-1 items-center px-3 py-1 rounded-full text-sm font-medium'>
                  <span className='w-3 h-3'>✨</span> Featured Special Event
                </span>
              </div>
              {new Date(featuredEvent.startDate) <= new Date() && (
                <div className='absolute bottom-4 left-4'>
                  <span className='bg-green-500 text-white px-3 py-1 rounded-full text-sm flex items-center gap-1 font-medium'>
                    <span className='w-1.5 h-1.5 bg-white rounded-full mr-1 animate-pulse'></span>
                    Active Now
                  </span>
                </div>
              )}
              <div className='absolute inset-0 flex items-center justify-center'>
                <img
                  src='/placeholder.svg?height=200&width=200'
                  alt=''
                  className='w-20 h-20'
                />
              </div>
            </div>

            <div className='p-6 flex-1'>
              <div className='flex flex-col h-full'>
                <h2 className='text-xl md:text-2xl font-bold text-white'>
                  {featuredEvent.title}
                </h2>
                <p className='text-blue-100 my-3'>
                  {featuredEvent.description}
                </p>

                <div className='mt-auto flex flex-col xl:flex-row gap-y-3 items-start xl:items-center justify-between'>
                  <div className='flex items-center text-sm text-blue-200'>
                    <span className='mr-2'>🗓️</span>
                    <span>
                      {new Date(featuredEvent.startDate).toLocaleDateString()} -{' '}
                      {new Date(featuredEvent.endDate).toLocaleDateString()}
                    </span>
                  </div>

                  <button
                    className='bg-purple-500 hover:bg-purple-600 text-white px-3 py-1 rounded-md text-sm'
                    onClick={() => onEventClick(featuredEvent)}
                  >
                    View Details
                  </button>
                </div>
              </div>
            </div>
          </div>
        </div>
      )}

      {/* Active Special Events */}
      {activeEvents.length > 0 && (
        <div>
          <h2 className='text-xl font-bold text-white mb-4 flex items-center'>
            <span className='text-blue-300 mr-2'>
              <Flame className='w-6' />
            </span>
            Active Special Events
          </h2>

          <div className='grid grid-cols-1 md:grid-cols-2 lg:grid-cols-3 gap-4'>
            {activeEvents.map(event => (
              <EventCard
                key={event.id}
                event={event}
                onClick={() => onEventClick(event)}
              />
            ))}
          </div>
        </div>
      )}

      {/* Upcoming Special Events */}
      {upcomingEvents.length > 0 && (
        <div>
          <h2 className='text-xl font-bold text-white mb-4 flex items-center'>
            <span className='text-blue-300 mr-2'>
              <CalendarClock className='w-6' />
            </span>
            Upcoming Special Events
          </h2>

          <div className='grid grid-cols-1 md:grid-cols-2 lg:grid-cols-3 gap-4'>
            {upcomingEvents.map(event => (
              <EventCard
                key={event.id}
                event={event}
                onClick={() => onEventClick(event)}
              />
            ))}
          </div>
        </div>
      )}

      {/* Past Special Events */}
      {filteredEvents.filter(event => new Date(event.endDate) < new Date())
        .length > 0 && (
        <div className='mt-10 pt-6 border-t border-blue-700/30'>
          <h2 className='text-xl font-bold text-white mb-4 flex items-center opacity-70'>
            <span className='text-blue-300 mr-2'>📜</span>
            Past Special Events
          </h2>

          <div className='grid grid-cols-1 md:grid-cols-2 lg:grid-cols-3 gap-4 opacity-60 grayscale-[30%]'>
            {filteredEvents
              .filter(event => new Date(event.endDate) < new Date())
              .slice(0, 6)
              .map(event => (
                <EventCard
                  key={event.id}
                  event={event}
                  onClick={() => {}}
                  isPast={true}
                />
              ))}
          </div>

          {filteredEvents.filter(event => new Date(event.endDate) < new Date())
            .length > 6 && (
            <div className='text-center mt-4'>
              <span className='text-blue-300 text-sm opacity-70'>
                +{' '}
                {filteredEvents.filter(
                  event => new Date(event.endDate) < new Date()
                ).length - 6}{' '}
                more past events
              </span>
            </div>
          )}
        </div>
      )}

      {/* No Results */}
      {filteredEvents.length === 0 && (
        <div className='flex flex-col items-center justify-center py-12 bg-blue-800/30 rounded-lg'>
          <p className='text-lg text-blue-200 mb-2'>No special events found</p>
          <p className='text-sm text-blue-300'>
            Check back later for new special events
          </p>
        </div>
      )}
    </div>
  );
}<|MERGE_RESOLUTION|>--- conflicted
+++ resolved
@@ -1,13 +1,8 @@
 'use client';
 
 import { CalendarClock, Flame } from 'lucide-react';
-<<<<<<< HEAD
 import { EventCard } from '@/components';
-import { CalendarEvent, EventClickHandler } from '@/types/events';
-=======
-import { EventCard } from './event-card';
 import { CalendarEvent, EventClickHandler } from '@/types';
->>>>>>> 0b44d69f
 
 interface SpecialEventsViewProps {
   events: CalendarEvent[];
