--- conflicted
+++ resolved
@@ -9,13 +9,8 @@
   Sparkles,
   Users,
 } from 'lucide-react';
-<<<<<<< HEAD
 import { EventCard } from '@/components';
-import { CalendarEvent, EventClickHandler } from '@/types/events';
-=======
-import { EventCard } from './event-card';
 import { CalendarEvent, EventClickHandler } from '@/types';
->>>>>>> 0b44d69f
 
 // Moved utility function directly into component
 function formatDate(dateString: string): string {
