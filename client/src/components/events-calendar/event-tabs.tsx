--- conflicted
+++ resolved
@@ -24,13 +24,9 @@
 type TabType = 'all' | 'special' | 'seasons' | 'tournaments' | 'offers';
 type ViewType = 'list' | 'calendar';
 
-<<<<<<< HEAD
 import { CalendarEvent } from '@/types/events';
 
 export function EventTabs() {
-=======
-export default function EventTabs() {
->>>>>>> 0b44d69f
   const [activeTab, setActiveTab] = useState<TabType>('all');
   const [viewType, setViewType] = useState<ViewType>('list');
   const [searchQuery, setSearchQuery] = useState('');
