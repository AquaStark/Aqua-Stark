'use client';

import React, { useRef, useState, useCallback, useEffect } from 'react';
import type { FishType, FoodItem, Fish } from '@/types';
import { useFishMovement } from '@/hooks';
import { FishDisplay } from './fish-display';
<<<<<<< HEAD
import { Food } from '@/components';
import { FoodParticles } from '@/components';
import type { FoodItem } from '@/types/food';
import { Fish } from '@/types/fish';
=======
import { Food } from '@/components/food/Food';
import { FoodParticles } from '@/components/food/FoodParticles';
>>>>>>> 0b44d69f
import { useFoodSystem } from '@/hooks';

interface FeedingSystemProps {
  isFeeding: boolean;
  foods: FoodItem[];
  particleEffects: Array<{
    id: number;
    position: { x: number; y: number };
    trigger: boolean;
  }>;
  handleFeedClick: (
    clientX: number,
    clientY: number,
    containerRect: DOMRect | undefined
  ) => boolean;
  handleFoodConsumed: (foodId: number, fish: Fish) => void;
  handleParticleComplete: (foodId: number) => void;
  updateAquariumBounds: (bounds: { width: number; height: number }) => void;
  updateFishState?: (id: string, newState: Partial<Fish>) => void;
  increaseHunger?: (id: string) => void;
}

interface FeedingAquariumProps {
  fish: FishType[];
  feedingSystem: FeedingSystemProps;
  containerWidth?: number;
  containerHeight?: number;
  cleanlinessScore?: number;
  fullFishList: Fish[];
}

export function FeedingAquarium({
  fish,
  feedingSystem,
  containerWidth = 1000,
  containerHeight = 600,
  cleanlinessScore,
  fullFishList,
}: FeedingAquariumProps) {
  const containerRef = useRef<HTMLDivElement>(null);
  const [dimensions, setDimensions] = useState({
    width: containerWidth,
    height: containerHeight,
  });
  // use food system for spawning+consumption rules
  const { tryConsumeFood } = useFoodSystem({ aquariumBounds: dimensions });
  // Destructure frequent fields to avoid object dependency pitfalls and satisfy lint
  const {
    updateAquariumBounds,
    isFeeding,
    foods,
    handleFoodConsumed,
    particleEffects,
    handleParticleComplete,
    handleFeedClick,
    updateFishState,
    increaseHunger,
  } = feedingSystem;

  // Handle container resizing
  useEffect(() => {
    const handleResize = () => {
      if (containerRef.current) {
        const newDimensions = {
          width: containerRef.current.clientWidth,
          height: containerRef.current.clientHeight,
        };
        setDimensions(newDimensions);
        updateAquariumBounds(newDimensions);
      }
    };

    handleResize();
    window.addEventListener('resize', handleResize);
    return () => window.removeEventListener('resize', handleResize);
  }, [updateAquariumBounds]);

  // Handle container clicks for feeding
  const handleContainerClick = useCallback(
    (event: React.MouseEvent<HTMLDivElement>) => {
      handleFeedClick(
        event.clientX,
        event.clientY,
        containerRef.current?.getBoundingClientRect()
      );
    },
    [handleFeedClick]
  );

  // Keyboard accessibility: drop food at container center on Enter/Space
  const handleContainerKeyDown = useCallback(
    (event: React.KeyboardEvent<HTMLDivElement>) => {
      if (!isFeeding) return;
      if (event.key === 'Enter' || event.key === ' ') {
        const rect = containerRef.current?.getBoundingClientRect();
        const cx = rect ? rect.left + rect.width / 2 : 0;
        const cy = rect ? rect.top + rect.height / 2 : 0;
        handleFeedClick(cx, cy, rect);
        event.preventDefault();
      }
    },
    [isFeeding, handleFeedClick]
  );

  // Create a lookup map for fish metadata
  const fishMetadataMap = React.useMemo(
    () =>
      Object.fromEntries(
        fish.map(f => [
          f.id,
          {
            name: f.name,
            image: f.image,
            rarity: f.rarity,
            generation: f.generation,
            lastFedTimestamp: f.lastFedTimestamp,
            lastUpdated: f.lastUpdated,
          },
        ])
      ),
    [fish]
  );

  // Calculate fish positions with movement and preserve metadata
  const fishWithMovement = useFishMovement(fish, {
    aquariumBounds: dimensions,
    foods,
    onFoodConsumed: (foodId: number, fishTypeId?: number) => {
      const targetFish = fullFishList.find(f => f.id === fishTypeId);
      if (!targetFish) return;
      tryConsumeFood(
        foodId,
        targetFish,
        updateFishState ?? (() => {}),
        increaseHunger ?? (() => {})
      );

      // instead of always consuming, delegate to tryConsumeFood

      handleFoodConsumed(foodId, targetFish);
    },
  }).map(state => ({
    ...state,
    ...fishMetadataMap[state.id],
  }));

  return (
    <div
      ref={containerRef}
      className='relative w-full h-full fish-container overflow-hidden'
      onClick={handleContainerClick}
      onKeyDown={handleContainerKeyDown}
      role='button'
      tabIndex={0}
      style={{
        cursor: isFeeding ? 'pointer' : 'default',
        userSelect: 'none',
      }}
    >
      <FishDisplay
        fish={fishWithMovement}
        cleanlinessScore={cleanlinessScore}
      />
      {foods.map((food: FoodItem) => (
        <Food key={food.id} food={food} aquariumBounds={dimensions} />
      ))}
      {particleEffects.map(effect => (
        <FoodParticles
          key={effect.id}
          position={effect.position}
          trigger={effect.trigger}
          onComplete={() => handleParticleComplete(effect.id)}
        />
      ))}
    </div>
  );
}<|MERGE_RESOLUTION|>--- conflicted
+++ resolved
@@ -4,15 +4,10 @@
 import type { FishType, FoodItem, Fish } from '@/types';
 import { useFishMovement } from '@/hooks';
 import { FishDisplay } from './fish-display';
-<<<<<<< HEAD
 import { Food } from '@/components';
 import { FoodParticles } from '@/components';
 import type { FoodItem } from '@/types/food';
 import { Fish } from '@/types/fish';
-=======
-import { Food } from '@/components/food/Food';
-import { FoodParticles } from '@/components/food/FoodParticles';
->>>>>>> 0b44d69f
 import { useFoodSystem } from '@/hooks';
 
 interface FeedingSystemProps {
