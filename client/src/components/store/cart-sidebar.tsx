--- conflicted
+++ resolved
@@ -1,12 +1,8 @@
 import { X, Plus, Minus, Trash2, ShoppingCart } from 'lucide-react';
 import { motion, AnimatePresence } from 'framer-motion';
 import { useCartStore } from '@/store/use-cart-store';
-<<<<<<< HEAD
 import { Button } from '@/components';
-=======
 import { useShopData } from '@/hooks/use-shop-data';
-import { Button } from '@/components/ui/button';
->>>>>>> 0b44d69f
 
 export function CartSidebar() {
   const { items, setCheckoutStep, isOpen, toggleCart } = useCartStore();
