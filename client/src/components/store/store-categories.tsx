--- conflicted
+++ resolved
@@ -50,12 +50,12 @@
         active={activeCategory === "on-sale"}
         onClick={() => onCategoryChange("on-sale")}
       >
-<<<<<<< HEAD
+ feat/updated-food-tab
         <Percent size={14} className="mr-1" /> ON SALE
  main
-=======
+
         % ON SALE
->>>>>>> 5dbe1d9f
+ main
       </CategoryButton>
     </div>
   );
