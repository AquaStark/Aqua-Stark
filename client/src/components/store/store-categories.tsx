import { CategoryButton } from "@/components/ui/category-button";
import { Percent } from "lucide-react";

interface StoreCategoriesProps {
  activeCategory: string;
  onCategoryChange: (category: string) => void;
}

export function StoreCategories({
  activeCategory,
  onCategoryChange,
}: StoreCategoriesProps) {
  return (
    <div className="flex gap-2 mb-6 overflow-x-auto pb-2">
      <CategoryButton
 feat/food-tab

        active={activeCategory === "all"}
        onClick={() => onCategoryChange("all")}
      >
        ALL
      </CategoryButton>
      <CategoryButton
<<<<<<< HEAD
 main
        active={activeCategory === "specials"}
        onClick={() => onCategoryChange("specials")}
=======
        active={activeCategory === "special"}
        onClick={() => onCategoryChange("special")}
>>>>>>> 9b3d973f
      >
        SPECIAL
      </CategoryButton>
      <CategoryButton
        active={activeCategory === "legendary"}
        onClick={() => onCategoryChange("legendary")}
      >
        LEGENDARY
      </CategoryButton>
      <CategoryButton
        active={activeCategory === "rare"}
        onClick={() => onCategoryChange("rare")}
      >
        RARE
      </CategoryButton>
      <CategoryButton
        active={activeCategory === "on-sale"}
        onClick={() => onCategoryChange("on-sale")}
      >
        <Percent size={14} className="mr-1" /> ON SALE
      </CategoryButton>
    </div>
  );
}<|MERGE_RESOLUTION|>--- conflicted
+++ resolved
@@ -21,14 +21,14 @@
         ALL
       </CategoryButton>
       <CategoryButton
-<<<<<<< HEAD
+ feat/food-tab
  main
         active={activeCategory === "specials"}
         onClick={() => onCategoryChange("specials")}
-=======
+
         active={activeCategory === "special"}
         onClick={() => onCategoryChange("special")}
->>>>>>> 9b3d973f
+ main
       >
         SPECIAL
       </CategoryButton>
