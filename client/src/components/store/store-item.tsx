--- conflicted
+++ resolved
@@ -1,10 +1,21 @@
-<<<<<<< HEAD
+ feat/updated-food-tab
 import { Button } from "@/components/ui/button";
 import { Coins } from "lucide-react";
 import { FishTank } from "@/components/fish-tank";
 
 export default function StoreItem({
-=======
+  name,
+  image,
+  price,
+  rarity,
+}: {
+  name: string;
+  image: string;
+  price: number;
+  rarity: string;
+}) {
+  const rarityColor = () => {
+
 "use client"
 
 import { useState } from "react"
@@ -31,20 +42,10 @@
 
 export default function StoreItem({
   id,
->>>>>>> ed67c023
   name,
   image,
   price,
   rarity,
-<<<<<<< HEAD
-}: {
-  name: string;
-  image: string;
-  price: number;
-  rarity: string;
-}) {
-  const rarityColor = () => {
-=======
   description = "",
   rating = 0,
   originalPrice,
@@ -59,7 +60,7 @@
   const { addItem, addToRecentlyViewed } = useCartStore()
 
   const getRarityColor = () => {
->>>>>>> ed67c023
+ main
     switch (rarity.toLowerCase()) {
       case "common":
         return "bg-gray-500";
@@ -137,7 +138,7 @@
   }
 
   return (
-<<<<<<< HEAD
+ feat/updated-food-tab
     <div className="bg-blue-600 rounded-3xl overflow-hidden shadow-xl border-2 border-blue-400 transform hover:scale-105 transition-all duration-200">
       <div className="p-4 text-center">
         <div className="flex justify-between items-center mb-2">
@@ -147,7 +148,7 @@
           >
             {rarity}
           </span>
-=======
+
     <motion.div
       initial={{ opacity: 0, y: 20 }}
       animate={{ opacity: 1, y: 0 }}
@@ -189,7 +190,7 @@
               <Plus className="w-5 h-5 text-white" />
             )}
           </motion.button>
->>>>>>> ed67c023
+ main
         </div>
 
         {/* Discount tag */}
@@ -270,11 +271,12 @@
           </motion.div>
         </div>
       </div>
-<<<<<<< HEAD
+ feat/updated-food-tab
     </div>
   );
-=======
+}
+
     </motion.div>
   )
->>>>>>> ed67c023
-}+}
+ main