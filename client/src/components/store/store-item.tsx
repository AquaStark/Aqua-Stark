<<<<<<< HEAD
import { motion } from "framer-motion";
import { useCartStore } from "@/store/use-cart-store";
import { Coins, ShoppingCart } from "lucide-react";
import { FishTank } from "@/components/fish-tank";
import { v4 as uuidv4 } from "uuid";

interface StoreItemProps {
  id?: string;
  name: string;
  image: string;
  price: number;
  rarity: string;
=======
"use client"

import { useState } from "react"
import { motion } from "framer-motion"
import { Button } from "@/components/ui/button"
import { Coins, Heart, Plus, Star, Check } from "lucide-react"
import { FishTank } from "@/components/fish-tank"
import { useCartStore } from "@/store/use-cart-store"

interface StoreItemProps {
  name: string
  image: string
  price: number
  rarity: string
  description?: string
  rating?: number
  originalPrice?: number
  isNew?: boolean
  stock?: number
  isLimited?: boolean
  onAddToWishlist?: (itemName: string, isFavorite: boolean) => void
>>>>>>> 04972e7d
}

export default function StoreItem({
  id,
  name,
  image,
  price,
  rarity,
  description = "",
  rating = 0,
  originalPrice,
  isNew = false,
  stock,
  isLimited = false,
  onAddToWishlist,
}: StoreItemProps) {
<<<<<<< HEAD
  const { addItem, addToRecentlyViewed } = useCartStore();
  const itemId = id || `item_${name.toLowerCase().replace(/\s+/g, '_')}_${uuidv4().slice(0, 8)}`;

  const handleAddToCart = () => {
    const item = { id: itemId, name, image, price, rarity };
    addItem(item);
    addToRecentlyViewed(item);
  };
  const rarityColor = () => {
=======
  const [isFavorite, setIsFavorite] = useState(false)
  const [isInCart, setIsInCart] = useState(false)
  const [isAddingToCart, setIsAddingToCart] = useState(false)
  const { addItem, addToRecentlyViewed } = useCartStore()

  const getRarityColor = () => {
>>>>>>> 04972e7d
    switch (rarity.toLowerCase()) {
      case "common":
        return "bg-gray-500"
      case "rare":
        return "bg-blue-500"
      case "legendary":
        return "bg-purple-500"
      case "special":
        return "bg-orange-500"
      default:
        return "bg-gray-500"
    }
  }

  const hasDiscount = originalPrice && originalPrice > price
  const discountPercentage = hasDiscount ? Math.round(((originalPrice - price) / originalPrice) * 100) : 0

  const handleFavoriteClick = () => {
    const newFavoriteState = !isFavorite
    setIsFavorite(newFavoriteState)
    
    if (onAddToWishlist) {
      onAddToWishlist(name, newFavoriteState)
    }
  }

  const handleAddToCart = () => {
    setIsAddingToCart(true)
    
    // Create item object for cart
    const item = { name, image, price, rarity, description }
    
    setTimeout(() => {
      setIsInCart(true)
      setIsAddingToCart(false)
      
      // Agregar al carrito usando useCartStore
      addItem(item)
      addToRecentlyViewed(item)
      
      setTimeout(() => {
        setIsInCart(false)
      }, 2000)
    }, 300)
  }

  const renderStars = () => {
    const stars = []
    const fullStars = Math.floor(rating)
    const hasHalfStar = rating % 1 >= 0.5

    for (let i = 0; i < 5; i++) {
      if (i < fullStars) {
        stars.push(<Star key={i} className="w-5 h-5 fill-yellow-400 text-yellow-400" />)
      } else if (i === fullStars && hasHalfStar) {
        stars.push(
          <div key={i} className="relative w-5 h-5">
            <Star className="absolute w-5 h-5 text-yellow-400" />
            <div className="absolute w-2.5 h-5 overflow-hidden">
              <Star className="w-5 h-5 fill-yellow-400 text-yellow-400" />
            </div>
          </div>,
        )
      } else {
        stars.push(<Star key={i} className="w-5 h-5 text-yellow-400/30" />)
      }
    }

    return (
      <div className="flex items-center">
        <div className="flex mr-2">{stars}</div>
        <span className="text-sm text-white">({rating.toFixed(1)})</span>
      </div>
    )
  }

  return (
    <motion.div
      initial={{ opacity: 0, y: 20 }}
      animate={{ opacity: 1, y: 0 }}
      whileHover={{ y: -5 }}
      className="bg-blue-600 rounded-3xl overflow-hidden shadow-xl border-2 border-blue-400 transform hover:scale-105 transition-all duration-200"
    >
      <div className="relative">
        {/* Top controls */}
        <div className="absolute top-3 right-3 z-10 flex flex-col gap-2">
          <motion.button
            whileTap={{ scale: 0.9 }}
            onClick={handleFavoriteClick}
            className="w-10 h-10 rounded-full bg-blue-700/70 backdrop-blur-sm flex items-center justify-center transition-all hover:bg-blue-700"
            aria-label={isFavorite ? "Remove from wishlist" : "Add to wishlist"}
          >
            <Heart
              className={`w-5 h-5 transition-all duration-300 ${
                isFavorite ? "fill-red-500 text-red-500" : "text-white"
              }`}
              fill={isFavorite ? "red" : "none"}
            />
          </motion.button>
          <motion.button
            whileTap={{ scale: 0.9 }}
            onClick={handleAddToCart}
            disabled={isInCart || isAddingToCart}
            className={`w-10 h-10 rounded-full backdrop-blur-sm flex items-center justify-center transition-all ${
              isInCart 
                ? "bg-green-500" 
                : isAddingToCart 
                  ? "bg-blue-500 animate-pulse" 
                  : "bg-blue-700/70 hover:bg-blue-700"
            }`}
            aria-label="Quick add to cart"
          >
            {isInCart ? (
              <Check className="w-5 h-5 text-white" />
            ) : (
              <Plus className="w-5 h-5 text-white" />
            )}
          </motion.button>
        </div>

        {/* Discount tag */}
        {hasDiscount && (
          <div className="absolute top-3 left-3 z-10 bg-green-500 text-white font-bold px-3 py-1 rounded-full text-sm">
            -{discountPercentage}%
          </div>
        )}

        {/* Stock indicator */}
        {isLimited && stock !== undefined && stock > 0 && (
          <div className="absolute bottom-3 right-3 z-10 bg-red-500 text-white font-bold px-3 py-1 rounded-full text-sm">
            {stock} LEFT
          </div>
        )}

        {/* Fish tank container */}
        <div className="relative mx-auto w-full h-56 bg-blue-400/50 flex items-center justify-center overflow-hidden">
          <FishTank>
            <motion.img
              whileHover={{ scale: 1.1 }}
              src={image || "/placeholder.svg"}
              alt={name}
              width={120}
              height={120}
              className="object-contain transition-all duration-500 hover:drop-shadow-[0_0_15px_rgba(255,255,255,0.5)]"
            />
          </FishTank>
        </div>
      </div>

      {/* Content section */}
      <div className="p-4">
        <div className="flex justify-between items-center mb-2">
          <h3 className="text-xl font-bold text-white uppercase">{name}</h3>
          <span className={`text-xs font-bold text-white px-3 py-1 rounded-full ${getRarityColor()}`}>{rarity}</span>
        </div>

        <p className="text-sm text-blue-100 mb-1 min-h-[20px]">{description || "No description available"}</p>

        <div className="mb-2">
          {rating > 0 ? (
            renderStars()
          ) : (
            <div className="flex items-center">
              <div className="flex mr-2">
                {[...Array(5)].map((_, i) => (
                  <Star key={i} className="w-5 h-5 text-yellow-400/30" />
                ))}
              </div>
              <span className="text-sm text-white">(0.0)</span>
            </div>
          )}
        </div>

        <div className="flex items-center justify-between mt-2">
          <div className="flex items-center">
            <Coins className="text-yellow-400 mr-1" size={20} />
            <div className="flex items-center">
              {hasDiscount && (
                <span className="text-white/60 font-medium text-lg line-through mr-2">{originalPrice}</span>
              )}
              <span className="text-white font-bold text-xl">{price}</span>
            </div>
          </div>
          <motion.div whileHover={{ scale: 1.02 }} whileTap={{ scale: 0.95 }}>
            <Button 
              onClick={handleAddToCart}
              disabled={isInCart}
              className={`font-bold rounded-lg px-6 py-2 border-2 transition-all ${
                isInCart 
                  ? "bg-green-500 hover:bg-green-600 border-green-400 text-white" 
                  : "bg-orange-500 hover:bg-orange-600 border-orange-400 text-white"
              }`}
            >
              {isInCart ? "Added" : "Add to Cart"}
            </Button>
          </motion.div>
        </div>
      </div>
    </motion.div>
  )
}<|MERGE_RESOLUTION|>--- conflicted
+++ resolved
@@ -1,17 +1,3 @@
-<<<<<<< HEAD
-import { motion } from "framer-motion";
-import { useCartStore } from "@/store/use-cart-store";
-import { Coins, ShoppingCart } from "lucide-react";
-import { FishTank } from "@/components/fish-tank";
-import { v4 as uuidv4 } from "uuid";
-
-interface StoreItemProps {
-  id?: string;
-  name: string;
-  image: string;
-  price: number;
-  rarity: string;
-=======
 "use client"
 
 import { useState } from "react"
@@ -22,6 +8,7 @@
 import { useCartStore } from "@/store/use-cart-store"
 
 interface StoreItemProps {
+  id?: string
   name: string
   image: string
   price: number
@@ -33,7 +20,6 @@
   stock?: number
   isLimited?: boolean
   onAddToWishlist?: (itemName: string, isFavorite: boolean) => void
->>>>>>> 04972e7d
 }
 
 export default function StoreItem({
@@ -50,24 +36,12 @@
   isLimited = false,
   onAddToWishlist,
 }: StoreItemProps) {
-<<<<<<< HEAD
-  const { addItem, addToRecentlyViewed } = useCartStore();
-  const itemId = id || `item_${name.toLowerCase().replace(/\s+/g, '_')}_${uuidv4().slice(0, 8)}`;
-
-  const handleAddToCart = () => {
-    const item = { id: itemId, name, image, price, rarity };
-    addItem(item);
-    addToRecentlyViewed(item);
-  };
-  const rarityColor = () => {
-=======
   const [isFavorite, setIsFavorite] = useState(false)
   const [isInCart, setIsInCart] = useState(false)
   const [isAddingToCart, setIsAddingToCart] = useState(false)
   const { addItem, addToRecentlyViewed } = useCartStore()
 
   const getRarityColor = () => {
->>>>>>> 04972e7d
     switch (rarity.toLowerCase()) {
       case "common":
         return "bg-gray-500"
@@ -98,13 +72,13 @@
     setIsAddingToCart(true)
     
     // Create item object for cart
-    const item = { name, image, price, rarity, description }
+    const item = { id, name, image, price, rarity, description }
     
     setTimeout(() => {
       setIsInCart(true)
       setIsAddingToCart(false)
       
-      // Agregar al carrito usando useCartStore
+      // Add to cart using useCartStore
       addItem(item)
       addToRecentlyViewed(item)
       
