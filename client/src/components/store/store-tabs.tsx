--- conflicted
+++ resolved
@@ -1,16 +1,16 @@
 import { Tabs, TabsList, TabsTrigger } from "@/components/ui/tabs";
-<<<<<<< HEAD
+ feat/updated-food-tab
 
 interface StoreTabsProps {
   activeTab: string;
   onTabChange: (tab: string) => void;
-=======
+
 import { ItemType } from "@/data/mock-game";
 
 interface StoreTabsProps {
   activeTab: ItemType;
   onTabChange: (tab: ItemType) => void;
->>>>>>> 5dbe1d9f
+ main
 }
 
 export function StoreTabs({ activeTab, onTabChange }: StoreTabsProps) {
