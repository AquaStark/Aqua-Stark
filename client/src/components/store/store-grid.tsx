--- conflicted
+++ resolved
@@ -1,45 +1,38 @@
 import StoreItem from "@/components/store/store-item"
 
 interface StoreItemData {
-  name: string
-  image: string
-  price: number
-  rarity: string
-  description?: string
-  rating?: number
-  originalPrice?: number
-  isNew?: boolean
-  stock?: number
-  isLimited?: boolean
+  id?: string;
+  name: string;
+  image: string;
+  price: number;
+  rarity: string;
+  description?: string;
+  rating?: number;
+  originalPrice?: number;
+  isNew?: boolean;
+  stock?: number;
+  isLimited?: boolean;
+  category?: string;
 }
 
 interface StoreGridProps {
-<<<<<<< HEAD
-  items: {
-    id?: string;
-    name: string;
-    image: string;
-    price: number;
-    rarity: string;
-  }[];
-=======
   items: StoreItemData[]
->>>>>>> 04972e7d
 }
 
 export function StoreGrid({ items }: StoreGridProps) {
-  // Asegurarse de que todos los items tengan los campos necesarios
+  // Ensure all items have the required fields
   const processedItems = items.map((item) => ({
     ...item,
     description: item.description || "",
     rating: item.rating || 0,
+    id: item.id || `item-${item.name.toLowerCase().replace(/\s+/g, '-')}`
   }))
 
   return (
     <div className="grid grid-cols-1 sm:grid-cols-2 lg:grid-cols-3 gap-6 mb-6">
-      {processedItems.map((item, index) => (
+      {processedItems.map((item) => (
         <StoreItem
-          key={item.id || `item-${index}`}
+          key={item.id}
           id={item.id}
           name={item.name}
           image={item.image}
