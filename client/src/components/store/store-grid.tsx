--- conflicted
+++ resolved
@@ -1,11 +1,7 @@
-<<<<<<< HEAD
 import { StoreItem } from '@/components';
 
-=======
 import { useState, useEffect, useRef } from 'react';
 import { ChevronLeft, ChevronRight } from 'lucide-react';
-import StoreItem from '@/components/store/store-item';
->>>>>>> e357acd6
 import { ShopItem } from '@/types/shop-types';
 
 interface StoreGridProps {
