--- conflicted
+++ resolved
@@ -1,15 +1,9 @@
 'use client';
 
 import { ChevronRight, X } from 'lucide-react';
-<<<<<<< HEAD
-import type { Category, Topic } from '@/types/help-types';
+import type { Category, Topic } from '@/types';
 import { RenderTopicContent } from '@/components';
 import { getIcon } from '@/components';
-=======
-import type { Category, Topic } from '@/types';
-import { renderTopicContent } from '@/components/help-center/content-renderer';
-import { getIcon } from '@/components/help-center/icon-mapper';
->>>>>>> 0b44d69f
 
 interface HelpMainContentProps {
   currentCategory: Category | undefined;
