'use client';

import { X } from 'lucide-react';
<<<<<<< HEAD
import type { Category, Topic } from '@/types/help-types';
import { RenderTopicContent } from '@/components';
=======
import type { Category, Topic } from '@/types';
import { renderTopicContent } from '@/components/help-center/content-renderer';
>>>>>>> 0b44d69f

interface TopicContentProps {
  category?: Category;
  topic: Topic;
  onClose: () => void;
}

export function TopicContent({ topic, onClose }: TopicContentProps) {
  return (
    <div>
      <div className='flex items-center justify-between mb-6'>
        <h2 className='text-2xl font-bold text-white'>{topic.title}</h2>
        <button
          onClick={onClose}
          className='flex items-center gap-2 text-blue-300 hover:bg-white/5 p-2 rounded-xl hover:text-white transition-colors'
        >
          <X className='h-5 w-5 ' />
          <span>Close</span>
        </button>
      </div>

      <div className='text-white space-y-6'>
        <h3 className='text-3xl font-bold'>{topic.title}</h3>
        <div className='text-blue-100'>{RenderTopicContent(topic)}</div>
      </div>
    </div>
  );
}<|MERGE_RESOLUTION|>--- conflicted
+++ resolved
@@ -1,13 +1,8 @@
 'use client';
 
 import { X } from 'lucide-react';
-<<<<<<< HEAD
-import type { Category, Topic } from '@/types/help-types';
+import type { Category, Topic } from '@/types';
 import { RenderTopicContent } from '@/components';
-=======
-import type { Category, Topic } from '@/types';
-import { renderTopicContent } from '@/components/help-center/content-renderer';
->>>>>>> 0b44d69f
 
 interface TopicContentProps {
   category?: Category;
