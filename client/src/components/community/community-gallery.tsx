--- conflicted
+++ resolved
@@ -1,7 +1,7 @@
-<<<<<<< HEAD
+ feat/updated-food-tab
 import { mockAquariums } from "@/data/mock-community";
-=======
->>>>>>> 5dbe1d9f
+
+ main
 import {
   Filter,
   Sparkles,
@@ -10,12 +10,12 @@
   ShareIcon,
 } from "lucide-react";
 import { Button } from "@/components/ui/button";
-<<<<<<< HEAD
+ feat/updated-food-tab
 
 function CommunityGallery() {
   const featured = mockAquariums.find((aq) => aq.featured);
   const others = mockAquariums.filter((aq) => !aq.featured);
-=======
+
 import { useCommunity } from "@/hooks/use-community";
 import { FilterPanel } from "./filter-panels/gallery";
 
@@ -25,7 +25,7 @@
 
   const featured = sortedAquariums.find((aq) => aq.featured);
   const others = sortedAquariums.filter((aq) => !aq.featured);
->>>>>>> 5dbe1d9f
+ main
 
   return (
     <div>
@@ -37,10 +37,10 @@
             variant="outline"
             className="bg-blue-800 border-blue-700 text-white hover:bg-blue-700 hover:text-white 
                          transition-all duration-300 hover:scale-105 hover:shadow-md hover:shadow-blue-900/50"
-<<<<<<< HEAD
-=======
+ feat/updated-food-tab
+
             onClick={() => setShowFilters(!showFilters)}
->>>>>>> 5dbe1d9f
+ main
           >
             <Filter className="h-4 w-4 mr-2" />
             Filter
@@ -52,15 +52,15 @@
         </div>
       </div>
 
-<<<<<<< HEAD
-=======
+ feat/updated-food-tab
+
       {showFilters && (
         <div className="my-4">
           <FilterPanel key={filters.key} />
         </div>
       )}
 
->>>>>>> 5dbe1d9f
+ main
       {featured && (
         <div className="mb-6 bg-white/10 rounded overflow-hidden">
           <div className="relative w-full h-60 overflow-hidden">
