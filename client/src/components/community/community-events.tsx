--- conflicted
+++ resolved
@@ -32,10 +32,10 @@
           variant="outline"
           className="bg-blue-800 border-blue-700 text-white hover:bg-blue-700 hover:text-white 
                          transition-all duration-300 hover:scale-105 hover:shadow-md hover:shadow-blue-900/50"
-<<<<<<< HEAD
-=======
+ feat/updated-food-tab
+
           onClick={() => setShowFilters(!showFilters)}
->>>>>>> 5dbe1d9f
+ main
         >
           <Filter className="h-4 w-4 mr-2" />
           Filter
@@ -153,26 +153,26 @@
           "
               >
                 {/* Etiqueta "Coming Soon" */}
-<<<<<<< HEAD
+ feat/updated-food-tab
                 <span className="absolute top-2 left-2 bg-blue-500 text-white text-sm px-2 py-1 rounded-full font-semibold">
-=======
+
                 <span className="absolute top-2 left-2 bg-blue-500 text-white text-xs px-3 py-1 rounded-full font-semibold">
->>>>>>> 5dbe1d9f
+ main
                   Coming Soon
                 </span>
 
                 {/* Imagen grande arriba */}
-<<<<<<< HEAD
+ feat/updated-food-tab
                 <div className="w-full h-40 bg-white/10 rounded flex items-center justify-center mb-3">
                   <p className="text-gray-400">[ Event Image ]</p>
-=======
+
                 <div className="w-full h-52 bg-white/10 rounded flex items-center justify-center mb-3">
                   <img
                     src={event.imageUrl}
                     alt={event.name}
                     className="w-full h-full object-cover rounded-md object-center"
                   />
->>>>>>> 5dbe1d9f
+ main
                 </div>
 
                 {/* Título */}
@@ -230,14 +230,14 @@
                 key={event.id}
                 className="relative bg-white/10 rounded p-4 flex flex-col md:flex-row gap-4"
               >
-<<<<<<< HEAD
+ feat/updated-food-tab
                 <span className="absolute top-2 left-2 bg-gray-500 text-white text-sm px-2 py-1 rounded-full font-semibold">
                   Ended
                 </span>
 
                 <div className="w-full md:w-2/5 h-40 bg-white/10 rounded flex items-center justify-center">
                   <p className="text-gray-400">[ Event Image ]</p>
-=======
+
                 <span className="absolute top-2 left-2 bg-gray-500 text-white text-xs px-3 py-1 rounded-full font-semibold">
                   Ended
                 </span>
@@ -248,7 +248,7 @@
                     alt={event.name}
                     className="w-full h-full object-cover rounded-md object-center"
                   />
->>>>>>> 5dbe1d9f
+ main
                 </div>
 
                 <div className="flex-1 flex flex-col justify-center">
@@ -278,15 +278,15 @@
           {/* Botón en el centro, fuera del contenedor al 50% */}
           <div className="flex justify-center mt-2">
             <button
-<<<<<<< HEAD
+ feat/updated-food-tab
               className="
           text-blue-200 font-semibold hover:underline
           transition-colors
         "
-=======
+
               type="button"
               className="text-blue-200 font-semibold hover:underline transition-colors"
->>>>>>> 5dbe1d9f
+ main
             >
               View All Past Events &gt;
             </button>
