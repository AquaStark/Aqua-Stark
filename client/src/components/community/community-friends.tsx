--- conflicted
+++ resolved
@@ -1,15 +1,15 @@
 "use client";
 
 import { Button } from "@/components/ui/button";
-<<<<<<< HEAD
+ feat/updated-food-tab
 import { UserPlus } from "lucide-react";
 import { mockFriends, mockSuggestions } from "@/data/mock-community";
-=======
+
 import { Search, UserPlus } from "lucide-react";
 import { mockFriends, mockSuggestions } from "@/data/mock-community";
 import { Input } from "../ui/input";
 import { useState } from "react";
->>>>>>> 5dbe1d9f
+ main
 
 export default function CommunityFriends() {
   const [searchQuery, setSearchQuery] = useState("");
