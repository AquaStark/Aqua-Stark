--- conflicted
+++ resolved
@@ -1,11 +1,6 @@
 import { memo } from 'react';
-<<<<<<< HEAD
 import { DirtSpot } from '@/components';
-import { DirtSpot as DirtSpotType } from '@/types/dirt';
-=======
-import { DirtSpot } from './dirt-spot-simple';
 import { DirtSpotType } from '@/types';
->>>>>>> 0b44d69f
 
 interface DirtOverlayProps {
   spots: DirtSpotType[];
