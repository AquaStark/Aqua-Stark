--- conflicted
+++ resolved
@@ -2,19 +2,11 @@
 
 import { Tabs, TabsContent, TabsList, TabsTrigger } from '@/components/ui/tabs';
 import { Heart, Dna, Sparkles, FileText } from 'lucide-react';
-<<<<<<< HEAD
 import { BreedingTab } from '@/components';
 import { GeneticsTab } from '@/components';
 import { DiscoveriesTab } from '@/components';
 import { GenealogyTab } from '@/components';
-import type { Fish } from '@/types/fish';
-=======
-import { BreedingTab } from '@/components/laboratory/tabs/breeding-tab';
-import { GeneticsTab } from '@/components/laboratory/tabs/genetics-tab';
-import { DiscoveriesTab } from '@/components/laboratory/tabs/discoveries-tab';
-import { GenealogyTab } from '@/components/laboratory/tabs/genealogy-tab';
 import type { Fish } from '@/types';
->>>>>>> 0b44d69f
 
 interface LaboratoryTabsProps {
   activeTab: string;
