--- conflicted
+++ resolved
@@ -1,6 +1,6 @@
 "use client";
 
-<<<<<<< HEAD
+ feat/food-tab
 import { useState } from "react";
 import { Button } from "@/components/ui/button";
 import { Filter, Plus } from "lucide-react";
@@ -9,7 +9,7 @@
 import { FishDetails } from "@/components/laboratory/fish-details";
 import type { Fish } from "@/types/fish";
 import { breedingResults } from "@/data/fish-data";
-=======
+
 import { useState, useEffect } from "react"
 import { Button } from "@/components/ui/button"
 import { Input } from "@/components/ui/input"
@@ -20,7 +20,7 @@
 import type { Fish } from "@/types/fish"
 import { breedingResults } from "@/data/fish-data"
 import { cn } from "@/lib/utils"
->>>>>>> 1fbf4dd7
+ main
 
 interface BreedingTabProps {
   filteredFish: Fish[];
@@ -43,9 +43,9 @@
   const [breedingPair, setBreedingPair] = useState({
     father: null,
     mother: null,
-<<<<<<< HEAD
+ feat/food-tab
   });
-=======
+
   })
   const [showFilters, setShowFilters] = useState(false)
   const [activeFilterTab, setActiveFilterTab] = useState<'rarity' | 'color' | 'pattern' | 'fins'>('rarity')
@@ -61,7 +61,7 @@
     }
   })
   const [displayedFish, setDisplayedFish] = useState<Fish[]>(filteredFish)
->>>>>>> 1fbf4dd7
+ main
 
   // Handle fish selection for breeding
   const selectFishForBreeding = (fish: Fish, role: "father" | "mother") => {
@@ -191,12 +191,12 @@
     <div className="w-full min-w-full">
       <div className="flex flex-col sm:flex-row justify-between items-start sm:items-center gap-3 sm:gap-0 mb-3 sm:mb-0">
         <h2 className="text-xl font-bold text-white">Breeding Laboratory</h2>
-<<<<<<< HEAD
+ feat/food-tab
         <div className="flex gap-2">
           <Button
             variant="outline"
             className="bg-blue-800/50 border-blue-700/50 text-white hover:bg-blue-700/70"
-=======
+
         <div className="flex gap-2 w-full sm:w-auto">
           <Button 
             variant="outline" 
@@ -206,7 +206,7 @@
               "flex-1 sm:flex-none"
             )}
             onClick={() => setShowFilters(!showFilters)}
->>>>>>> 1fbf4dd7
+ main
           >
             <Filter className="h-4 w-4 mr-2" />
             Filter
@@ -437,7 +437,7 @@
       {/* Breeding interface */}
       <div className="grid grid-cols-1 lg:grid-cols-3 gap-6 lg:h-[700px] lg:min-h-[700px] w-full">
         {/* Left column - Fish selection */}
-<<<<<<< HEAD
+ feat/food-tab
         <FishSelection
           filteredFish={filteredFish}
           onSelectFish={setSelectedFish}
@@ -459,7 +459,7 @@
     </>
   );
 }
-=======
+
         <div className="lg:h-full lg:min-h-full overflow-hidden flex flex-col mb-6 lg:mb-0">
           <FishSelection filteredFish={displayedFish} onSelectFish={setSelectedFish} />
         </div>
@@ -508,4 +508,5 @@
   }
 }
 
->>>>>>> 1fbf4dd7
+
+ main