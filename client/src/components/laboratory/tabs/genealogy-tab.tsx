--- conflicted
+++ resolved
@@ -38,15 +38,15 @@
                     />
                   </div>
                   <div className="text-center">
-<<<<<<< HEAD
+ feat/food-tab
                     <div className="font-bold text-white">{fish.name}</div>
                     <div className="text-xs text-blue-200">
                       Generation {fish.generation}
                     </div>
-=======
+
                     <div className="font-bold text-white text-sm truncate w-full">{fish.name}</div>
                     <div className="text-xs text-blue-200">Generation {fish.generation}</div>
->>>>>>> 1fbf4dd7
+ main
                   </div>
                 </motion.div>
               ))}
@@ -71,15 +71,15 @@
                   <div className="flex gap-4">
                     <div className="genealogy-node">
                       <div className="relative w-16 h-16 mb-2">
-<<<<<<< HEAD
+ feat/food-tab
                         <img
                           src="/placeholder.svg"
                           alt="Unknown"
                           className="w-full h-full object-contain opacity-50"
                         />
-=======
-                        <img src="/fish/unkown-fish.png" alt="Unknown" className="w-full h-full object-contain opacity-50" />
->>>>>>> 1fbf4dd7
+
+                        <img src="/fish/unkown-fish.png" alt="Unknown" className="w-full h-full object-contain opacity-50" />
+ main
                       </div>
                       <div className="text-center">
                         <div className="font-bold text-white/50">Unknown</div>
@@ -90,15 +90,15 @@
                     </div>
                     <div className="genealogy-node">
                       <div className="relative w-16 h-16 mb-2">
-<<<<<<< HEAD
+ feat/food-tab
                         <img
                           src="/placeholder.svg"
                           alt="Unknown"
                           className="w-full h-full object-contain opacity-50"
                         />
-=======
-                        <img src="/fish/unkown-fish.png" alt="Unknown" className="w-full h-full object-contain opacity-50" />
->>>>>>> 1fbf4dd7
+
+                        <img src="/fish/unkown-fish.png" alt="Unknown" className="w-full h-full object-contain opacity-50" />
+ main
                       </div>
                       <div className="text-center">
                         <div className="font-bold text-white/50">Unknown</div>
@@ -113,15 +113,15 @@
                   <div className="flex gap-4">
                     <div className="genealogy-node">
                       <div className="relative w-16 h-16 mb-2">
-<<<<<<< HEAD
+ feat/food-tab
                         <img
                           src="/placeholder.svg"
                           alt="Unknown"
                           className="w-full h-full object-contain opacity-50"
                         />
-=======
-                        <img src="/fish/unkown-fish.png" alt="Unknown" className="w-full h-full object-contain opacity-50" />
->>>>>>> 1fbf4dd7
+
+                        <img src="/fish/unkown-fish.png" alt="Unknown" className="w-full h-full object-contain opacity-50" />
+ main
                       </div>
                       <div className="text-center">
                         <div className="font-bold text-white/50">Unknown</div>
@@ -132,15 +132,15 @@
                     </div>
                     <div className="genealogy-node">
                       <div className="relative w-16 h-16 mb-2">
-<<<<<<< HEAD
+ feat/food-tab
                         <img
                           src="/placeholder.svg"
                           alt="Unknown"
                           className="w-full h-full object-contain opacity-50"
                         />
-=======
-                        <img src="/fish/unkown-fish.png" alt="Unknown" className="w-full h-full object-contain opacity-50" />
->>>>>>> 1fbf4dd7
+
+                        <img src="/fish/unkown-fish.png" alt="Unknown" className="w-full h-full object-contain opacity-50" />
+ main
                       </div>
                       <div className="text-center">
                         <div className="font-bold text-white/50">Unknown</div>
