--- conflicted
+++ resolved
@@ -5,7 +5,7 @@
 import { useState } from "react";
 
 export default function EncyclopediaHabitats() {
-<<<<<<< HEAD
+ feat/updated-food-tab
   return (
     <div className="bg-blue-800/50 backdrop-blur-sm rounded-xl border border-blue-700/50 p-6 text-white">
       <h2 className="text-2xl font-bold mb-4">Fish Habitats</h2>
@@ -14,7 +14,7 @@
         This section will include habitat details like water type, temperature,
         and more.
       </p>
-=======
+
   const [expandedSections, setExpandedSections] = useState({
     habitats: true,
     compatibility: false
@@ -71,7 +71,7 @@
         
         {expandedSections.compatibility && <CompatabilityGuide />}
       </div>
->>>>>>> ed67c023
+ main
     </div>
   );
 }