--- conflicted
+++ resolved
@@ -1,19 +1,19 @@
-<<<<<<< HEAD
+ feat/updated-food-tab
 import { useEncyclopedia } from "@/hooks/use-encyclopedia";
-=======
+
 import { useEncyclopedia } from "@/hooks/use-encyclopedia"
 import CollectionProgress from "@/components/encyclopedia/collection-stats/collection-progress"
 import BreakdownSection from "@/components/encyclopedia/collection-stats/breakdown-section"
 import RecentDiscoveries from "@/components/encyclopedia/collection-stats/recent-discoveries"
 import CollectionAchievements from "@/components/encyclopedia/collection-stats/collection-achievements"
->>>>>>> ed67c023
+ main
 
 export default function EncyclopediaStats() {
   const { totalSpecies, discoveredSpecies } = useEncyclopedia();
 
-<<<<<<< HEAD
+ feat/updated-food-tab
   const progress = (discoveredSpecies / totalSpecies) * 100;
-=======
+
   const progressData = {
     discovered: discoveredSpecies,
     total: totalSpecies,
@@ -109,25 +109,25 @@
       completed: true,
     },
   ]
->>>>>>> ed67c023
+ main
 
   return (
     <div className="space-y-8">
       <div className="rounded-xl bg-blue-800/80 p-6 shadow-lg backdrop-blur-sm border border-blue-700/50">
         <CollectionProgress data={progressData} />
 
-<<<<<<< HEAD
+ feat/updated-food-tab
       <div className="space-y-4">
         <div className="flex items-center justify-between">
           <span className="text-blue-200">Discovered Species:</span>
           <span className="font-bold">
             {discoveredSpecies} / {totalSpecies}
           </span>
-=======
+
         <div className="mt-8 grid grid-cols-1 gap-6 md:grid-cols-2">
           <BreakdownSection title="Rarity Breakdown" items={rarityData} />
           <BreakdownSection title="Habitat Breakdown" items={habitatData} />
->>>>>>> ed67c023
+ main
         </div>
       </div>
 
@@ -135,15 +135,15 @@
         <RecentDiscoveries discoveries={recentDiscoveries} />
       </div>
 
-<<<<<<< HEAD
+ feat/updated-food-tab
         <p className="text-blue-300 text-sm italic">
           You're {progress.toFixed(1)}% of the way to discovering all available
           species!
         </p>
-=======
+
       <div className="rounded-xl bg-blue-800/80 p-6 shadow-lg backdrop-blur-sm border border-blue-700/50">
         <CollectionAchievements achievements={achievements} />
->>>>>>> ed67c023
+ main
       </div>
     </div>
   );
