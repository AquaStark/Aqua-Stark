import type React from "react";

interface FishTankProps {
  children: React.ReactNode;
  className?: string;
<<<<<<< HEAD
=======
  shadow?: boolean;
>>>>>>> 32374d52
}

export function FishTank({
  children,
  className = "",
  shadow = true,
}: FishTankProps) {
  return (
    <div
      className={`relative w-full h-48 flex items-center justify-center ${className}`}
    >
      {/* Background layer of the tank */}
      <div className="absolute inset-0 z-0">
        <img
          src="/fish/fish-tank.svg"
          alt="Fish Tank Background"
          className="w-full h-full object-contain opacity-50"
        />
      </div>

      {/* Fish Container (inside the tank) */}
      <div className="absolute z-10 w-full h-full flex items-center justify-center">
        <div className="relative w-4/5 h-4/5 flex items-center justify-center">
          {/* Add a subtle shadow/depth effect */}
          {/* biome-ignore lint/style/useSelfClosingElements: <explanation> */}
          {shadow && (
            <div className="absolute inset-0 bg-blue-900/20 rounded-full filter blur-md"></div>
          )}
          {/* Fish with scaling and movement effect */}
          <div className="transform scale-75 hover:scale-90 transition-all duration-500 ease-in-out">
            {children}
          </div>
        </div>
      </div>

      {/* Foreground layer of the tank (glass effect) */}
      <img
        src="/fish/fish-tank.svg"
        alt="Fish Tank Overlay"
        className="absolute inset-0 w-full h-full object-contain z-20 pointer-events-none mix-blend-overlay"
      />
    </div>
  );
}<|MERGE_RESOLUTION|>--- conflicted
+++ resolved
@@ -3,10 +3,10 @@
 interface FishTankProps {
   children: React.ReactNode;
   className?: string;
-<<<<<<< HEAD
-=======
+ feat/food-tab
+
   shadow?: boolean;
->>>>>>> 32374d52
+ main
 }
 
 export function FishTank({
