"use client";

import { useState } from "react";
import {
  Dialog,
  DialogContent,
  DialogHeader,
  DialogTitle,
  DialogFooter,
} from "@/components/ui/dialog";
import { Button } from "@/components/ui/button";
import { Input } from "@/components/ui/input";
import { Coins, Clock, Plus, Minus } from "lucide-react";
import { useMarketStore } from "@/store/market-store";
import { RarityBadge } from "@/components/market/rarity-badge";

export function BidModal() {
  const {
    selectedFish,
    showBidModal,
    setShowBidModal,
    bidAmount,
    setBidAmount,
  } = useMarketStore();
  const [error, setError] = useState("");

  if (!selectedFish || !selectedFish.auction) return null;

  const minBid = selectedFish.auction.currentBid + 100;

  const handleBidChange = (value: number) => {
    if (value < minBid) {
      setError(`Bid must be at least ${minBid} coins`);
    } else {
      setError("");
    }
    setBidAmount(value);
  };

  const handleSubmit = () => {
    if (bidAmount < minBid) {
      setError(`Bid must be at least ${minBid} coins`);
      return;
    }

    // In a real app, this would submit the bid to an API
    alert(`Bid of ${bidAmount} coins placed on ${selectedFish.name}!`);
    setShowBidModal(false);
  };

  return (
    <Dialog open={showBidModal} onOpenChange={setShowBidModal}>
      <DialogContent className="bg-blue-900/95 border-blue-700 text-white max-w-md">
        <DialogHeader>
          <DialogTitle className="text-xl font-bold text-center">
            Place a Bid
          </DialogTitle>
        </DialogHeader>

        <div className="flex items-center space-x-4 mb-4">
          <div className="w-16 h-16 bg-blue-800/50 rounded-lg overflow-hidden flex items-center justify-center">
            <img
              src={selectedFish.image || "/placeholder.svg?height=50&width=50"}
              alt={selectedFish.name}
              className="w-12 h-12 object-contain"
            />
          </div>
          <div>
            <h3 className="font-bold">{selectedFish.name}</h3>
            <div className="flex items-center space-x-2 mt-1">
              <RarityBadge rarity={selectedFish.rarity} />
              <span className="text-xs text-blue-300">
                Level {selectedFish.level}
              </span>
            </div>
          </div>
        </div>

        <div className="bg-blue-800/50 rounded-lg p-3 mb-4">
          <div className="flex justify-between items-center mb-2">
            <span className="text-blue-200">Current bid:</span>
            <div className="flex items-center">
              <Coins className="h-4 w-4 text-yellow-400 mr-1" />
              <span className="font-bold">
                {selectedFish.auction.currentBid}
              </span>
            </div>
          </div>
          <div className="flex justify-between items-center">
            <span className="text-blue-200">Auction ends:</span>
            <div className="flex items-center">
              <Clock className="h-4 w-4 text-blue-400 mr-1" />
              <span>{selectedFish.auction.endsIn}</span>
            </div>
          </div>
        </div>

        <div className="mb-4">
          <label className="block text-blue-200 mb-2">
            Your bid (minimum {minBid} coins):
          </label>
          <div className="flex items-center">
            <Button
              variant="outline"
              size="sm"
              className="border-blue-600 text-black"
              onClick={() => handleBidChange(Math.max(minBid, bidAmount - 100))}
            >
              <Minus className="h-4 w-4" />
            </Button>
            <div className="relative flex-1 mx-2">
              <Coins className="absolute left-3 top-1/2 transform -translate-y-1/2 h-4 w-4 text-yellow-400" />
              <Input
                type="number"
                value={bidAmount || minBid}
                onChange={(e) => handleBidChange(Number(e.target.value))}
                className="pl-10 bg-blue-800/50 border-blue-700 text-white"
              />
            </div>
            <Button
              variant="outline"
              size="sm"
              className="border-blue-600 text-black"
              onClick={() => handleBidChange(bidAmount + 100)}
            >
              <Plus className="h-4 w-4" />
            </Button>
          </div>
          {error && <p className="text-red-400 text-sm mt-1">{error}</p>}
        </div>

        <DialogFooter>
          <Button
            variant="outline" onClick={() => setShowBidModal(false)}
            className="text-black">
            Cancel
          </Button>
<<<<<<< HEAD
          <Button
            className="bg-amber-500 hover:bg-amber-600"
            onClick={handleSubmit}
          >
=======
          <Button className="bg-amber-500 hover:bg-amber-600 text-black" onClick={handleSubmit}>
>>>>>>> ed67c023
            Place Bid
          </Button>
        </DialogFooter>
      </DialogContent>
    </Dialog>
  );
}<|MERGE_RESOLUTION|>--- conflicted
+++ resolved
@@ -135,14 +135,14 @@
             className="text-black">
             Cancel
           </Button>
-<<<<<<< HEAD
+ feat/updated-food-tab
           <Button
             className="bg-amber-500 hover:bg-amber-600"
             onClick={handleSubmit}
           >
-=======
+
           <Button className="bg-amber-500 hover:bg-amber-600 text-black" onClick={handleSubmit}>
->>>>>>> ed67c023
+ main
             Place Bid
           </Button>
         </DialogFooter>
