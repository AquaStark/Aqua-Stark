"use client";

import { Button } from "@/components/ui/button";
import { Slider } from "@/components/ui/slider";
import { RefreshCw } from "lucide-react";
import { cn } from "@/lib/utils";
import { useMarketStore } from "@/store/market-store";

export function FilterPanel() {
  const { filters, setFilters, resetFilters } = useMarketStore();

  return (
    <div className="w-full bg-blue-800/50 backdrop-blur-sm rounded-xl border border-blue-700/50 p-4 animate-in fade-in-50 duration-200">
      <div className="grid grid-cols-1 md:grid-cols-3 gap-6">
        {/* Rarity filter */}
        <div>
          <h3 className="font-bold text-white mb-2">Rarity</h3>
          <div className="grid grid-cols-2 gap-2">
<<<<<<< HEAD
            {["Common", "Uncommon", "Rare", "Epic", "Legendary"].map(
              (rarity) => (
                <Button
                  key={rarity}
                  variant="outline"
                  size="sm"
                  className={cn(
                    "border-blue-600/50 text-blue-100",
                    filters.rarity.includes(rarity)
                      ? "bg-blue-700/70 border-blue-500/70"
                      : "bg-blue-800/30 hover:bg-blue-700/50",
                  )}
                  onClick={() => {
                    if (filters.rarity.includes(rarity)) {
                      setFilters({
                        rarity: filters.rarity.filter((r) => r !== rarity),
                      });
                    } else {
                      setFilters({
                        rarity: [...filters.rarity, rarity],
                      });
                    }
                  }}
                >
                  {rarity}
                </Button>
              ),
            )}
=======
            {["Common", "Uncommon", "Rare", "Epic", "Legendary"].map((rarity) => (
              <Button
                key={rarity}
                variant="outline"
                size="sm"
                className={cn(
                  "border-blue-600/50 text-blue-100",
                  filters.rarity.includes(rarity)
                    ? "bg-blue-700/70 border-blue-500/70"
                    : "bg-blue-800/30 hover:bg-blue-700/50 hover:text-white",
                )}
                onClick={() => {
                  if (filters.rarity.includes(rarity)) {
                    setFilters({
                      rarity: filters.rarity.filter((r) => r !== rarity),
                    })
                  } else {
                    setFilters({
                      rarity: [...filters.rarity, rarity],
                    })
                  }
                }}
              >
                {rarity}
              </Button>
            ))}
>>>>>>> 04972e7d
          </div>
        </div>

        {/* Price range filter */}
        <div>
          <h3 className="font-bold text-white mb-2">Price Range</h3>
          <div className="px-2">
            <Slider
              defaultValue={[filters.minPrice, filters.maxPrice]}
              max={10000}
              step={100}
              onValueChange={(value) => {
                setFilters({
                  minPrice: value[0],
                  maxPrice: value[1],
                });
              }}
              className="mb-4"
            />
            <div className="flex justify-between text-sm text-blue-200">
              <span>{filters.minPrice} coins</span>
              <span>{filters.maxPrice} coins</span>
            </div>
          </div>
        </div>

        {/* Listing type filter */}
        <div>
          <h3 className="font-bold text-white mb-2">Listing Type</h3>
          <div className="grid grid-cols-2 gap-2">
            {[
              { value: "all", label: "All" },
              { value: "sale", label: "Buy Now" },
              { value: "auction", label: "Auctions" },
              { value: "exchange", label: "Exchange" },
            ].map((type) => (
              <Button
                key={type.value}
                variant="outline"
                size="sm"
                className={cn(
                  "border-blue-600/50 text-blue-100",
                  filters.listingType === type.value
                    ? "bg-blue-700/70 border-blue-500/70"
                    : "bg-blue-800/30 hover:bg-blue-700/50 hover:text-white",
                )}
                onClick={() => {
                  setFilters({
                    listingType: type.value as any,
                  });
                }}
              >
                {type.label}
              </Button>
            ))}
          </div>
        </div>

        {/* Traits filter */}
        <div>
          <h3 className="font-bold text-white mb-2">Traits</h3>
          <div className="grid grid-cols-2 gap-2">
            {[
              "Blue",
              "Red",
              "Green",
              "Gold",
              "Spotted",
              "Striped",
              "Long",
              "Bioluminescent",
            ].map((trait) => (
              <Button
                key={trait}
                variant="outline"
                size="sm"
                className={cn(
                  "border-blue-600/50 text-blue-100",
                  filters.traits.includes(trait)
                    ? "bg-blue-700/70 border-blue-500/70"
                    : "bg-blue-800/30 hover:bg-blue-700/50 hover:text-white",
                )}
                onClick={() => {
                  if (filters.traits.includes(trait)) {
                    setFilters({
                      traits: filters.traits.filter((t) => t !== trait),
                    });
                  } else {
                    setFilters({
                      traits: [...filters.traits, trait],
                    });
                  }
                }}
              >
                {trait}
              </Button>
            ))}
          </div>
        </div>

        {/* Sort options */}
        <div>
          <h3 className="font-bold text-white mb-2">Sort By</h3>
          <div className="grid grid-cols-2 gap-2">
            {[
              { value: "newest", label: "Newest" },
              { value: "price-low", label: "Price: Low to High" },
              { value: "price-high", label: "Price: High to Low" },
              { value: "rarity", label: "Rarity" },
              { value: "level", label: "Level" },
            ].map((option) => (
              <Button
                key={option.value}
                variant="outline"
                size="sm"
                className={cn(
                  "border-blue-600/50 text-blue-100",
                  filters.sort === option.value
                    ? "bg-blue-700/70 border-blue-500/70"
                    : "bg-blue-800/30 hover:bg-blue-700/50 hover:text-white",
                )}
                onClick={() => {
                  setFilters({
                    sort: option.value as any,
                  });
                }}
              >
                {option.label}
              </Button>
            ))}
          </div>
        </div>

        {/* Reset filters */}
        <div className="flex items-end">
          <Button
            variant="outline"
            className="border-blue-600/50 text-black hover:text-white hover:bg-blue-700/50"
            onClick={resetFilters}
          >
            <RefreshCw className="h-4 w-4 mr-2" />
            Reset Filters
          </Button>
        </div>
      </div>
    </div>
  );
}<|MERGE_RESOLUTION|>--- conflicted
+++ resolved
@@ -16,7 +16,7 @@
         <div>
           <h3 className="font-bold text-white mb-2">Rarity</h3>
           <div className="grid grid-cols-2 gap-2">
-<<<<<<< HEAD
+ feat/food-tab
             {["Common", "Uncommon", "Rare", "Epic", "Legendary"].map(
               (rarity) => (
                 <Button
@@ -45,7 +45,7 @@
                 </Button>
               ),
             )}
-=======
+
             {["Common", "Uncommon", "Rare", "Epic", "Legendary"].map((rarity) => (
               <Button
                 key={rarity}
@@ -72,7 +72,7 @@
                 {rarity}
               </Button>
             ))}
->>>>>>> 04972e7d
+ main
           </div>
         </div>
 
