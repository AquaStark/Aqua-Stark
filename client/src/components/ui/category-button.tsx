--- conflicted
+++ resolved
@@ -18,13 +18,13 @@
       className={cn(
         "px-4 py-2 rounded-full whitespace-nowrap text-sm font-semibold transition-all duration-200 flex items-center justify-center",
         active
-<<<<<<< HEAD
+ feat/food-tab
           ? "bg-blue-900 text-white border-blue-600"
           : "bg-blue-800 hover:bg-blue-900 text-white border-blue-700",
-=======
+
           ? "bg-orange-500 text-white"
           : "bg-blue-700/60 hover:bg-blue-700 text-white"
->>>>>>> 9b3d973f
+ main
       )}
     >
       {children}
