--- conflicted
+++ resolved
@@ -1,29 +1,24 @@
 import { Maximize, Minimize } from 'lucide-react';
+import { Button } from './button';
 import { useFullscreen } from '@/hooks/use-fullscreen';
 
 interface FullscreenButtonProps {
   className?: string;
+  variant?: 'default' | 'ghost' | 'outline';
+  size?: 'sm' | 'default' | 'lg';
 }
 
-<<<<<<< HEAD
 export function FullscreenButton({
   className = '',
   variant = 'ghost',
   size = 'default',
 }: FullscreenButtonProps) {
   const { isFullscreen, toggleFullscreen, isSupported } = useFullscreen();
-=======
-export function FullscreenButton({ className = '' }: FullscreenButtonProps) {
-  const { isFullscreen, toggleFullscreen, isSupported, enterFullscreen } =
-    useFullscreen();
-  const [showModal, setShowModal] = useState(false);
->>>>>>> 6c233eaf
 
   if (!isSupported) {
     return null;
   }
 
-<<<<<<< HEAD
   const handleClick = () => {
     toggleFullscreen();
   };
@@ -43,48 +38,5 @@
         <Maximize className='h-4 w-4' />
       )}
     </Button>
-=======
-  const handleClick = (e: React.MouseEvent) => {
-    e.preventDefault();
-    e.stopPropagation();
-    if (isFullscreen) {
-      toggleFullscreen();
-    } else {
-      // Show modal to ask for fullscreen permission
-      setShowModal(true);
-    }
-  };
-
-  const handleAcceptFullscreen = async () => {
-    await enterFullscreen();
-    setShowModal(false);
-  };
-
-  const handleCloseModal = () => {
-    setShowModal(false);
-  };
-
-  return (
-    <>
-      <button
-        onClick={handleClick}
-        className={`game-button p-2 text-white hover:bg-blue-500/50 rounded-lg transition-colors flex-shrink-0 ${className}`}
-        aria-label={isFullscreen ? 'Exit fullscreen' : 'Enter fullscreen'}
-        title={isFullscreen ? 'Exit fullscreen' : 'Enter fullscreen'}
-      >
-        {isFullscreen ? (
-          <Minimize className='h-4 w-4 sm:h-5 sm:w-5' />
-        ) : (
-          <Maximize className='h-4 w-4 sm:h-5 sm:w-5' />
-        )}
-      </button>
-
-      <FullscreenModal
-        isOpen={showModal}
-        onClose={handleCloseModal}
-        onAccept={handleAcceptFullscreen}
-      />
-    </>
->>>>>>> 6c233eaf
   );
 }