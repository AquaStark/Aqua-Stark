--- conflicted
+++ resolved
@@ -1,6 +1,6 @@
 "use client";
 
-<<<<<<< HEAD
+ feat/updated-food-tab
 import { Link } from "react-router-dom";
 import { ArrowLeft } from "lucide-react";
 import { Button } from "@/components/ui/button";
@@ -10,7 +10,7 @@
   backTo: string;
   backText?: string;
   rightContent?: React.ReactNode;
-=======
+
 import { Link } from "react-router-dom"
 import { ArrowLeft } from "lucide-react"
 import { Button } from "@/components/ui/button"
@@ -22,7 +22,7 @@
   backText?: string
   rightContent?: React.ReactNode
   className?: string
->>>>>>> 5dbe1d9f
+ main
 }
 
 export function PageHeader({
