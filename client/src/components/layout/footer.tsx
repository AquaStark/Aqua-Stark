--- conflicted
+++ resolved
@@ -1,9 +1,9 @@
 import { Link } from "react-router-dom";
-<<<<<<< HEAD
+ feat/updated-food-tab
 export function Footer() {
   return (
     <footer className="relative z-10 bg-blue-800 py-6 border-t-2 border-blue-400/50">
-=======
+
 import { cn } from "@/lib/utils";
 
 interface FooterProps {
@@ -18,7 +18,7 @@
         className
       )}
     >
->>>>>>> 5dbe1d9f
+ main
       <div className="container mx-auto px-4 text-center">
         <p className="text-white/80 mb-2">
           © 2025 Aqua Stark - All rights reserved
