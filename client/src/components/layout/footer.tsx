--- conflicted
+++ resolved
@@ -1,8 +1,18 @@
-<<<<<<< HEAD
 import { Link } from "react-router-dom";
-export function Footer() {
+import { cn } from "@/lib/utils";
+
+interface FooterProps {
+  className?: string;
+}
+
+export function Footer({ className }: FooterProps = {}) {
   return (
-    <footer className="relative z-10 bg-blue-800 py-6 border-t-2 border-blue-400/50">
+    <footer
+      className={cn(
+        "relative z-10 bg-blue-800 py-6 border-t-2 border-blue-400/50",
+        className
+      )}
+    >
       <div className="container mx-auto px-4 text-center">
         <p className="text-white/80 mb-2">
           © 2025 Aqua Stark - All rights reserved
@@ -12,7 +22,7 @@
             to="#"
             className="text-white hover:text-blue-200 transition-colors"
           >
-            Policy and Privacy
+            Polity and Privacy
           </Link>
           <Link
             to="#"
@@ -24,39 +34,10 @@
             to="#"
             className="text-white hover:text-blue-200 transition-colors"
           >
-=======
-import { Link } from "react-router-dom"
-import { cn } from "@/lib/utils"
-
-interface FooterProps {
-  className?: string
-}
-
-export function Footer({ className }: FooterProps = {}) {
-  return (
-    <footer className={cn(
-      "relative z-10 bg-blue-800 py-6 border-t-2 border-blue-400/50",
-      className
-    )}>
-      <div className="container mx-auto px-4 text-center">
-        <p className="text-white/80 mb-2">© 2025 Aqua Stark - All rights reserved</p>
-        <div className="flex justify-center gap-4 mt-4">
-          <Link to="#" className="text-white hover:text-blue-200 transition-colors">
-            Polity and Privacy
-          </Link>
-          <Link to="#" className="text-white hover:text-blue-200 transition-colors">
-            Terms of Service
-          </Link>
-          <Link to="#" className="text-white hover:text-blue-200 transition-colors">
->>>>>>> 293b5ade
             Contact
           </Link>
         </div>
       </div>
     </footer>
-<<<<<<< HEAD
   );
-=======
-  )
->>>>>>> 293b5ade
 }