--- conflicted
+++ resolved
@@ -10,11 +10,11 @@
 import CommunityPage from "./pages/community";
 import MyProfile from "./pages/my-profile";
 import EncyclopediaPage from "./pages/encyclopedia";
-<<<<<<< HEAD
+ feat/food-tab
 import FoodTab from "./components/food-tab/FoodTab";
-=======
+
 import Error404Page from "./pages/404";
->>>>>>> 32374d52
+ main
 
 function App() {
   return (
@@ -31,11 +31,11 @@
       <Route path="/community" element={<CommunityPage />} />
       <Route path="/my-profile" element={<MyProfile />} />
       <Route path="/storage-page" element={<StorePage />} />
-<<<<<<< HEAD
+ feat/food-tab
       <Route path="/food-tab" element={<FoodTab />} />
-=======
+
       <Route path="*" element={<Error404Page />} />
->>>>>>> 32374d52
+ main
     </Routes>
   );
 }
