--- conflicted
+++ resolved
@@ -32,8 +32,6 @@
 import EventsCalendarPage from './pages/events-calendar';
 import AchievementsPage from './pages/achievements';
 
-// Mini Games Pages
-
 // Utility Pages
 import CreditsPage from './pages/credits';
 import Error404Page from './pages/404';
@@ -41,8 +39,6 @@
 // Extra Game Test
 import { Game } from './Game';
 import AquariumDemo from './pages/demo';
-
-// Debug Component
 
 function App() {
   const { showPrompt, hidePrompt, acceptFullscreen } = useFullscreenPrompt();
@@ -87,14 +83,14 @@
             <Route path='/achievements' element={<AchievementsPage />} />
 
             {/* Mini Games Routes */}
-            <Route path='/mini-games' element={<MiniGamesPage />} />
+            <Route path='/mini-games' element={ResponsiveMiniGames} />
             <Route
               path='/mini-games/floppy-fish'
-              element={<FloppyFishGamePage />}
+              element={ResponsiveFloppyFish}
             />
             <Route
               path='/mini-games/bubble-jumper'
-              element={<BubbleJumperPage />}
+              element={ResponsiveBubbleJumper}
             />
 
             {/* Utility Routes */}
@@ -112,52 +108,7 @@
             onClose={hidePrompt}
             onAccept={acceptFullscreen}
           />
-
-<<<<<<< HEAD
-          {/* Debug Component - Remove in production */}
-          <FullscreenDebug />
         </SpeciesCatalogProvider>
-=======
-          {/* Settings Route */}
-          <Route path='/settings' element={<SettingsPage />} />
-
-          {/* Community & Social Routes */}
-          <Route path='/community' element={<CommunityPage />} />
-          <Route path='/my-profile' element={<MyProfilePage />} />
-
-          {/* Information & Help Routes */}
-          <Route path='/encyclopedia' element={<EncyclopediaPage />} />
-          <Route path='/help-center' element={<HelpCenterPage />} />
-          <Route path='/events-calendar' element={<EventsCalendarPage />} />
-          <Route path='/achievements' element={<AchievementsPage />} />
-
-          {/* Mini Games Routes */}
-          <Route path='/mini-games' element={ResponsiveMiniGames} />
-          <Route
-            path='/mini-games/floppy-fish'
-            element={ResponsiveFloppyFish}
-          />
-          <Route
-            path='/mini-games/bubble-jumper'
-            element={<ResponsiveBubbleJumper />}
-          />
-
-          {/* Utility Routes */}
-          <Route path='/credits' element={<CreditsPage />} />
-          <Route path='/test-game' element={<Game />} />
-          <Route path='*' element={<Error404Page />} />
-
-          {/* test page */}
-          <Route path='/demo' element={<AquariumDemo />} />
-        </Routes>
-
-        {/* Fullscreen Modal */}
-        <FullscreenModal
-          isOpen={showPrompt}
-          onClose={hidePrompt}
-          onAccept={acceptFullscreen}
-        />
->>>>>>> 4250fbfc
       </StarknetProvider>
     </ErrorBoundary>
   );
