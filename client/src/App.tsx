--- conflicted
+++ resolved
@@ -4,11 +4,8 @@
 import GamePage from "./pages/game-page";
 import StorePage from "./pages/storage-page";
 import AchievementsPage from "./pages/achievements-page";
-<<<<<<< HEAD
 import { FishEncyclopedia } from "./app/fish-encyclopedia";
-=======
 import HelpCenter from "./pages/help-center";
->>>>>>> cd5d3da8
 import BreadingLaboratory from "./pages/breading-laboratory";
 import EventsCalendar from "./pages/events-calendar";
 import TradingMarketPage from "./pages/trading-market";
@@ -21,11 +18,8 @@
       <Route path="/store" element={<StorePage />} />
       <Route path="/breadingLaboratory" element={<BreadingLaboratory/>} />
       <Route path="/achievements" element={<AchievementsPage />} />
-<<<<<<< HEAD
       <Route path="/encyclopedia" element={<FishEncyclopedia />} />
-=======
       <Route path="/help-center" element={<HelpCenter />} />
->>>>>>> cd5d3da8
       <Route path="/events" element={<EventsCalendar/>} />
       <Route path="/trading-market" element={<TradingMarketPage />} />
     </Routes>
