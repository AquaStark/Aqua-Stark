import { Routes, Route } from "react-router-dom";
import LandingPage from "./pages/landing-page";
import GamePage from "./pages/game-page";
import StorePage from "./pages/storage-page";
import AchievementsPage from "./pages/achievements-page";

function App() {
  return (
    <Routes>
      <Route path="/" element={<LandingPage />} />
      <Route path="/game" element={<GamePage />} />
      <Route path="/store" element={<StorePage />} />
<<<<<<< HEAD
     
=======
      <Route path="/achievements" element={<AchievementsPage />} />
>>>>>>> 0db073b2
    </Routes>
  );
}

export default App;<|MERGE_RESOLUTION|>--- conflicted
+++ resolved
@@ -10,11 +10,9 @@
       <Route path="/" element={<LandingPage />} />
       <Route path="/game" element={<GamePage />} />
       <Route path="/store" element={<StorePage />} />
-<<<<<<< HEAD
-     
-=======
+
       <Route path="/achievements" element={<AchievementsPage />} />
->>>>>>> 0db073b2
+
     </Routes>
   );
 }
