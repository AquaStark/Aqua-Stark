--- conflicted
+++ resolved
@@ -1,14 +1,14 @@
-<<<<<<< HEAD
+ feat/updated-food-tab
  feat/updated-food-tab
 "use client";
 
 import { useMemo, useState } from "react";
 import { MarketHeader } from "@/components/market/market-header";
 import { MarketFooter } from "@/components/market/market-footer";
-=======
+
 "use client";
 
->>>>>>> 5dbe1d9f
+ main
 import { BubblesBackground } from "@/components/bubble-background";
 import { FilterPanel } from "@/components/market/filter-panel";
 import { FishCard } from "@/components/market/fish-card";
@@ -17,7 +17,7 @@
 import { ListingModal } from "@/components/market/listing-modal";
 import { useMarketStore } from "@/store/market-store";
 import { Button } from "@/components/ui/button";
-<<<<<<< HEAD
+ feat/updated-food-tab
 import { Search, Filter, X, Plus } from "lucide-react";
 import { mockFishData } from "@/data/market-data";
 import "@/styles/market.css";
@@ -40,7 +40,7 @@
 import { useBubbles } from "@/hooks/use-bubbles"
 import "@/styles/market.css"
  main
-=======
+
 import { Search, Filter, X, Plus, Coins } from "lucide-react";
 import { mockFishData } from "@/data/market-data";
 import "@/styles/market.css";
@@ -49,7 +49,7 @@
 import { useBubbles } from "@/hooks/use-bubbles";
 import "@/styles/market.css";
 import { useState } from "react";
->>>>>>> 5dbe1d9f
+ main
 
 export default function MarketPage() {
   const {
@@ -61,7 +61,7 @@
   } = useMarketStore();
   const [activeTab, setActiveTab] = useState("browse");
 
-<<<<<<< HEAD
+ feat/updated-food-tab
  feat/updated-food-tab
   // 🫧 Generate bubbles once
   const bubbles = useMemo(() => {
@@ -87,10 +87,10 @@
   const bubbles = useBubbles()
   
  main
-=======
+
   const bubbles = useBubbles();
 
->>>>>>> 5dbe1d9f
+ main
   const filteredFish = mockFishData.filter((fish) => {
     if (filters.rarity.length > 0 && !filters.rarity.includes(fish.rarity))
       return false;
@@ -107,11 +107,11 @@
     if (filters.traits.length > 0) {
       const fishTraits = Object.values(fish.traits).map((t) => t.toLowerCase());
       const hasMatchingTrait = filters.traits.some((trait) =>
-<<<<<<< HEAD
+ feat/updated-food-tab
         fishTraits.includes(trait.toLowerCase()),
-=======
+
         fishTraits.includes(trait.toLowerCase())
->>>>>>> 5dbe1d9f
+ main
       );
       if (!hasMatchingTrait) return false;
     }
@@ -212,13 +212,13 @@
             >
 
               className="border border-blue-600/50 bg-blue-600 hover:bg-blue-700/50 text-white"
-<<<<<<< HEAD
+ feat/updated-food-tab
               onClick={() => setShowListingModal(true)}>
  main
-=======
+
               onClick={() => setShowListingModal(true)}
             >
->>>>>>> 5dbe1d9f
+ main
               <Plus className="mr-2 h-4 w-4" />
               List Fish
             </Button>
@@ -245,7 +245,7 @@
         {showFilters && <FilterPanel />}
 
         {/* if tab is browse */}
-<<<<<<< HEAD
+ feat/updated-food-tab
         {activeTab === "browse" && <div className="grid grid-cols-1 sm:grid-cols-2 lg:grid-cols-3 xl:grid-cols-4 gap-6 mt-6 w-full">
           {sortedFish.map((fish) => (
             <FishCard key={fish.id} fish={fish} />
@@ -260,7 +260,7 @@
             </div>
           )}
         </div>}
-=======
+
         {activeTab === "browse" && (
           <div className="grid grid-cols-1 sm:grid-cols-2 lg:grid-cols-3 xl:grid-cols-4 gap-6 mt-6 w-full">
             {sortedFish.map((fish) => (
@@ -277,7 +277,7 @@
             )}
           </div>
         )}
->>>>>>> 5dbe1d9f
+ main
 
         {/* if tab is auctions */}
         {activeTab === "auctions" && (
