<<<<<<< HEAD
"use client";

import { useMemo, useState } from "react";
import { MarketHeader } from "@/components/market/market-header";
import { MarketFooter } from "@/components/market/market-footer";
import { BubblesBackground } from "@/components/bubble-background";
import { FilterPanel } from "@/components/market/filter-panel";
import { FishCard } from "@/components/market/fish-card";
import { BidModal } from "@/components/market/bid-modal";
import { OfferModal } from "@/components/market/offer-modal";
import { ListingModal } from "@/components/market/listing-modal";
import { useMarketStore } from "@/store/market-store";
import { Button } from "@/components/ui/button";
import { Search, Filter, X, Plus } from "lucide-react";
import { mockFishData } from "@/data/market-data";
import "@/styles/market.css";
=======
"use client"

import { useState } from "react"
import { Footer } from "@/components/layout/footer"
import { PageHeader } from "@/components/layout/page-header"
import { BubblesBackground } from "@/components/bubble-background"
import { FilterPanel } from "@/components/market/filter-panel"
import { FishCard } from "@/components/market/fish-card"
import { BidModal } from "@/components/market/bid-modal"
import { OfferModal } from "@/components/market/offer-modal"
import { ListingModal } from "@/components/market/listing-modal"
import { useMarketStore } from "@/store/market-store"
import { Button } from "@/components/ui/button"
import { Search, Filter, X, Plus, Coins } from "lucide-react"
import { mockFishData } from "@/data/market-data"
import { useBubbles } from "@/hooks/use-bubbles"
import "@/styles/market.css"
>>>>>>> ed67c023

export default function MarketPage() {
  const {
    filters,
    showFilters,
    setShowFilters,
    setFilters,
    setShowListingModal,
  } = useMarketStore();
  const [activeTab, setActiveTab] = useState("browse");

<<<<<<< HEAD
  // 🫧 Generate bubbles once
  const bubbles = useMemo(() => {
    return Array.from({ length: 30 }).map((_, i) => {
      const base = Math.random();
      const size =
        base < 0.3
          ? Math.random() * 15 + 10
          : base < 0.7
            ? Math.random() * 25 + 20
            : Math.random() * 40 + 30;

      return {
        id: i,
        size,
        left: Math.random() * 100,
        animationDuration: Math.random() * 10 + 5,
      };
    });
  }, []);

=======
  const bubbles = useBubbles()
  
>>>>>>> ed67c023
  const filteredFish = mockFishData.filter((fish) => {
    if (filters.rarity.length > 0 && !filters.rarity.includes(fish.rarity))
      return false;
    if (
      fish.price &&
      (fish.price < filters.minPrice || fish.price > filters.maxPrice)
    )
      return false;
    if (filters.listingType !== "all") {
      if (filters.listingType === "sale" && !fish.price) return false;
      if (filters.listingType === "auction" && !fish.auction) return false;
      if (filters.listingType === "exchange" && !fish.exchange) return false;
    }
    if (filters.traits.length > 0) {
      const fishTraits = Object.values(fish.traits).map((t) => t.toLowerCase());
      const hasMatchingTrait = filters.traits.some((trait) =>
        fishTraits.includes(trait.toLowerCase()),
      );
      if (!hasMatchingTrait) return false;
    }
    if (
      filters.search &&
      !fish.name.toLowerCase().includes(filters.search.toLowerCase())
    )
      return false;
    return true;
  });

  const sortedFish = [...filteredFish].sort((a, b) => {
    if (filters.sort === "price-low") {
      return (
        (a.price || a.auction?.currentBid || 0) -
        (b.price || b.auction?.currentBid || 0)
      );
    }
    if (filters.sort === "price-high") {
      return (
        (b.price || b.auction?.currentBid || 0) -
        (a.price || a.auction?.currentBid || 0)
      );
    }
    if (filters.sort === "rarity") {
      const rarityOrder = {
        Common: 1,
        Uncommon: 2,
        Rare: 3,
        Epic: 4,
        Legendary: 5,
      };
      return rarityOrder[b.rarity] - rarityOrder[a.rarity];
    }
    if (filters.sort === "level") {
      return b.level - a.level;
    }
    return 0;
  });

  return (
    <div className="relative min-h-screen overflow-hidden bg-gradient-to-b from-blue-500 to-blue-900 animated-background">
      <BubblesBackground bubbles={bubbles} />

      <PageHeader
        title="Trading Market"
        backTo="/game"
        backText="Back to Game"
        rightContent={
        <div className="flex items-center gap-2">
          <div className="flex items-center bg-blue-700/50 rounded-full px-4 py-2 border border-blue-400/50">
            <Coins className="text-yellow-400 mr-2" size={20} />
            <span className="text-white font-bold">12,500</span>
          </div>
        </div>        }
      />

      <main className="relative z-20 flex flex-col items-center px-4 py-8 mx-auto max-w-7xl">
        <div className="flex flex-col md:flex-row justify-between items-start md:items-center gap-4 mb-6 w-full">
          <div className="relative w-full md:w-96">
            <input
              type="text"
              placeholder="Search fish..."
              className="w-full bg-blue-800/50 backdrop-blur-sm border border-blue-700/50 rounded-full px-4 py-2 pl-10 text-white placeholder:text-blue-300"
              value={filters.search}
              onChange={(e) => setFilters({ search: e.target.value })}
            />
            <Search
              className="absolute left-3 top-1/2 transform -translate-y-1/2 text-blue-300"
              size={18}
            />
          </div>

          <div className="flex items-center gap-2 w-full md:w-auto">
            <Button
              variant="outline"
              className="border-blue-600/50 !text-blue-100 bg-blue-600 hover:bg-blue-700/50"
              onClick={() => setShowFilters(!showFilters)}
            >
              {showFilters ? (
                <>
                  <X className="mr-2 h-4 w-4" />
                  Hide Filters
                </>
              ) : (
                <>
                  <Filter className="mr-2 h-4 w-4" />
                  Show Filters
                </>
              )}
            </Button>

            <Button
<<<<<<< HEAD
              className="bg-blue-600 hover:bg-blue-700 text-white"
              onClick={() => setShowListingModal(true)}
            >
=======
              className="border border-blue-600/50 bg-blue-600 hover:bg-blue-700/50 text-white"
              onClick={() => setShowListingModal(true)}>
>>>>>>> ed67c023
              <Plus className="mr-2 h-4 w-4" />
              List Fish
            </Button>

            <div className="flex items-center bg-blue-800/50 backdrop-blur-sm rounded-full p-1 border border-blue-700/50">
              {["browse", "auctions", "my listings", "history"].map((tab) => (
                <button
                  key={tab}
                  className={`px-3 py-1 rounded-full text-sm ${
                    activeTab === tab
                      ? "bg-blue-600 text-white"
                      : "text-blue-300 hover:text-white"
                  }`}
                  onClick={() => setActiveTab(tab)}
                >
                  {tab.charAt(0).toUpperCase() + tab.slice(1)}
                </button>
              ))}
            </div>
          </div>
        </div>

        {showFilters && <FilterPanel />}

        {/* if tab is browse */}
        {activeTab === "browse" && <div className="grid grid-cols-1 sm:grid-cols-2 lg:grid-cols-3 xl:grid-cols-4 gap-6 mt-6 w-full">
          {sortedFish.map((fish) => (
            <FishCard key={fish.id} fish={fish} />
          ))}

          {sortedFish.length === 0 && (
            <div className="col-span-full text-center py-12">
              <h3 className="text-xl text-white mb-2">No fish found</h3>
              <p className="text-blue-300">
                Try adjusting your filters or search criteria
              </p>
            </div>
          )}
        </div>}

        {/* if tab is auctions */}
        {activeTab === "auctions" && <div className="grid grid-cols-1 sm:grid-cols-2 lg:grid-cols-3 xl:grid-cols-4 gap-6 mt-6 w-full">
          {sortedFish.filter(fish => fish.auction).map((fish) => (
            <FishCard key={fish.id} fish={fish} />
          ))}

          {sortedFish.filter(fish => fish.auction).length === 0 && (
            <div className="col-span-full text-center py-12">
              <h3 className="text-xl text-white mb-2">No auctions found</h3>
              <p className="text-blue-300">Try adjusting your filters or search criteria</p>
            </div>
          )}
        </div>}

        {/* if tab is my listings */}
        {activeTab === "my listings" && <div className="grid grid-cols-1 sm:grid-cols-2 lg:grid-cols-3 xl:grid-cols-4 gap-6 mt-6 w-full">
          {sortedFish.filter(fish => fish.listed).map((fish) => (
            <FishCard key={fish.id} fish={fish} />
          ))}

          {sortedFish.filter(fish => fish.listed).length === 0 && (
            <div className="col-span-full text-center py-12">
              <h3 className="text-xl text-white mb-2">No listings found</h3>
              <p className="text-blue-300">Try adjusting your filters or search criteria</p>
            </div>
          )}
        </div>}

        {/* if tab is history */}
        {activeTab === "history" && <div className="grid grid-cols-1 sm:grid-cols-2 lg:grid-cols-3 xl:grid-cols-4 gap-6 mt-6 w-full">
          {sortedFish.filter(fish => fish.exchange).map((fish) => (
            <FishCard key={fish.id} fish={fish} />
          ))}

          {sortedFish.filter(fish => fish.exchange).length === 0 && (
            <div className="col-span-full text-center py-12">
              <h3 className="text-xl text-white mb-2">No history found</h3>
              <p className="text-blue-300">Try adjusting your filters or search criteria</p>
            </div>
          )}
        </div>}
      </main>

      <Footer />

      <BidModal />
      <OfferModal />
      <ListingModal />
    </div>
  );
}<|MERGE_RESOLUTION|>--- conflicted
+++ resolved
@@ -1,4 +1,4 @@
-<<<<<<< HEAD
+ feat/updated-food-tab
 "use client";
 
 import { useMemo, useState } from "react";
@@ -15,7 +15,7 @@
 import { Search, Filter, X, Plus } from "lucide-react";
 import { mockFishData } from "@/data/market-data";
 import "@/styles/market.css";
-=======
+
 "use client"
 
 import { useState } from "react"
@@ -33,7 +33,7 @@
 import { mockFishData } from "@/data/market-data"
 import { useBubbles } from "@/hooks/use-bubbles"
 import "@/styles/market.css"
->>>>>>> ed67c023
+ main
 
 export default function MarketPage() {
   const {
@@ -45,7 +45,7 @@
   } = useMarketStore();
   const [activeTab, setActiveTab] = useState("browse");
 
-<<<<<<< HEAD
+ feat/updated-food-tab
   // 🫧 Generate bubbles once
   const bubbles = useMemo(() => {
     return Array.from({ length: 30 }).map((_, i) => {
@@ -66,10 +66,10 @@
     });
   }, []);
 
-=======
+
   const bubbles = useBubbles()
   
->>>>>>> ed67c023
+ main
   const filteredFish = mockFishData.filter((fish) => {
     if (filters.rarity.length > 0 && !filters.rarity.includes(fish.rarity))
       return false;
@@ -180,14 +180,14 @@
             </Button>
 
             <Button
-<<<<<<< HEAD
+ feat/updated-food-tab
               className="bg-blue-600 hover:bg-blue-700 text-white"
               onClick={() => setShowListingModal(true)}
             >
-=======
+
               className="border border-blue-600/50 bg-blue-600 hover:bg-blue-700/50 text-white"
               onClick={() => setShowListingModal(true)}>
->>>>>>> ed67c023
+ main
               <Plus className="mr-2 h-4 w-4" />
               List Fish
             </Button>
