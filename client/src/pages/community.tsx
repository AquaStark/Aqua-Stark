"use client";

import { useState } from "react";
<<<<<<< HEAD
import { Search, Users } from "lucide-react";
import { Button } from "@/components/ui/button";
import { Input } from "@/components/ui/input";
=======
import { Users } from "lucide-react";
import { Button } from "@/components/ui/button";
>>>>>>> 5dbe1d9f
import { BubblesBackground } from "@/components/bubble-background";
import { useBubbles } from "@/hooks/use-bubbles";
import { PageHeader } from "@/components/layout/page-header";
import { Footer } from "@/components/layout/footer";
import { CommunityTabs } from "@/components/community/community-tabs";

export default function CommunityPage() {
  const [activeTab, setActiveTab] = useState("gallery");
  const bubbles = useBubbles();

  return (
    <div className="relative min-h-screen overflow-hidden bg-gradient-to-b from-blue-500 to-blue-900 animated-background text-white/80">
      <BubblesBackground bubbles={bubbles} />

      <PageHeader
        title="Aqua Stark Community"
        backTo="/game"
        backText="Back to Game"
        rightContent={
          <div className="flex items-center gap-2">
            <Button className="bg-blue-600 hover:bg-blue-500 text-white font-semibold border border-blue-500">
              <Users className="w-4 h-4 mr-2" />
              My Friends
            </Button>
          </div>
        }
      />

      <main className="relative z-20 flex flex-col items-center px-4 py-8 mx-auto max-w-7xl min-h-[85vh]">
        <CommunityTabs activeTab={activeTab} setActiveTab={setActiveTab} />
      </main>

      <Footer />
    </div>
  );
}<|MERGE_RESOLUTION|>--- conflicted
+++ resolved
@@ -1,14 +1,14 @@
 "use client";
 
 import { useState } from "react";
-<<<<<<< HEAD
+ feat/updated-food-tab
 import { Search, Users } from "lucide-react";
 import { Button } from "@/components/ui/button";
 import { Input } from "@/components/ui/input";
-=======
+
 import { Users } from "lucide-react";
 import { Button } from "@/components/ui/button";
->>>>>>> 5dbe1d9f
+ main
 import { BubblesBackground } from "@/components/bubble-background";
 import { useBubbles } from "@/hooks/use-bubbles";
 import { PageHeader } from "@/components/layout/page-header";
