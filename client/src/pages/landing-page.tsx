--- conflicted
+++ resolved
@@ -1,6 +1,5 @@
 "use client";
 
-<<<<<<< HEAD
 import { useBubbles } from "@/components/landingPage/hooks/useBubbles" 
 import { Navbar } from "@/components/landingPage/navbar"
 import {HeroSection} from "@/components/landingPage/hero-section"
@@ -13,73 +12,6 @@
 export default function LandingPage() {
   const { bubbles, backgroundBubbles, particles } = useBubbles()
 
-=======
-import type React from "react";
-import { useState, useEffect } from "react";
-import { Link } from "react-router-dom";
-import { ShoppingBag, Wallet, Coins } from "lucide-react";
-import { Button } from "@/components/ui/button";
-import { FishTank } from "@/components/fish-tank";
-
-export default function LandingPage() {
-  const [bubbles, setBubbles] = useState<
-    Array<{ id: number; size: number; left: number; animationDuration: number }>
-  >([]);
-  const [backgroundBubbles, setBackgroundBubbles] = useState<
-    Array<{
-      id: number;
-      size: number;
-      left: number;
-      duration: number;
-      delay: number;
-      drift: number;
-    }>
-  >([]);
-  const [particles, setParticles] = useState<
-    Array<{
-      id: number;
-      size: number;
-      top: number;
-      left: number;
-      duration: number;
-      delay: number;
-      floatX: number;
-      floatY: number;
-    }>
-  >([]);
-
-  useEffect(() => {
-    const newBubbles = Array.from({ length: 20 }, (_, i) => ({
-      id: i,
-      size: Math.random() * 30 + 10,
-      left: Math.random() * 100,
-      animationDuration: Math.random() * 15 + 5,
-    }));
-    setBubbles(newBubbles);
-
-    const newBackgroundBubbles = Array.from({ length: 15 }, (_, i) => ({
-      id: i,
-      size: Math.random() * 60 + 40,
-      left: Math.random() * 100,
-      duration: Math.random() * 25 + 15,
-      delay: Math.random() * 10,
-      drift: (Math.random() - 0.5) * 100,
-    }));
-    setBackgroundBubbles(newBackgroundBubbles);
-
-    const newParticles = Array.from({ length: 30 }, (_, i) => ({
-      id: i,
-      size: Math.random() * 3 + 1,
-      top: Math.random() * 100,
-      left: Math.random() * 100,
-      duration: Math.random() * 20 + 10,
-      delay: Math.random() * 5,
-      floatX: (Math.random() - 0.5) * 200,
-      floatY: (Math.random() - 0.5) * 200,
-    }));
-    setParticles(newParticles);
-  }, []);
->>>>>>> 0db073b2
 
   return (
     <div className="relative min-h-screen overflow-hidden bg-gradient-to-b from-blue-500 to-blue-700 animated-background">
@@ -87,7 +19,6 @@
 
     <BubblesEffect bubbles={bubbles} backgroundBubbles={backgroundBubbles} particles={particles} />
 
-<<<<<<< HEAD
 <Navbar />
 
       <main className="relative z-10 container mx-auto px-4 py-8 flex flex-col items-center">
@@ -104,282 +35,6 @@
       </main>
 
       <Footer />
-=======
-      <nav className="relative z-10 flex items-center justify-between p-4">
-        <div className="flex items-center">
-          <img
-            src="https://hebbkx1anhila5yf.public.blob.vercel-storage.com/Aqua_Stark-removebg-preview-ubKSrqYo7jzOH5qXqxEw4CyRHXIjfq.png"
-            alt="Aqua Stark Logo"
-            width={180}
-            height={80}
-            className="drop-shadow-lg"
-          />
-        </div>
-        <div className="flex items-center">
-          <Button className="px-6 py-3 text-lg font-bold text-white transition-all duration-200 transform bg-purple-600 border-2 border-b-4 border-r-4 border-purple-400 shadow-lg hover:bg-purple-700 rounded-xl hover:scale-105">
-            <Wallet className="w-6 h-6 mr-2" />
-            Connect Wallet
-          </Button>
-        </div>
-      </nav>
-
-      <main className="container relative z-10 flex flex-col items-center px-4 py-8 mx-auto">
-        <div className="w-full max-w-4xl mx-auto mb-12 text-center">
-          <h1 className="mb-6 text-4xl font-bold text-white md:text-6xl drop-shadow-lg">
-            <span className="inline-block animate-float">
-              Dive into the world of Aqua Stark!
-            </span>
-          </h1>
-          <p className="max-w-2xl mx-auto mb-8 text-xl text-white/90">
-            Breed, feed, and collect unique fish while customizing your aquarium
-            in this incredible aquatic adventure.
-          </p>
-          <div className="flex flex-col justify-center gap-4 mt-8 sm:flex-row">
-            <Link to="/game">
-              <Button className="px-12 py-6 text-xl font-bold text-white transition-all duration-200 transform border-2 border-b-4 border-r-4 border-green-300 shadow-lg play-button bg-gradient-to-b from-green-400 to-green-600 hover:from-green-500 hover:to-green-700 rounded-xl hover:scale-105">
-                PLAY NOW
-              </Button>
-            </Link>
-            <Button
-              variant="outline"
-              className="px-8 py-6 text-lg font-bold text-white transition-all duration-200 transform border-2 border-b-4 border-r-4 border-blue-300 shadow-lg bg-gradient-to-b from-blue-400/80 to-blue-600/80 hover:from-blue-500/80 hover:to-blue-700/80 rounded-xl hover:scale-105"
-            >
-              WATCH TUTORIAL
-            </Button>
-          </div>
-        </div>
-
-        <div className="w-full max-w-5xl mx-auto mb-16">
-          <h2 className="mb-8 text-3xl font-bold text-center text-white drop-shadow-lg">
-            Featured Fish
-          </h2>
-          <div className="grid grid-cols-1 gap-6 md:grid-cols-3">
-            <FishCard
-              name="REDGLOW"
-              image="https://hebbkx1anhila5yf.public.blob.vercel-storage.com/fish3-LOteAGqWGR4lDQ8VBBAlRSUByZL2KX.png"
-              price={1500}
-            />
-            <FishCard
-              name="BLUESHINE"
-              image="https://hebbkx1anhila5yf.public.blob.vercel-storage.com/fish1-ioYn5CvkJkCHPwgx1jBGoqibnAu5to.png"
-              price={2000}
-            />
-            <FishCard
-              name="TROPICORAL"
-              image="https://hebbkx1anhila5yf.public.blob.vercel-storage.com/fish2-D0YdqsjY0OgI0AZg98FS0Sq7zMm2Fe.png"
-              price={2500}
-            />
-          </div>
-          <div className="flex justify-center mt-8">
-            <Link to="/store">
-              <Button className="px-8 py-4 text-lg font-bold text-white transition-all duration-200 transform border-2 border-b-4 border-r-4 border-orange-300 shadow-lg bg-gradient-to-b from-orange-400 to-orange-600 hover:from-orange-500 hover:to-orange-700 rounded-xl hover:scale-105">
-                <ShoppingBag className="w-5 h-5 mr-2" />
-                VISIT STORE
-              </Button>
-            </Link>
-          </div>
-        </div>
-
-        <div className="w-full max-w-5xl p-8 mx-auto mb-16 border-2 bg-blue-600/50 rounded-3xl backdrop-blur-sm border-blue-400/50">
-          <h2 className="mb-8 text-3xl font-bold text-center text-white drop-shadow-lg">
-            Features
-          </h2>
-          <div className="grid grid-cols-1 gap-8 md:grid-cols-2">
-            <FeatureCard
-              title="Collect Unique Fish"
-              description="Discover and collect over 100 species of fish with different rarities and special abilities."
-              icon="🐠"
-            />
-            <FeatureCard
-              title="Customize Your Aquarium"
-              description="Decorate your aquarium with plants, rocks, castles, and many more objects to create the perfect habitat."
-              icon="🏰"
-            />
-            <FeatureCard
-              title="Feed and Care for Your Fish"
-              description="Keep your fish happy and healthy with different types of food and special care."
-              icon="🍽️"
-            />
-            <FeatureCard
-              title="Compete with Friends"
-              description="Show off your collection to your friends and compete to have the most impressive aquarium."
-              icon="🏆"
-            />
-          </div>
-        </div>
-
-        <div className="w-full max-w-5xl mx-auto mb-16">
-          <h2 className="mb-8 text-3xl font-bold text-center text-white drop-shadow-lg">
-            Game Tips
-          </h2>
-          <div className="p-8 border-2 bg-blue-600/50 rounded-3xl backdrop-blur-sm border-blue-400/50">
-            <h3 className="mb-4 text-2xl font-bold text-white">
-              Get to know the State Bars
-            </h3>
-            <p className="mb-6 text-white/90">
-              In Aqua Stark, each fish has three status bars that you must
-              monitor to keep them happy and healthy:
-            </p>
-
-            <div className="grid grid-cols-1 gap-8 mb-6 md:grid-cols-3">
-              <div className="flex flex-col items-center">
-                <div className="relative w-12 h-40 mb-2 overflow-hidden border-2 rounded-full bg-white/30 border-white/50">
-                  <div
-                    className="absolute bottom-0 w-full transition-all duration-500 bg-green-500"
-                    style={{ height: "90%" }}
-                  ></div>
-                </div>
-                <div className="mb-2 text-2xl text-center">😃</div>
-                <div className="text-center">
-                  <h4 className="font-bold text-white">Happiness</h4>
-                  <p className="text-sm text-white/80">
-                    Keep your fish happy with decorations and regular attention.
-                  </p>
-                </div>
-              </div>
-
-              <div className="flex flex-col items-center">
-                <div className="relative w-12 h-40 mb-2 overflow-hidden border-2 rounded-full bg-white/30 border-white/50">
-                  <div
-                    className="absolute bottom-0 w-full transition-all duration-500 bg-orange-500"
-                    style={{ height: "50%" }}
-                  ></div>
-                </div>
-                <div className="mb-2 text-2xl text-center">😐</div>
-                <div className="text-center">
-                  <h4 className="font-bold text-white">Hunger</h4>
-                  <p className="text-sm text-white/80">
-                    Feed your fish regularly to keep this bar full.
-                  </p>
-                </div>
-              </div>
-
-              <div className="flex flex-col items-center">
-                <div className="relative w-12 h-40 mb-2 overflow-hidden border-2 rounded-full bg-white/30 border-white/50">
-                  <div
-                    className="absolute bottom-0 w-full transition-all duration-500 bg-red-500"
-                    style={{ height: "20%" }}
-                  ></div>
-                </div>
-                <div className="mb-2 text-2xl text-center">😟</div>
-                <div className="text-center">
-                  <h4 className="font-bold text-white">Energy</h4>
-                  <p className="text-sm text-white/80">
-                    Let your fish rest to regain their energy.
-                  </p>
-                </div>
-              </div>
-            </div>
-
-            <div className="p-4 border bg-blue-700/50 rounded-xl border-blue-400/30">
-              <p className="text-center text-white/90">
-                <span className="font-bold">PRO TIP!</span> Keep all bars above
-                50% to unlock special behaviors in your fish.
-              </p>
-            </div>
-          </div>
-        </div>
-
-        <div className="w-full max-w-4xl mx-auto mb-12 text-center">
-          <div className="p-8 border-2 bg-blue-600/70 rounded-3xl backdrop-blur-sm border-blue-400/50">
-            <h2 className="mb-4 text-3xl font-bold text-white drop-shadow-lg">
-              Ready to dive in?
-            </h2>
-            <p className="mb-8 text-xl text-white/90">
-              Play Aqua Stark now and begin your aquatic adventure
-            </p>
-            <Button className="px-12 py-6 text-xl font-bold text-white transition-all duration-200 transform border-2 border-b-4 border-r-4 border-green-300 shadow-lg play-button bg-gradient-to-b from-green-400 to-green-600 hover:from-green-500 hover:to-green-700 rounded-xl hover:scale-105">
-              PLAY NOW
-            </Button>
-          </div>
-        </div>
-      </main>
-
-      <footer className="relative z-10 py-6 bg-blue-800 border-t-2 border-blue-400/50">
-        <div className="container px-4 mx-auto text-center">
-          <p className="mb-2 text-white/80">
-            © 2025 Aqua Stark - All rights reserved
-          </p>
-          <div className="flex justify-center gap-4 mt-4">
-            <Link
-              to="#"
-              className="text-white transition-colors hover:text-blue-200"
-            >
-              Polity and Privacy
-            </Link>
-            <Link
-              to="#"
-              className="text-white transition-colors hover:text-blue-200"
-            >
-              Terms of Service
-            </Link>
-            <Link
-              to="#"
-              className="text-white transition-colors hover:text-blue-200"
-            >
-              Contact
-            </Link>
-          </div>
-        </div>
-      </footer>
-    </div>
-  );
-}
-
-function FishCard({
-  name,
-  image,
-  price,
-}: {
-  name: string;
-  image: string;
-  price: number;
-}) {
-  return (
-    <div className="overflow-hidden transition-all duration-200 transform bg-blue-600 border-2 border-blue-400 shadow-xl rounded-3xl hover:scale-105">
-      <div className="p-4 text-center">
-        <h3 className="mb-2 text-xl font-bold text-white">{name}</h3>
-        <div className="relative flex items-center justify-center w-full h-48 mx-auto mb-4 overflow-hidden bg-blue-400/50 rounded-2xl">
-          <div className="absolute inset-0 border-2 rounded-2xl border-blue-300/50"></div>
-          <FishTank>
-            <img
-              src={image || "/placeholder.svg"}
-              alt={name}
-              width={120}
-              height={120}
-              className="object-contain transition-all duration-500 transform hover:scale-110"
-            />
-          </FishTank>
-        </div>
-        <div className="flex items-center justify-between mt-2">
-          <div className="flex items-center">
-            <Coins className="mr-1 text-yellow-400" size={20} />
-            <span className="text-xl font-bold text-white">{price}</span>
-          </div>
-          <Button className="px-6 py-2 font-bold text-white bg-green-500 border-2 border-green-400 rounded-lg hover:bg-green-600">
-            BUY
-          </Button>
-        </div>
-      </div>
-    </div>
-  );
-}
-
-function FeatureCard({
-  title,
-  description,
-  icon,
-}: {
-  title: string;
-  description: string;
-  icon: string;
-}) {
-  return (
-    <div className="p-6 border-2 shadow-lg bg-blue-500/50 rounded-2xl backdrop-blur-sm border-blue-400/30">
-      <div className="mb-4 text-4xl">{icon}</div>
-      <h3 className="mb-2 text-xl font-bold text-white">{title}</h3>
-      <p className="text-white/90">{description}</p>
->>>>>>> 0db073b2
     </div>
   );
 }