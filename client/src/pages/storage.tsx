'use client';

import { StoreOriginal } from '@/components/store/store-original';
import { BubblesBackground } from '@/components/bubble-background';
import { useBubbles } from '@/hooks';
import { PageHeader } from '@/components/layout/page-header';
import { Footer } from '@/components/layout/footer';
import { CartSidebar } from '@/components/store/cart-sidebar';
import { CheckoutModal } from '@/components/store/checkout-modal';
import { useCartStore } from '@/store/use-cart-store';
import { Button } from '@/components/ui/button';
<<<<<<< HEAD
import { ShopItem, ShopBundle } from '@/types/shop-types';

// Use centralized types
type StoreItem = ShopItem;
type Bundle = ShopBundle;

// Type guards for data validation

const isBundle = (bundle: any): bundle is Bundle => {
  return (
    typeof bundle === 'object' &&
    bundle !== null &&
    typeof bundle.id === 'string' &&
    typeof bundle.name === 'string' &&
    typeof bundle.image === 'string' &&
    typeof bundle.price === 'number' &&
    typeof bundle.originalPrice === 'number' &&
    typeof bundle.discount === 'string' &&
    typeof bundle.tag === 'string' &&
    typeof bundle.rarity === 'string' &&
    Array.isArray(bundle.items) &&
    bundle.items.every((item: any) => typeof item === 'string') &&
    typeof bundle.description === 'string'
  );
};

const isBundleArray = (data: any): data is Bundle[] => {
  return Array.isArray(data) && data.every(isBundle);
};
=======
import { ShoppingCart } from 'lucide-react';
>>>>>>> fbca9c39

export default function StorePage() {
  const bubbles = useBubbles();
  const { toggleCart } = useCartStore();

  return (
    <div className='relative min-h-screen overflow-hidden bg-gradient-to-b from-blue-500 to-blue-900 animated-background'>
      <BubblesBackground bubbles={bubbles} />

      <PageHeader
        title='Aqua Stark Store'
        backTo='/'
        rightContent={
          <div className='flex items-center gap-2'>
            <Button
              variant='ghost'
              className='relative text-white rounded-full hover:bg-blue-500/50'
              onClick={toggleCart}
            >
              <ShoppingCart className='mr-2' />
            </Button>
            <div className='flex items-center px-4 py-2 border rounded-full bg-blue-700/50 border-blue-400/50'>
              <img src='/icons/coin.png' alt='Coins' className='w-5 h-5 mr-2' />
              <span className='font-bold text-white'>12,500</span>
            </div>
          </div>
        }
      />
      <CartSidebar />
      <CheckoutModal />

      <main className='relative z-10'>
        <div className='px-2 sm:px-4 py-2 sm:py-4 mx-auto max-w-6xl'>
          <StoreOriginal />
        </div>
      </main>

      <Footer />
    </div>
  );
}<|MERGE_RESOLUTION|>--- conflicted
+++ resolved
@@ -9,39 +9,7 @@
 import { CheckoutModal } from '@/components/store/checkout-modal';
 import { useCartStore } from '@/store/use-cart-store';
 import { Button } from '@/components/ui/button';
-<<<<<<< HEAD
-import { ShopItem, ShopBundle } from '@/types/shop-types';
-
-// Use centralized types
-type StoreItem = ShopItem;
-type Bundle = ShopBundle;
-
-// Type guards for data validation
-
-const isBundle = (bundle: any): bundle is Bundle => {
-  return (
-    typeof bundle === 'object' &&
-    bundle !== null &&
-    typeof bundle.id === 'string' &&
-    typeof bundle.name === 'string' &&
-    typeof bundle.image === 'string' &&
-    typeof bundle.price === 'number' &&
-    typeof bundle.originalPrice === 'number' &&
-    typeof bundle.discount === 'string' &&
-    typeof bundle.tag === 'string' &&
-    typeof bundle.rarity === 'string' &&
-    Array.isArray(bundle.items) &&
-    bundle.items.every((item: any) => typeof item === 'string') &&
-    typeof bundle.description === 'string'
-  );
-};
-
-const isBundleArray = (data: any): data is Bundle[] => {
-  return Array.isArray(data) && data.every(isBundle);
-};
-=======
 import { ShoppingCart } from 'lucide-react';
->>>>>>> fbca9c39
 
 export default function StorePage() {
   const bubbles = useBubbles();
