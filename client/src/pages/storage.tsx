'use client';

<<<<<<< HEAD
import { useState } from 'react';
import { Filter, Search, SlidersHorizontal, ShoppingCart } from 'lucide-react';
import { AnimatePresence } from 'framer-motion';
import { fishData, type ItemType } from '@/data/mock-game';

import {
  miscItems,
  bundles,
  decorationBundles,
  decorationItems,
} from '@/data/mock-store';
import { StoreTabs } from '@/components';
import { StoreCategories } from '@/components';
import { StoreGrid } from '@/components';
import { BundleGrid } from '@/components';
import { PaginationControls } from '@/components';
import { CartSidebar } from '@/components';
import { CheckoutModal } from '@/components';
import { useCartStore } from '@/store/use-cart-store';
import { BubblesBackground } from '@/components';
import { useBubbles } from '@/hooks';
import {
  FilterCategory,
  StoreFilterPanel,
} from '@/components/store/filter-panel';
import { SortDropdown } from '@/components';
import { PageHeader } from '@/components';
import { LayoutFooter } from '@/components';
import { SpecialBundles } from '@/components';
import { foodData, specialFoodBundles } from '@/data/market-data';
import { useStoreFilters } from '@/hooks';
import { Button } from '@/components';

// Define types for our data model
interface StoreItem {
  name: string;
  image: string;
  price: number;
  rarity: string;
  description: string;
  rating: number;
  // Add missing properties that were causing errors
  category?: string;
  discounted?: boolean;
  popularity?: number;
  createdAt?: Date;
  id: string; // Required for recentlyViewed
}

interface Bundle {
  id: string;
  name: string;
  image: string;
  price: number;
  originalPrice: number;
  discount: string;
  tag: string;
  rarity: string;
  items: string[];
  description: string;
}

// Type guards for data validation
const isStoreItem = (item: any): item is StoreItem => {
  return (
    typeof item === 'object' &&
    item !== null &&
    typeof item.name === 'string' &&
    typeof item.image === 'string' &&
    typeof item.price === 'number' &&
    typeof item.rarity === 'string' &&
    typeof item.description === 'string' &&
    typeof item.rating === 'number' &&
    typeof item.id === 'string'
  );
};

const isBundle = (bundle: any): bundle is Bundle => {
  return (
    typeof bundle === 'object' &&
    bundle !== null &&
    typeof bundle.id === 'string' &&
    typeof bundle.name === 'string' &&
    typeof bundle.image === 'string' &&
    typeof bundle.price === 'number' &&
    typeof bundle.originalPrice === 'number' &&
    typeof bundle.discount === 'string' &&
    typeof bundle.tag === 'string' &&
    typeof bundle.rarity === 'string' &&
    Array.isArray(bundle.items) &&
    bundle.items.every((item: any) => typeof item === 'string') &&
    typeof bundle.description === 'string'
  );
};

const isStoreItemArray = (data: any): data is StoreItem[] => {
  return Array.isArray(data) && data.every(isStoreItem);
};

const isBundleArray = (data: any): data is Bundle[] => {
  return Array.isArray(data) && data.every(isBundle);
};
=======
import { StoreOriginal } from '@/components/store/store-original';
import { BubblesBackground } from '@/components/bubble-background';
import { useBubbles } from '@/hooks';
import { PageHeader } from '@/components/layout/page-header';
import { Footer } from '@/components/layout/footer';
import { CartSidebar } from '@/components/store/cart-sidebar';
import { CheckoutModal } from '@/components/store/checkout-modal';
import { useCartStore } from '@/store/use-cart-store';
import { Button } from '@/components/ui/button';
import { ShoppingCart } from 'lucide-react';
>>>>>>> 0b44d69f

export default function StorePage() {
  const bubbles = useBubbles();
  const { toggleCart } = useCartStore();

  return (
    <div className='relative min-h-screen overflow-hidden bg-gradient-to-b from-blue-500 to-blue-900 animated-background'>
      <BubblesBackground bubbles={bubbles} />

      <PageHeader
        title='Aqua Stark Store'
        backTo='/'
        rightContent={
          <div className='flex items-center gap-2'>
            <Button
              variant='ghost'
              className='relative text-white rounded-full hover:bg-blue-500/50'
              onClick={toggleCart}
            >
              <ShoppingCart className='mr-2' />
            </Button>
            <div className='flex items-center px-4 py-2 border rounded-full bg-blue-700/50 border-blue-400/50'>
              <img src='/icons/coin.png' alt='Coins' className='w-5 h-5 mr-2' />
              <span className='font-bold text-white'>12,500</span>
            </div>
          </div>
        }
      />
      <CartSidebar />
      <CheckoutModal />

      <main className='relative z-10'>
        <div className='px-2 sm:px-4 py-2 sm:py-4 mx-auto max-w-6xl'>
<<<<<<< HEAD
          <h1 className='mb-4 sm:mb-6 text-2xl sm:text-3xl font-bold text-center text-white drop-shadow-lg'>
            Aqua Stark Store
          </h1>

          {/* Main store content */}
          <div className='w-full'>
            <div className='max-w-full overflow-hidden bg-blue-600 border-2 rounded-t-2xl border-blue-400/50'>
              {/* Tabs */}
              <div className='flex overflow-x-auto'>
                <StoreTabs activeTab={activeTab} onTabChange={setActiveTab} />
              </div>

              {/* Content */}
              <div className='p-2 sm:p-4'>
                {/* Tab Title */}
                <h2 className='mb-2 sm:mb-3 text-lg sm:text-xl font-bold text-white'>
                  {getTabTitle()}
                </h2>

                {/* Search and Filter Row */}
                <div className='flex flex-col items-center gap-2 sm:gap-3 mb-3 sm:mb-4 sm:flex-row'>
                  <div className='relative flex-grow w-full'>
                    <Search
                      className='absolute transform -translate-y-1/2 left-2 top-1/2 text-white/70'
                      size={16}
                    />
                    <input
                      type='text'
                      placeholder='Search products...'
                      value={searchQuery}
                      onChange={e => setSearchQuery(e.target.value)}
                      className='w-full py-1.5 pl-8 pr-3 text-white placeholder-blue-300 border rounded-md bg-blue-700/50 border-blue-400/30 text-sm'
                    />
                  </div>
                  <div className='relative flex w-full gap-2 sm:w-auto'>
                    <button
                      className='flex items-center px-2 sm:px-3 py-1.5 text-white bg-blue-700 rounded-md text-xs sm:text-sm'
                      onClick={() => setIsFilterPanelOpen(!isFilterPanelOpen)}
                    >
                      <Filter className='mr-1' size={14} />
                      Filters
                    </button>
                    <div className='relative'>
                      <button
                        className='flex items-center px-2 sm:px-3 py-1.5 text-white bg-blue-700 rounded-md text-xs sm:text-sm'
                        onClick={() =>
                          setIsSortDropdownOpen(!isSortDropdownOpen)
                        }
                      >
                        <SlidersHorizontal className='mr-1' size={14} />
                        Sort
                      </button>
                      {isSortDropdownOpen && (
                        <SortDropdown
                          sort={sort}
                          updateSort={(field, direction) =>
                            updateSort(
                              field as any,
                              direction as 'asc' | 'desc'
                            )
                          }
                          onClose={() => setIsSortDropdownOpen(false)}
                        />
                      )}
                    </div>
                  </div>
                </div>

                {/* Filter Panel */}
                <AnimatePresence>
                  {isFilterPanelOpen && (
                    <StoreFilterPanel
                      priceRange={filters.priceRange}
                      categories={filters.categories}
                      onSale={filters.onSale}
                      updatePriceRange={updatePriceRange}
                      updateCategories={updateCategories}
                      toggleOnSale={toggleOnSale}
                      onClose={() => setIsFilterPanelOpen(false)}
                    />
                  )}
                </AnimatePresence>

                <StoreCategories
                  activeCategory={activeCategory}
                  onCategoryChange={setActiveCategory}
                />

                {/* Bundles section (only shown in Others tab) */}
                {shouldShowBundles && (
                  <BundleGrid bundles={isBundleArray(bundles) ? bundles : []} />
                )}

                {/* Special Bundles (only for decorations tab) */}
                {shouldShowSpecialBundles && (
                  <SpecialBundles bundles={currentlyShowingSpecialBundles()} />
                )}

                {/* Regular items grid */}
                <StoreGrid items={sortedItems} />

                <PaginationControls items={sortedItems} />
              </div>
            </div>
          </div>
=======
          <StoreOriginal />
>>>>>>> 0b44d69f
        </div>
      </main>

      <LayoutFooter />
    </div>
  );
}<|MERGE_RESOLUTION|>--- conflicted
+++ resolved
@@ -1,120 +1,15 @@
 'use client';
 
-<<<<<<< HEAD
-import { useState } from 'react';
-import { Filter, Search, SlidersHorizontal, ShoppingCart } from 'lucide-react';
-import { AnimatePresence } from 'framer-motion';
-import { fishData, type ItemType } from '@/data/mock-game';
-
-import {
-  miscItems,
-  bundles,
-  decorationBundles,
-  decorationItems,
-} from '@/data/mock-store';
-import { StoreTabs } from '@/components';
-import { StoreCategories } from '@/components';
-import { StoreGrid } from '@/components';
-import { BundleGrid } from '@/components';
-import { PaginationControls } from '@/components';
-import { CartSidebar } from '@/components';
-import { CheckoutModal } from '@/components';
-import { useCartStore } from '@/store/use-cart-store';
+import { StoreOriginal } from '@/components';
 import { BubblesBackground } from '@/components';
 import { useBubbles } from '@/hooks';
-import {
-  FilterCategory,
-  StoreFilterPanel,
-} from '@/components/store/filter-panel';
-import { SortDropdown } from '@/components';
 import { PageHeader } from '@/components';
 import { LayoutFooter } from '@/components';
-import { SpecialBundles } from '@/components';
-import { foodData, specialFoodBundles } from '@/data/market-data';
-import { useStoreFilters } from '@/hooks';
+import { CartSidebar } from '@/components';
+import { CheckoutModal } from '@/component';
+import { useCartStore } from '@/store/use-cart-store';
 import { Button } from '@/components';
-
-// Define types for our data model
-interface StoreItem {
-  name: string;
-  image: string;
-  price: number;
-  rarity: string;
-  description: string;
-  rating: number;
-  // Add missing properties that were causing errors
-  category?: string;
-  discounted?: boolean;
-  popularity?: number;
-  createdAt?: Date;
-  id: string; // Required for recentlyViewed
-}
-
-interface Bundle {
-  id: string;
-  name: string;
-  image: string;
-  price: number;
-  originalPrice: number;
-  discount: string;
-  tag: string;
-  rarity: string;
-  items: string[];
-  description: string;
-}
-
-// Type guards for data validation
-const isStoreItem = (item: any): item is StoreItem => {
-  return (
-    typeof item === 'object' &&
-    item !== null &&
-    typeof item.name === 'string' &&
-    typeof item.image === 'string' &&
-    typeof item.price === 'number' &&
-    typeof item.rarity === 'string' &&
-    typeof item.description === 'string' &&
-    typeof item.rating === 'number' &&
-    typeof item.id === 'string'
-  );
-};
-
-const isBundle = (bundle: any): bundle is Bundle => {
-  return (
-    typeof bundle === 'object' &&
-    bundle !== null &&
-    typeof bundle.id === 'string' &&
-    typeof bundle.name === 'string' &&
-    typeof bundle.image === 'string' &&
-    typeof bundle.price === 'number' &&
-    typeof bundle.originalPrice === 'number' &&
-    typeof bundle.discount === 'string' &&
-    typeof bundle.tag === 'string' &&
-    typeof bundle.rarity === 'string' &&
-    Array.isArray(bundle.items) &&
-    bundle.items.every((item: any) => typeof item === 'string') &&
-    typeof bundle.description === 'string'
-  );
-};
-
-const isStoreItemArray = (data: any): data is StoreItem[] => {
-  return Array.isArray(data) && data.every(isStoreItem);
-};
-
-const isBundleArray = (data: any): data is Bundle[] => {
-  return Array.isArray(data) && data.every(isBundle);
-};
-=======
-import { StoreOriginal } from '@/components/store/store-original';
-import { BubblesBackground } from '@/components/bubble-background';
-import { useBubbles } from '@/hooks';
-import { PageHeader } from '@/components/layout/page-header';
-import { Footer } from '@/components/layout/footer';
-import { CartSidebar } from '@/components/store/cart-sidebar';
-import { CheckoutModal } from '@/components/store/checkout-modal';
-import { useCartStore } from '@/store/use-cart-store';
-import { Button } from '@/components/ui/button';
 import { ShoppingCart } from 'lucide-react';
->>>>>>> 0b44d69f
 
 export default function StorePage() {
   const bubbles = useBubbles();
@@ -148,115 +43,7 @@
 
       <main className='relative z-10'>
         <div className='px-2 sm:px-4 py-2 sm:py-4 mx-auto max-w-6xl'>
-<<<<<<< HEAD
-          <h1 className='mb-4 sm:mb-6 text-2xl sm:text-3xl font-bold text-center text-white drop-shadow-lg'>
-            Aqua Stark Store
-          </h1>
-
-          {/* Main store content */}
-          <div className='w-full'>
-            <div className='max-w-full overflow-hidden bg-blue-600 border-2 rounded-t-2xl border-blue-400/50'>
-              {/* Tabs */}
-              <div className='flex overflow-x-auto'>
-                <StoreTabs activeTab={activeTab} onTabChange={setActiveTab} />
-              </div>
-
-              {/* Content */}
-              <div className='p-2 sm:p-4'>
-                {/* Tab Title */}
-                <h2 className='mb-2 sm:mb-3 text-lg sm:text-xl font-bold text-white'>
-                  {getTabTitle()}
-                </h2>
-
-                {/* Search and Filter Row */}
-                <div className='flex flex-col items-center gap-2 sm:gap-3 mb-3 sm:mb-4 sm:flex-row'>
-                  <div className='relative flex-grow w-full'>
-                    <Search
-                      className='absolute transform -translate-y-1/2 left-2 top-1/2 text-white/70'
-                      size={16}
-                    />
-                    <input
-                      type='text'
-                      placeholder='Search products...'
-                      value={searchQuery}
-                      onChange={e => setSearchQuery(e.target.value)}
-                      className='w-full py-1.5 pl-8 pr-3 text-white placeholder-blue-300 border rounded-md bg-blue-700/50 border-blue-400/30 text-sm'
-                    />
-                  </div>
-                  <div className='relative flex w-full gap-2 sm:w-auto'>
-                    <button
-                      className='flex items-center px-2 sm:px-3 py-1.5 text-white bg-blue-700 rounded-md text-xs sm:text-sm'
-                      onClick={() => setIsFilterPanelOpen(!isFilterPanelOpen)}
-                    >
-                      <Filter className='mr-1' size={14} />
-                      Filters
-                    </button>
-                    <div className='relative'>
-                      <button
-                        className='flex items-center px-2 sm:px-3 py-1.5 text-white bg-blue-700 rounded-md text-xs sm:text-sm'
-                        onClick={() =>
-                          setIsSortDropdownOpen(!isSortDropdownOpen)
-                        }
-                      >
-                        <SlidersHorizontal className='mr-1' size={14} />
-                        Sort
-                      </button>
-                      {isSortDropdownOpen && (
-                        <SortDropdown
-                          sort={sort}
-                          updateSort={(field, direction) =>
-                            updateSort(
-                              field as any,
-                              direction as 'asc' | 'desc'
-                            )
-                          }
-                          onClose={() => setIsSortDropdownOpen(false)}
-                        />
-                      )}
-                    </div>
-                  </div>
-                </div>
-
-                {/* Filter Panel */}
-                <AnimatePresence>
-                  {isFilterPanelOpen && (
-                    <StoreFilterPanel
-                      priceRange={filters.priceRange}
-                      categories={filters.categories}
-                      onSale={filters.onSale}
-                      updatePriceRange={updatePriceRange}
-                      updateCategories={updateCategories}
-                      toggleOnSale={toggleOnSale}
-                      onClose={() => setIsFilterPanelOpen(false)}
-                    />
-                  )}
-                </AnimatePresence>
-
-                <StoreCategories
-                  activeCategory={activeCategory}
-                  onCategoryChange={setActiveCategory}
-                />
-
-                {/* Bundles section (only shown in Others tab) */}
-                {shouldShowBundles && (
-                  <BundleGrid bundles={isBundleArray(bundles) ? bundles : []} />
-                )}
-
-                {/* Special Bundles (only for decorations tab) */}
-                {shouldShowSpecialBundles && (
-                  <SpecialBundles bundles={currentlyShowingSpecialBundles()} />
-                )}
-
-                {/* Regular items grid */}
-                <StoreGrid items={sortedItems} />
-
-                <PaginationControls items={sortedItems} />
-              </div>
-            </div>
-          </div>
-=======
           <StoreOriginal />
->>>>>>> 0b44d69f
         </div>
       </main>
 
