--- conflicted
+++ resolved
@@ -5,12 +5,8 @@
 import { Clock, Coins, Filter, Search, SlidersHorizontal, X } from "lucide-react";
 import { motion, AnimatePresence } from "framer-motion";
 
-<<<<<<< HEAD
 import { fishData, ItemType, Rarity, storeBundles } from "@/data/mock-game";
-=======
-import { fishData } from "@/data/mock-game";
 import { miscItems, bundles } from "@/data/mock-store";
->>>>>>> 9b3d973f
 import { StoreHeader } from "@/components/store/store-header";
 import { StoreTabs } from "@/components/store/store-tabs";
 import { StoreCategories } from "@/components/store/store-categories";
@@ -26,13 +22,9 @@
 import { SpecialBundles } from "@/components/store/special-bundles";
 
 export default function StorePage() {
-<<<<<<< HEAD
   const [activeTab, setActiveTab] = useState<ItemType>("fish");
-=======
-  const [activeTab, setActiveTab] = useState("fish");
   const [activeCategory, setActiveCategory] = useState("all");
   const [searchQuery, setSearchQuery] = useState("");
->>>>>>> 9b3d973f
   const [bubbles, setBubbles] = useState<
     Array<{
       id: number;
@@ -101,8 +93,6 @@
     return () => clearInterval(intervalId);
   }, []);
 
-<<<<<<< HEAD
-=======
   // Get the correct items based on the active tab
   const getTabItems = () => {
     switch (activeTab) {
@@ -162,7 +152,7 @@
     }
   };
 
->>>>>>> 9b3d973f
+
   return (
     <div className="relative min-h-screen overflow-hidden bg-gradient-to-b from-blue-500 to-blue-700">
       <StoreHeader />
@@ -284,18 +274,16 @@
               onCategoryChange={(v) => setSelectedRarity(v as Rarity)}
             />
 
-<<<<<<< HEAD
+
             {/* Special Bundles (only for decorations tab) */}
             {activeTab === "decorations" && storeBundles.length > 0 && (
               <SpecialBundles bundles={storeBundles} />
             )}
 
-=======
             {/* Bundles section (only shown in Others tab) */}
             {shouldShowBundles && <BundleGrid bundles={bundles} />}
 
             {/* Regular items grid */}
->>>>>>> 9b3d973f
             <StoreGrid items={filteredItems} />
 
             <PaginationControls />
