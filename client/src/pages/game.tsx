--- conflicted
+++ resolved
@@ -261,9 +261,7 @@
     return 0;
   }
 
-<<<<<<< HEAD
-  // Removed unused function
-=======
+
   function getSpeciesFromIndex(
     fishType: any
   ): keyof typeof speciesToFishData | null {
@@ -287,7 +285,6 @@
     if (index >= 0 && index < speciesNames.length) return speciesNames[index];
     return null;
   }
->>>>>>> 11543721
 
   const displayFish = playerFishes
     .map((fishId: number, index: number) => {
