--- conflicted
+++ resolved
@@ -12,21 +12,14 @@
 import { motion } from 'framer-motion';
 import { useActiveAquarium } from '../store/active-aquarium';
 import { initialAquariums } from '@/data/mock-aquarium';
-<<<<<<< HEAD
-import { DirtDebugger } from '@/components';
 import { useDirtSystemFixed as useDirtSystem } from '@/hooks';
 import { DirtOverlay } from '@/components';
-import { useFeedingSystem } from '@/systems/feeding-system';
 import { FeedingAquarium } from '@/components';
 import { FishSpecies } from '@/types/game';
-=======
 import { useDirtSystemRealistic } from '@/hooks';
-import { DirtOverlay } from '@/components/dirt/dirt-overlay';
 import { CleanButton } from '@/components/dirt/clean-button';
 import { useFeedingSystem } from '@/systems/feeding-system';
-import { FeedingAquarium } from '@/components/game/feeding-aquarium';
 import { FishSpecies } from '@/types';
->>>>>>> 0b44d69f
 import { useAccount } from '@starknet-react/core';
 // import { toast } from 'sonner';
 import { useFish } from '@/hooks';
