"use client"

import { useState, useEffect } from "react"
import { GameHeader } from "@/components/game/game-header"
import { GameSidebarButtons } from "@/components/game/game-sidebar-buttons"
import { AquariumTabs } from "@/components/game/aquarium-tabs"
import { TipsPopup } from "@/components/game/tips-popup"
import { FishDisplay } from "@/components/game/fish-display"
<<<<<<< HEAD
import { DirtOverlay } from "@/components/game/dirt-overlay"
import { DirtDebugControls } from "@/components/game/dirt-debug-controls"
import { DirtCounter } from "@/components/game/dirt-counter"
import { MOCK_FISH, INITIAL_GAME_STATE } from "@/data/game-data"
=======
import { INITIAL_GAME_STATE } from "@/data/game-data"
>>>>>>> d2d8fea7
import { useAquarium } from "@/hooks/use-aquarium"
import { useFishStats } from "@/hooks/use-fish-stats"
import { useDirtSystemFixed as useDirtSystem } from "@/hooks/use-dirt-system-fixed"
import { GameMenu } from "@/components/game/game-menu"
import { useBubbles } from "@/hooks/use-bubbles"
import { BubblesBackground } from "@/components/bubble-background"
import { motion } from "framer-motion"

export default function GamePage() {
  const { happiness, food, energy } = useFishStats(INITIAL_GAME_STATE)
  const { selectedAquarium, handleAquariumChange, aquariums } = useAquarium()
  const [showMenu, setShowMenu] = useState(false)
  const [showTips, setShowTips] = useState(false)
  const [showDirtDebug, setShowDirtDebug] = useState(false) // Debug controls visibility  // Initialize dirt system
  const dirtSystem = useDirtSystem({
    spawnInterval: 5000, // 5 seconds
    maxSpots: 5,
    aquariumBounds: {
      x: 0,
      y: 0,
      width: 1000,
      height: 600,
    },
    spawnChance: 0.7, // 70% chance
  })

  // Update aquarium bounds when component mounts
  useEffect(() => {
    dirtSystem.updateAquariumBounds({
      x: 100, // Account for fish tank margins
      y: 100,
      width: 800,
      height: 400,
    })
  }, [dirtSystem])

  const bubbles = useBubbles({
    initialCount: 10,
    maxBubbles: 20,
    minSize: 6,
    maxSize: 30,
    minDuration: 10,
    maxDuration: 18,
    interval: 400,
  })

  const handleTipsToggle = () => {
    setShowTips(!showTips)
  }

  return (
    <div className="relative w-full h-screen overflow-hidden bg-[#005C99]">
      {/* Background */}
      <img
        src="/backgrounds/background2.png"
        alt="Underwater Background"
        className="absolute inset-0 w-full h-full object-cover z-0"
      />

      {/* Bubbles */}
      <BubblesBackground
        bubbles={bubbles}
        className="absolute inset-0 z-10 pointer-events-none"
      />

      {/* Effects */}
      <div className="absolute inset-0 light-rays z-20"></div>
<<<<<<< HEAD
      <div className="absolute inset-0 animate-water-movement z-20"></div>      {/* Fish */}
      <FishDisplay fish={MOCK_FISH} />      {/* Dirt System */}
      <DirtOverlay 
        spots={dirtSystem.spots}
        onRemoveSpot={dirtSystem.removeDirtSpot}
        className="absolute inset-0 z-50"
      />
=======
      <div className="absolute inset-0 animate-water-movement z-20"></div>

      {/* Fish */}
      <motion.div
        key={selectedAquarium.id}
        initial={{ opacity: 0, y: 20 }}
        animate={{ opacity: 1, y: 0 }}
        exit={{ opacity: 0, y: -20 }}
        transition={{ duration: 1 }}
        className="relative z-20 w-full h-full"
      >
        <FishDisplay fish={selectedAquarium.fishes} />
      </motion.div>
>>>>>>> d2d8fea7

      {/* Header */}
      <GameHeader
        happiness={happiness}
        food={food}
        energy={energy}
        onMenuToggle={() => setShowMenu(!showMenu)}
      />

      {showMenu && <GameMenu show={showMenu} />}
      <GameSidebarButtons />

      {/* Dirt Counter */}
      <div className="absolute top-20 left-4 z-40">
        <DirtCounter
          spotCount={dirtSystem.spots.length}
          maxSpots={dirtSystem.config.maxSpots}
          cleanlinessScore={dirtSystem.cleanlinessScore}
        />
      </div>      {/* Debug Controls */}
      {showDirtDebug && (
        <div className="absolute top-4 right-4 z-40">
          <DirtDebugControls
            isSpawnerActive={dirtSystem.isSpawnerActive}
            spotCount={dirtSystem.spots.length}
            maxSpots={dirtSystem.config.maxSpots}
            totalCreated={dirtSystem.totalSpotsCreated}
            totalRemoved={dirtSystem.totalSpotsRemoved}
            cleanlinessScore={dirtSystem.cleanlinessScore}
            onToggleSpawner={dirtSystem.toggleSpawner}
            onForceSpawn={dirtSystem.forceSpawnSpot}
            onClearAll={dirtSystem.clearAllSpots}
          />
          <button
            onClick={() => setShowDirtDebug(false)}
            className="mt-2 w-full text-xs text-gray-400 hover:text-white transition-colors"
          >
            Hide Debug
          </button>
        </div>
      )}

      {/* Show Debug Button (when hidden) */}
      {!showDirtDebug && (
        <button
          onClick={() => setShowDirtDebug(true)}
          className="absolute top-4 right-4 z-40 bg-black/50 text-white px-3 py-1 rounded text-xs hover:bg-black/70 transition-colors"
        >
          🧹 Debug
        </button>
      )}

      {/* Tips */}
      <div className="absolute bottom-0 right-4 mb-4 z-30">
        <TipsPopup
          show={showTips}
          onClose={() => setShowTips(false)}
          onToggle={handleTipsToggle}
        />
      </div>

      {/* Tabs */}
      <AquariumTabs
        aquariums={aquariums}
        selectedAquarium={selectedAquarium}
        onAquariumSelect={handleAquariumChange}
      />
    </div>
  )
}<|MERGE_RESOLUTION|>--- conflicted
+++ resolved
@@ -6,14 +6,14 @@
 import { AquariumTabs } from "@/components/game/aquarium-tabs"
 import { TipsPopup } from "@/components/game/tips-popup"
 import { FishDisplay } from "@/components/game/fish-display"
-<<<<<<< HEAD
+
 import { DirtOverlay } from "@/components/game/dirt-overlay"
 import { DirtDebugControls } from "@/components/game/dirt-debug-controls"
 import { DirtCounter } from "@/components/game/dirt-counter"
 import { MOCK_FISH, INITIAL_GAME_STATE } from "@/data/game-data"
-=======
+
 import { INITIAL_GAME_STATE } from "@/data/game-data"
->>>>>>> d2d8fea7
+
 import { useAquarium } from "@/hooks/use-aquarium"
 import { useFishStats } from "@/hooks/use-fish-stats"
 import { useDirtSystemFixed as useDirtSystem } from "@/hooks/use-dirt-system-fixed"
@@ -81,7 +81,7 @@
 
       {/* Effects */}
       <div className="absolute inset-0 light-rays z-20"></div>
-<<<<<<< HEAD
+
       <div className="absolute inset-0 animate-water-movement z-20"></div>      {/* Fish */}
       <FishDisplay fish={MOCK_FISH} />      {/* Dirt System */}
       <DirtOverlay 
@@ -89,7 +89,7 @@
         onRemoveSpot={dirtSystem.removeDirtSpot}
         className="absolute inset-0 z-50"
       />
-=======
+
       <div className="absolute inset-0 animate-water-movement z-20"></div>
 
       {/* Fish */}
@@ -103,7 +103,7 @@
       >
         <FishDisplay fish={selectedAquarium.fishes} />
       </motion.div>
->>>>>>> d2d8fea7
+
 
       {/* Header */}
       <GameHeader
