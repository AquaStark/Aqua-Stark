import { usePlayer } from './dojo/usePlayer';
import { ApiClient, API_CONFIG, buildApiUrl } from '@/config/api';
import { useCallback, useState } from 'react';
<<<<<<< HEAD
import {
  BackendPlayerData,
  OnChainPlayerData,
  ApiResponse,
  RequestData,
} from '@/types';
=======
import { BackendPlayerData, OnChainPlayerData } from '@/types';
import type { ApiResponse, RequestData } from '@/types/api-types';
>>>>>>> 4cd5836e

interface PlayerValidationResult {
  exists: boolean;
  isOnChain: boolean;
  isInBackend: boolean;
  playerData?: OnChainPlayerData;
  backendData?: BackendPlayerData;
}

export const usePlayerValidation = () => {
  const { getPlayer } = usePlayer();
  const [isValidating, setIsValidating] = useState(false);

  const validatePlayer = useCallback(
    async (walletAddress: string): Promise<PlayerValidationResult> => {
      setIsValidating(true);

      try {
        // Check on-chain first (using existing usePlayer hook)
        let onChainPlayer: OnChainPlayerData | undefined;

        try {
          onChainPlayer = await getPlayer(walletAddress);
        } catch (error) {
          // Player not found on-chain, continue with backend check
          console.debug('Player not found on-chain:', error);
          // Could add specific error handling for different error types
        }

        // Check backend (using our API)
        let backendPlayer: BackendPlayerData | undefined;

        try {
          const url = buildApiUrl(API_CONFIG.ENDPOINTS.PLAYERS.GET_BY_WALLET, {
            walletAddress,
          });
          const response =
            await ApiClient.get<ApiResponse<BackendPlayerData>>(url);
          backendPlayer = response.data;
        } catch (error) {
          // Player not found in backend, continue with validation
          console.debug('Player not found in backend:', error);
          // Could add specific error handling for different error types
        }

        // Determine if player exists
        const isOnChain = Boolean(onChainPlayer?.id);
        const isInBackend = Boolean(backendPlayer?.id);
        const exists = isOnChain || isInBackend;

        return {
          exists,
          isOnChain,
          isInBackend,
          playerData: onChainPlayer,
          backendData: backendPlayer,
        };
      } catch (error) {
        console.error('Player validation failed:', error);
        // Could add user notification for validation failures
        return {
          exists: false,
          isOnChain: false,
          isInBackend: false,
        };
      } finally {
        setIsValidating(false);
      }
    },
    [getPlayer]
  );

  const createBackendPlayer = useCallback(
    async (playerId: string, walletAddress: string, username?: string) => {
      try {
        const url = buildApiUrl(API_CONFIG.ENDPOINTS.PLAYERS.CREATE);
        const data: RequestData = {
          playerId,
          walletAddress,
          username,
        };

        const response = await ApiClient.post<ApiResponse<BackendPlayerData>>(
          url,
          data
        );
        return response.data;
      } catch (error) {
        console.error('Backend player creation failed:', error);
        // Could add user notification for creation failures
        throw error;
      }
    },
    []
  );

  const syncPlayerToBackend = useCallback(
    async (onChainPlayer: OnChainPlayerData, walletAddress: string) => {
      try {
        // If player exists on-chain but not in backend, create backend entry
        const playerId = onChainPlayer.id || walletAddress;
        const username = onChainPlayer.username || `Player_${playerId}`;

        return await createBackendPlayer(playerId, walletAddress, username);
      } catch (error) {
        console.error('Player backend sync failed:', error);
        // Could add user notification for sync failures
        throw error;
      }
    },
    [createBackendPlayer]
  );

  return {
    validatePlayer,
    createBackendPlayer,
    syncPlayerToBackend,
    isValidating,
  };
};<|MERGE_RESOLUTION|>--- conflicted
+++ resolved
@@ -1,17 +1,8 @@
 import { usePlayer } from './dojo/usePlayer';
 import { ApiClient, API_CONFIG, buildApiUrl } from '@/config/api';
 import { useCallback, useState } from 'react';
-<<<<<<< HEAD
-import {
-  BackendPlayerData,
-  OnChainPlayerData,
-  ApiResponse,
-  RequestData,
-} from '@/types';
-=======
 import { BackendPlayerData, OnChainPlayerData } from '@/types';
 import type { ApiResponse, RequestData } from '@/types/api-types';
->>>>>>> 4cd5836e
 
 interface PlayerValidationResult {
   exists: boolean;
