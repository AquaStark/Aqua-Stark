lockfileVersion: "9.0"

settings:
  autoInstallPeers: true
  excludeLinksFromLockfile: false

importers:
  .:
    dependencies:
      "@dojoengine/core":
        specifier: 1.1.0
        version: 1.1.0(encoding@0.1.13)(typescript@5.7.3)
      "@dojoengine/create-burner":
        specifier: 1.1.0
        version: 1.1.0(react-dom@18.3.1(react@18.3.1))(react@18.3.1)(starknet@6.21.0(encoding@0.1.13))(typescript@5.7.3)
      "@dojoengine/predeployed-connector":
        specifier: 1.1.0
        version: 1.1.0(@starknet-react/core@3.7.2(get-starknet-core@4.0.0)(react@18.3.1)(starknet@6.21.0(encoding@0.1.13))(typescript@5.7.3))(starknet@6.21.0(encoding@0.1.13))
      "@dojoengine/sdk":
        specifier: 1.1.0
        version: 1.1.0(@tanstack/react-query@5.66.0(react@18.3.1))(@types/react-dom@18.3.5(@types/react@18.3.18))(@types/react@18.3.18)(encoding@0.1.13)(react-dom@18.3.1(react@18.3.1))(react@18.3.1)(starknet@6.21.0(encoding@0.1.13))(typescript@5.7.3)
      "@dojoengine/torii-client":
        specifier: 1.1.0
        version: 1.1.0
      "@dojoengine/torii-wasm":
        specifier: 1.1.0
        version: 1.1.0
      "@dojoengine/utils":
        specifier: 1.1.0
        version: 1.1.0(starknet@6.21.0(encoding@0.1.13))(typescript@5.7.3)(zod@3.24.2)
<<<<<<< HEAD
      "@radix-ui/react-dialog":
=======
      '@heroicons/react':
        specifier: ^2.2.0
        version: 2.2.0(react@18.3.1)
      '@radix-ui/react-dialog':
>>>>>>> ed67c023
        specifier: ^1.1.6
        version: 1.1.6(@types/react-dom@18.3.5(@types/react@18.3.18))(@types/react@18.3.18)(react-dom@18.3.1(react@18.3.1))(react@18.3.1)
      "@radix-ui/react-label":
        specifier: ^2.1.2
        version: 2.1.2(@types/react-dom@18.3.5(@types/react@18.3.18))(@types/react@18.3.18)(react-dom@18.3.1(react@18.3.1))(react@18.3.1)
      "@radix-ui/react-progress":
        specifier: ^1.1.2
        version: 1.1.3(@types/react-dom@18.3.5(@types/react@18.3.18))(@types/react@18.3.18)(react-dom@18.3.1(react@18.3.1))(react@18.3.1)
      "@radix-ui/react-slider":
        specifier: ^1.2.3
        version: 1.2.3(@types/react-dom@18.3.5(@types/react@18.3.18))(@types/react@18.3.18)(react-dom@18.3.1(react@18.3.1))(react@18.3.1)
      "@radix-ui/react-slot":
        specifier: ^1.1.2
        version: 1.1.2(@types/react@18.3.18)(react@18.3.1)
      "@radix-ui/react-tabs":
        specifier: ^1.1.3
        version: 1.1.3(@types/react-dom@18.3.5(@types/react@18.3.18))(@types/react@18.3.18)(react-dom@18.3.1(react@18.3.1))(react@18.3.1)
      "@starknet-react/chains":
        specifier: ^3.1.0
        version: 3.1.2
      "@starknet-react/core":
        specifier: ^3.6.2
        version: 3.7.2(get-starknet-core@4.0.0)(react@18.3.1)(starknet@6.21.0(encoding@0.1.13))(typescript@5.7.3)
      "@types/uuid":
        specifier: ^10.0.0
        version: 10.0.0
      class-variance-authority:
        specifier: ^0.7.1
        version: 0.7.1
      clsx:
        specifier: ^2.1.1
        version: 2.1.1
      framer-motion:
        specifier: ^12.5.0
        version: 12.5.0(react-dom@18.3.1(react@18.3.1))(react@18.3.1)
      immer:
        specifier: ^10.1.1
        version: 10.1.1
      lucide-react:
        specifier: ^0.482.0
        version: 0.482.0(react@18.3.1)
      react:
        specifier: ^18.3.1
        version: 18.3.1
      react-dom:
        specifier: ^18.3.1
        version: 18.3.1(react@18.3.1)
      react-icons:
        specifier: ^5.5.0
        version: 5.5.0(react@18.3.1)
      react-router-dom:
        specifier: ^7.1.5
        version: 7.1.5(react-dom@18.3.1(react@18.3.1))(react@18.3.1)
      starknet:
        specifier: 6.21.0
        version: 6.21.0(encoding@0.1.13)
      swiper:
        specifier: ^11.2.4
        version: 11.2.6
      tailwind-merge:
        specifier: ^3.0.2
        version: 3.0.2
      tailwindcss-animate:
        specifier: ^1.0.7
        version: 1.0.7(tailwindcss@3.4.17)
      uuid:
        specifier: ^10.0.0
        version: 10.0.0
      vite-plugin-top-level-await:
        specifier: ^1.4.4
        version: 1.4.4(rollup@4.34.6)(vite@5.4.14(@types/node@22.13.2))
      vite-plugin-wasm:
        specifier: ^3.3.0
        version: 3.4.1(vite@5.4.14(@types/node@22.13.2))
      zustand:
        specifier: ^4.5.5
        version: 4.5.6(@types/react@18.3.18)(immer@10.1.1)(react@18.3.1)
    devDependencies:
      "@eslint/js":
        specifier: ^9.11.1
        version: 9.20.0
      "@types/node":
        specifier: ^22.13.2
        version: 22.13.2
      "@types/react":
        specifier: ^18.3.9
        version: 18.3.18
      "@types/react-dom":
        specifier: ^18.3.0
        version: 18.3.5(@types/react@18.3.18)
      "@vitejs/plugin-react":
        specifier: ^4.3.1
        version: 4.3.4(vite@5.4.14(@types/node@22.13.2))
      autoprefixer:
        specifier: ^10.4.20
        version: 10.4.20(postcss@8.5.2)
      eslint:
        specifier: ^9.11.1
        version: 9.20.1(jiti@1.21.7)
      eslint-plugin-react-hooks:
        specifier: 5.1.0-rc-fb9a90fa48-20240614
        version: 5.1.0-rc-fb9a90fa48-20240614(eslint@9.20.1(jiti@1.21.7))
      eslint-plugin-react-refresh:
        specifier: ^0.4.12
        version: 0.4.19(eslint@9.20.1(jiti@1.21.7))
      globals:
        specifier: ^15.9.0
        version: 15.15.0
      postcss:
        specifier: ^8.5.2
        version: 8.5.2
      tailwindcss:
        specifier: ^3.4.17
        version: 3.4.17
      typescript:
        specifier: ^5.6.2
        version: 5.7.3
      typescript-eslint:
        specifier: ^8.7.0
        version: 8.24.0(eslint@9.20.1(jiti@1.21.7))(typescript@5.7.3)
      vite:
        specifier: ^5.4.7
        version: 5.4.14(@types/node@22.13.2)

packages:
  "@adraffy/ens-normalize@1.10.0":
    resolution:
      {
        integrity: sha512-nA9XHtlAkYfJxY7bce8DcN7eKxWWCWkU+1GR9d+U6MbNpfwQp8TI7vqOsBsMcHoT4mBu2kypKoSKnghEzOOq5Q==,
      }

  "@adraffy/ens-normalize@1.11.0":
    resolution:
      {
        integrity: sha512-/3DDPKHqqIqxUULp8yP4zODUY1i+2xvVWsv8A79xGWdCAG+8sb0hRh0Rk2QyOJUnnbyPUAZYcpBuRe3nS2OIUg==,
      }

  "@alloc/quick-lru@5.2.0":
    resolution:
      {
        integrity: sha512-UrcABB+4bUrFABwbluTIBErXwvbsU/V7TZWfmbgJfbkwiBuziS9gxdODUyuiecfdGQ85jglMW6juS3+z5TsKLw==,
      }
    engines: { node: ">=10" }

  "@ampproject/remapping@2.3.0":
    resolution:
      {
        integrity: sha512-30iZtAPgz+LTIYoeivqYo853f02jBYSd5uGnGpkFV0M3xOt9aN73erkgYAmZU43x4VfqcnLxW9Kpg3R5LC4YYw==,
      }
    engines: { node: ">=6.0.0" }

  "@babel/code-frame@7.26.2":
    resolution:
      {
        integrity: sha512-RJlIHRueQgwWitWgF8OdFYGZX328Ax5BCemNGlqHfplnRT9ESi8JkFlvaVYbS+UubVY6dpv87Fs2u5M29iNFVQ==,
      }
    engines: { node: ">=6.9.0" }

  "@babel/compat-data@7.26.8":
    resolution:
      {
        integrity: sha512-oH5UPLMWR3L2wEFLnFJ1TZXqHufiTKAiLfqw5zkhS4dKXLJ10yVztfil/twG8EDTA4F/tvVNw9nOl4ZMslB8rQ==,
      }
    engines: { node: ">=6.9.0" }

  "@babel/core@7.26.8":
    resolution:
      {
        integrity: sha512-l+lkXCHS6tQEc5oUpK28xBOZ6+HwaH7YwoYQbLFiYb4nS2/l1tKnZEtEWkD0GuiYdvArf9qBS0XlQGXzPMsNqQ==,
      }
    engines: { node: ">=6.9.0" }

  "@babel/generator@7.26.8":
    resolution:
      {
        integrity: sha512-ef383X5++iZHWAXX0SXQR6ZyQhw/0KtTkrTz61WXRhFM6dhpHulO/RJz79L8S6ugZHJkOOkUrUdxgdF2YiPFnA==,
      }
    engines: { node: ">=6.9.0" }

  "@babel/helper-compilation-targets@7.26.5":
    resolution:
      {
        integrity: sha512-IXuyn5EkouFJscIDuFF5EsiSolseme1s0CZB+QxVugqJLYmKdxI1VfIBOst0SUu4rnk2Z7kqTwmoO1lp3HIfnA==,
      }
    engines: { node: ">=6.9.0" }

  "@babel/helper-module-imports@7.25.9":
    resolution:
      {
        integrity: sha512-tnUA4RsrmflIM6W6RFTLFSXITtl0wKjgpnLgXyowocVPrbYrLUXSBXDgTs8BlbmIzIdlBySRQjINYs2BAkiLtw==,
      }
    engines: { node: ">=6.9.0" }

  "@babel/helper-module-transforms@7.26.0":
    resolution:
      {
        integrity: sha512-xO+xu6B5K2czEnQye6BHA7DolFFmS3LB7stHZFaOLb1pAwO1HWLS8fXA+eh0A2yIvltPVmx3eNNDBJA2SLHXFw==,
      }
    engines: { node: ">=6.9.0" }
    peerDependencies:
      "@babel/core": ^7.0.0

  "@babel/helper-plugin-utils@7.26.5":
    resolution:
      {
        integrity: sha512-RS+jZcRdZdRFzMyr+wcsaqOmld1/EqTghfaBGQQd/WnRdzdlvSZ//kF7U8VQTxf1ynZ4cjUcYgjVGx13ewNPMg==,
      }
    engines: { node: ">=6.9.0" }

  "@babel/helper-string-parser@7.25.9":
    resolution:
      {
        integrity: sha512-4A/SCr/2KLd5jrtOMFzaKjVtAei3+2r/NChoBNoZ3EyP/+GlhoaEGoWOZUmFmoITP7zOJyHIMm+DYRd8o3PvHA==,
      }
    engines: { node: ">=6.9.0" }

  "@babel/helper-validator-identifier@7.25.9":
    resolution:
      {
        integrity: sha512-Ed61U6XJc3CVRfkERJWDz4dJwKe7iLmmJsbOGu9wSloNSFttHV0I8g6UAgb7qnK5ly5bGLPd4oXZlxCdANBOWQ==,
      }
    engines: { node: ">=6.9.0" }

  "@babel/helper-validator-option@7.25.9":
    resolution:
      {
        integrity: sha512-e/zv1co8pp55dNdEcCynfj9X7nyUKUXoUEwfXqaZt0omVOmDe9oOTdKStH4GmAw6zxMFs50ZayuMfHDKlO7Tfw==,
      }
    engines: { node: ">=6.9.0" }

  "@babel/helpers@7.26.7":
    resolution:
      {
        integrity: sha512-8NHiL98vsi0mbPQmYAGWwfcFaOy4j2HY49fXJCfuDcdE7fMIsH9a7GdaeXpIBsbT7307WU8KCMp5pUVDNL4f9A==,
      }
    engines: { node: ">=6.9.0" }

  "@babel/parser@7.26.8":
    resolution:
      {
        integrity: sha512-TZIQ25pkSoaKEYYaHbbxkfL36GNsQ6iFiBbeuzAkLnXayKR1yP1zFe+NxuZWWsUyvt8icPU9CCq0sgWGXR1GEw==,
      }
    engines: { node: ">=6.0.0" }
    hasBin: true

  "@babel/plugin-transform-react-jsx-self@7.25.9":
    resolution:
      {
        integrity: sha512-y8quW6p0WHkEhmErnfe58r7x0A70uKphQm8Sp8cV7tjNQwK56sNVK0M73LK3WuYmsuyrftut4xAkjjgU0twaMg==,
      }
    engines: { node: ">=6.9.0" }
    peerDependencies:
      "@babel/core": ^7.0.0-0

  "@babel/plugin-transform-react-jsx-source@7.25.9":
    resolution:
      {
        integrity: sha512-+iqjT8xmXhhYv4/uiYd8FNQsraMFZIfxVSqxxVSZP0WbbSAWvBXAul0m/zu+7Vv4O/3WtApy9pmaTMiumEZgfg==,
      }
    engines: { node: ">=6.9.0" }
    peerDependencies:
      "@babel/core": ^7.0.0-0

  "@babel/runtime@7.26.7":
    resolution:
      {
        integrity: sha512-AOPI3D+a8dXnja+iwsUqGRjr1BbZIe771sXdapOtYI531gSqpi92vXivKcq2asu/DFpdl1ceFAKZyRzK2PCVcQ==,
      }
    engines: { node: ">=6.9.0" }

  "@babel/template@7.26.8":
    resolution:
      {
        integrity: sha512-iNKaX3ZebKIsCvJ+0jd6embf+Aulaa3vNBqZ41kM7iTWjx5qzWKXGHiJUW3+nTpQ18SG11hdF8OAzKrpXkb96Q==,
      }
    engines: { node: ">=6.9.0" }

  "@babel/traverse@7.26.8":
    resolution:
      {
        integrity: sha512-nic9tRkjYH0oB2dzr/JoGIm+4Q6SuYeLEiIiZDwBscRMYFJ+tMAz98fuel9ZnbXViA2I0HVSSRRK8DW5fjXStA==,
      }
    engines: { node: ">=6.9.0" }

  "@babel/types@7.26.8":
    resolution:
      {
        integrity: sha512-eUuWapzEGWFEpHFxgEaBG8e3n6S8L3MSu0oda755rOfabWPnh0Our1AozNFVUxGFIhbKgd1ksprsoDGMinTOTA==,
      }
    engines: { node: ">=6.9.0" }

  "@dojoengine/core@1.1.0":
    resolution:
      {
        integrity: sha512-DfQFF01z5w5zq0Z2zXUF7ucickiahS5jWyM85poeG0ebxkFizkIhR22NwNInhZKDIl78P+SSm95GGAExR+Tz9A==,
      }
    hasBin: true

  "@dojoengine/create-burner@1.1.0":
    resolution:
      {
        integrity: sha512-7gPz/ZqluipEBy5KupbdzdIceVzARwrZAvcp8pIXbPq5g66scD46CPW15pgSa7BsF8mwbITGBFCW+KnPXNH3HA==,
      }
    peerDependencies:
      react: ^18.2.0
      react-dom: ^18.2.0
      starknet: 6.21.0

  "@dojoengine/predeployed-connector@1.1.0":
    resolution:
      {
        integrity: sha512-7BId5W9ggFY0riR7Slrz9WW1xEuo5RyMciheo60N6jCRVz0IJBg0AL4Cta8FEMZoR+7Rxr7N5V36q3gHZcpzug==,
      }
    engines: { node: ">=18.0.0" }
    peerDependencies:
      "@starknet-react/core": ^3.6.2
      starknet: 6.21.0

  "@dojoengine/recs@2.0.13":
    resolution:
      {
        integrity: sha512-Cgz4Unlnk2FSDoFTYKrJexX/KiSYPMFMxftxQkC+9LUKS5yNGkgFQM7xu4/L1HvpDAenL7NjUmH6ynRAS7Iifw==,
      }

  "@dojoengine/sdk@1.1.0":
    resolution:
      {
        integrity: sha512-iNP8V75Jd17V+Ff3Fs3gg8lcim6Zushl8R0DsA3QSL2dEDw7682JBNanE4OzNwwekVH64mRBT9l9BOrhBLpLFA==,
      }
    engines: { node: ">=18.0.0" }
    peerDependencies:
      "@tanstack/react-query": ^5.62.16
      "@types/react": ^18.3.1
      "@types/react-dom": ^18.3.1
      react: ^18.3.1
      react-dom: ^18.3.1
      starknet: 6.21.0

  "@dojoengine/torii-client@1.1.0":
    resolution:
      {
        integrity: sha512-oHWM1LYycaawdB9EHmPelyly+uY8UoTQkmY0BcXrqtTkkBCYtuDVrvxLSPaC3Vio0z1q5rvSymR9pqfAUhKuQg==,
      }

  "@dojoengine/torii-wasm@1.1.0":
    resolution:
      {
        integrity: sha512-rQ8CKsyz+j+SENpvNYSxF8egI4vVNE7YjQBrx9rzGLhSgLKNPRmI5oMJbUv6XLKuVQPAi7qfSMxbd4WtkopsvQ==,
      }

  "@dojoengine/utils@1.1.0":
    resolution:
      {
        integrity: sha512-tZR1tuMgxQxxRNo0MAgSD1tZq+sTMEynFdpk2vD0IRQnOuenfA+0axu+Yv2PLS9pTn/Ucwm0oVsecKEQgtLYWw==,
      }
    peerDependencies:
      starknet: 6.21.0

  "@esbuild/aix-ppc64@0.21.5":
    resolution:
      {
        integrity: sha512-1SDgH6ZSPTlggy1yI6+Dbkiz8xzpHJEVAlF/AM1tHPLsf5STom9rwtjE4hKAF20FfXXNTFqEYXyJNWh1GiZedQ==,
      }
    engines: { node: ">=12" }
    cpu: [ppc64]
    os: [aix]

  "@esbuild/android-arm64@0.21.5":
    resolution:
      {
        integrity: sha512-c0uX9VAUBQ7dTDCjq+wdyGLowMdtR/GoC2U5IYk/7D1H1JYC0qseD7+11iMP2mRLN9RcCMRcjC4YMclCzGwS/A==,
      }
    engines: { node: ">=12" }
    cpu: [arm64]
    os: [android]

  "@esbuild/android-arm@0.21.5":
    resolution:
      {
        integrity: sha512-vCPvzSjpPHEi1siZdlvAlsPxXl7WbOVUBBAowWug4rJHb68Ox8KualB+1ocNvT5fjv6wpkX6o/iEpbDrf68zcg==,
      }
    engines: { node: ">=12" }
    cpu: [arm]
    os: [android]

  "@esbuild/android-x64@0.21.5":
    resolution:
      {
        integrity: sha512-D7aPRUUNHRBwHxzxRvp856rjUHRFW1SdQATKXH2hqA0kAZb1hKmi02OpYRacl0TxIGz/ZmXWlbZgjwWYaCakTA==,
      }
    engines: { node: ">=12" }
    cpu: [x64]
    os: [android]

  "@esbuild/darwin-arm64@0.21.5":
    resolution:
      {
        integrity: sha512-DwqXqZyuk5AiWWf3UfLiRDJ5EDd49zg6O9wclZ7kUMv2WRFr4HKjXp/5t8JZ11QbQfUS6/cRCKGwYhtNAY88kQ==,
      }
    engines: { node: ">=12" }
    cpu: [arm64]
    os: [darwin]

  "@esbuild/darwin-x64@0.21.5":
    resolution:
      {
        integrity: sha512-se/JjF8NlmKVG4kNIuyWMV/22ZaerB+qaSi5MdrXtd6R08kvs2qCN4C09miupktDitvh8jRFflwGFBQcxZRjbw==,
      }
    engines: { node: ">=12" }
    cpu: [x64]
    os: [darwin]

  "@esbuild/freebsd-arm64@0.21.5":
    resolution:
      {
        integrity: sha512-5JcRxxRDUJLX8JXp/wcBCy3pENnCgBR9bN6JsY4OmhfUtIHe3ZW0mawA7+RDAcMLrMIZaf03NlQiX9DGyB8h4g==,
      }
    engines: { node: ">=12" }
    cpu: [arm64]
    os: [freebsd]

  "@esbuild/freebsd-x64@0.21.5":
    resolution:
      {
        integrity: sha512-J95kNBj1zkbMXtHVH29bBriQygMXqoVQOQYA+ISs0/2l3T9/kj42ow2mpqerRBxDJnmkUDCaQT/dfNXWX/ZZCQ==,
      }
    engines: { node: ">=12" }
    cpu: [x64]
    os: [freebsd]

  "@esbuild/linux-arm64@0.21.5":
    resolution:
      {
        integrity: sha512-ibKvmyYzKsBeX8d8I7MH/TMfWDXBF3db4qM6sy+7re0YXya+K1cem3on9XgdT2EQGMu4hQyZhan7TeQ8XkGp4Q==,
      }
    engines: { node: ">=12" }
    cpu: [arm64]
    os: [linux]

  "@esbuild/linux-arm@0.21.5":
    resolution:
      {
        integrity: sha512-bPb5AHZtbeNGjCKVZ9UGqGwo8EUu4cLq68E95A53KlxAPRmUyYv2D6F0uUI65XisGOL1hBP5mTronbgo+0bFcA==,
      }
    engines: { node: ">=12" }
    cpu: [arm]
    os: [linux]

  "@esbuild/linux-ia32@0.21.5":
    resolution:
      {
        integrity: sha512-YvjXDqLRqPDl2dvRODYmmhz4rPeVKYvppfGYKSNGdyZkA01046pLWyRKKI3ax8fbJoK5QbxblURkwK/MWY18Tg==,
      }
    engines: { node: ">=12" }
    cpu: [ia32]
    os: [linux]

  "@esbuild/linux-loong64@0.21.5":
    resolution:
      {
        integrity: sha512-uHf1BmMG8qEvzdrzAqg2SIG/02+4/DHB6a9Kbya0XDvwDEKCoC8ZRWI5JJvNdUjtciBGFQ5PuBlpEOXQj+JQSg==,
      }
    engines: { node: ">=12" }
    cpu: [loong64]
    os: [linux]

  "@esbuild/linux-mips64el@0.21.5":
    resolution:
      {
        integrity: sha512-IajOmO+KJK23bj52dFSNCMsz1QP1DqM6cwLUv3W1QwyxkyIWecfafnI555fvSGqEKwjMXVLokcV5ygHW5b3Jbg==,
      }
    engines: { node: ">=12" }
    cpu: [mips64el]
    os: [linux]

  "@esbuild/linux-ppc64@0.21.5":
    resolution:
      {
        integrity: sha512-1hHV/Z4OEfMwpLO8rp7CvlhBDnjsC3CttJXIhBi+5Aj5r+MBvy4egg7wCbe//hSsT+RvDAG7s81tAvpL2XAE4w==,
      }
    engines: { node: ">=12" }
    cpu: [ppc64]
    os: [linux]

  "@esbuild/linux-riscv64@0.21.5":
    resolution:
      {
        integrity: sha512-2HdXDMd9GMgTGrPWnJzP2ALSokE/0O5HhTUvWIbD3YdjME8JwvSCnNGBnTThKGEB91OZhzrJ4qIIxk/SBmyDDA==,
      }
    engines: { node: ">=12" }
    cpu: [riscv64]
    os: [linux]

  "@esbuild/linux-s390x@0.21.5":
    resolution:
      {
        integrity: sha512-zus5sxzqBJD3eXxwvjN1yQkRepANgxE9lgOW2qLnmr8ikMTphkjgXu1HR01K4FJg8h1kEEDAqDcZQtbrRnB41A==,
      }
    engines: { node: ">=12" }
    cpu: [s390x]
    os: [linux]

  "@esbuild/linux-x64@0.21.5":
    resolution:
      {
        integrity: sha512-1rYdTpyv03iycF1+BhzrzQJCdOuAOtaqHTWJZCWvijKD2N5Xu0TtVC8/+1faWqcP9iBCWOmjmhoH94dH82BxPQ==,
      }
    engines: { node: ">=12" }
    cpu: [x64]
    os: [linux]

  "@esbuild/netbsd-x64@0.21.5":
    resolution:
      {
        integrity: sha512-Woi2MXzXjMULccIwMnLciyZH4nCIMpWQAs049KEeMvOcNADVxo0UBIQPfSmxB3CWKedngg7sWZdLvLczpe0tLg==,
      }
    engines: { node: ">=12" }
    cpu: [x64]
    os: [netbsd]

  "@esbuild/openbsd-x64@0.21.5":
    resolution:
      {
        integrity: sha512-HLNNw99xsvx12lFBUwoT8EVCsSvRNDVxNpjZ7bPn947b8gJPzeHWyNVhFsaerc0n3TsbOINvRP2byTZ5LKezow==,
      }
    engines: { node: ">=12" }
    cpu: [x64]
    os: [openbsd]

  "@esbuild/sunos-x64@0.21.5":
    resolution:
      {
        integrity: sha512-6+gjmFpfy0BHU5Tpptkuh8+uw3mnrvgs+dSPQXQOv3ekbordwnzTVEb4qnIvQcYXq6gzkyTnoZ9dZG+D4garKg==,
      }
    engines: { node: ">=12" }
    cpu: [x64]
    os: [sunos]

  "@esbuild/win32-arm64@0.21.5":
    resolution:
      {
        integrity: sha512-Z0gOTd75VvXqyq7nsl93zwahcTROgqvuAcYDUr+vOv8uHhNSKROyU961kgtCD1e95IqPKSQKH7tBTslnS3tA8A==,
      }
    engines: { node: ">=12" }
    cpu: [arm64]
    os: [win32]

  "@esbuild/win32-ia32@0.21.5":
    resolution:
      {
        integrity: sha512-SWXFF1CL2RVNMaVs+BBClwtfZSvDgtL//G/smwAc5oVK/UPu2Gu9tIaRgFmYFFKrmg3SyAjSrElf0TiJ1v8fYA==,
      }
    engines: { node: ">=12" }
    cpu: [ia32]
    os: [win32]

  "@esbuild/win32-x64@0.21.5":
    resolution:
      {
        integrity: sha512-tQd/1efJuzPC6rCFwEvLtci/xNFcTZknmXs98FYDfGE4wP9ClFV98nyKrzJKVPMhdDnjzLhdUyMX4PsQAPjwIw==,
      }
    engines: { node: ">=12" }
    cpu: [x64]
    os: [win32]

  "@eslint-community/eslint-utils@4.4.1":
    resolution:
      {
        integrity: sha512-s3O3waFUrMV8P/XaF/+ZTp1X9XBZW1a4B97ZnjQF2KYWaFD2A8KyFBsrsfSjEmjn3RGWAIuvlneuZm3CUK3jbA==,
      }
    engines: { node: ^12.22.0 || ^14.17.0 || >=16.0.0 }
    peerDependencies:
      eslint: ^6.0.0 || ^7.0.0 || >=8.0.0

<<<<<<< HEAD
  "@eslint-community/regexpp@4.12.1":
    resolution:
      {
        integrity: sha512-CCZCDJuduB9OUkFkY2IgppNZMi2lBQgD2qzwXkEia16cge2pijY/aXi96CJMquDMn3nJdlPV1A5KrJEXwfLNzQ==,
      }
    engines: { node: ^12.0.0 || ^14.0.0 || >=16.0.0 }

  "@eslint/config-array@0.19.2":
    resolution:
      {
        integrity: sha512-GNKqxfHG2ySmJOBSHg7LxeUx4xpuCoFjacmlCoYWEbaPXLwvfIjixRI12xCQZeULksQb23uiA8F40w5TojpV7w==,
      }
    engines: { node: ^18.18.0 || ^20.9.0 || >=21.1.0 }

  "@eslint/core@0.10.0":
    resolution:
      {
        integrity: sha512-gFHJ+xBOo4G3WRlR1e/3G8A6/KZAH6zcE/hkLRCZTi/B9avAG365QhFA8uOGzTMqgTghpn7/fSnscW++dpMSAw==,
      }
    engines: { node: ^18.18.0 || ^20.9.0 || >=21.1.0 }

  "@eslint/core@0.11.0":
    resolution:
      {
        integrity: sha512-DWUB2pksgNEb6Bz2fggIy1wh6fGgZP4Xyy/Mt0QZPiloKKXerbqq9D3SBQTlCRYOrcRPu4vuz+CGjwdfqxnoWA==,
      }
    engines: { node: ^18.18.0 || ^20.9.0 || >=21.1.0 }

  "@eslint/eslintrc@3.2.0":
    resolution:
      {
        integrity: sha512-grOjVNN8P3hjJn/eIETF1wwd12DdnwFDoyceUJLYYdkpbwq3nLi+4fqrTAONx7XDALqlL220wC/RHSC/QTI/0w==,
      }
    engines: { node: ^18.18.0 || ^20.9.0 || >=21.1.0 }

  "@eslint/js@9.20.0":
    resolution:
      {
        integrity: sha512-iZA07H9io9Wn836aVTytRaNqh00Sad+EamwOVJT12GTLw1VGMFV/4JaME+JjLtr9fiGaoWgYnS54wrfWsSs4oQ==,
      }
    engines: { node: ^18.18.0 || ^20.9.0 || >=21.1.0 }

  "@eslint/object-schema@2.1.6":
    resolution:
      {
        integrity: sha512-RBMg5FRL0I0gs51M/guSAj5/e14VQ4tpZnQNWwuDT66P14I43ItmPfIZRhO9fUVIPOAQXU47atlywZ/czoqFPA==,
      }
    engines: { node: ^18.18.0 || ^20.9.0 || >=21.1.0 }

  "@eslint/plugin-kit@0.2.5":
    resolution:
      {
        integrity: sha512-lB05FkqEdUg2AA0xEbUz0SnkXT1LcCTa438W4IWTUh4hdOnVbQyOJ81OrDXsJk/LSiJHubgGEFoR5EHq1NsH1A==,
      }
    engines: { node: ^18.18.0 || ^20.9.0 || >=21.1.0 }

  "@humanfs/core@0.19.1":
    resolution:
      {
        integrity: sha512-5DyQ4+1JEUzejeK1JGICcideyfUbGixgS9jNgex5nqkW+cY7WZhxBigmieN5Qnw9ZosSNVC9KQKyb+GUaGyKUA==,
      }
    engines: { node: ">=18.18.0" }

  "@humanfs/node@0.16.6":
    resolution:
      {
        integrity: sha512-YuI2ZHQL78Q5HbhDiBA1X4LmYdXCKCMQIfw0pw7piHJwyREFebJUvrQN4cMssyES6x+vfUbx1CIpaQUKYdQZOw==,
      }
    engines: { node: ">=18.18.0" }

  "@humanwhocodes/module-importer@1.0.1":
    resolution:
      {
        integrity: sha512-bxveV4V8v5Yb4ncFTT3rPSgZBOpCkjfK0y4oVVVJwIuDVBRMDXrPyXRL988i5ap9m9bnyEEjWfm5WkBmtffLfA==,
      }
    engines: { node: ">=12.22" }

  "@humanwhocodes/retry@0.3.1":
    resolution:
      {
        integrity: sha512-JBxkERygn7Bv/GbN5Rv8Ul6LVknS+5Bp6RgDC/O8gEBU/yeH5Ui5C/OlWrTb6qct7LjjfT6Re2NxB0ln0yYybA==,
      }
    engines: { node: ">=18.18" }

  "@humanwhocodes/retry@0.4.1":
    resolution:
      {
        integrity: sha512-c7hNEllBlenFTHBky65mhq8WD2kbN9Q6gk0bTk8lSBvc554jpXSkST1iePudpt7+A/AQvuHs9EMqjHDXMY1lrA==,
      }
    engines: { node: ">=18.18" }

  "@isaacs/cliui@8.0.2":
    resolution:
      {
        integrity: sha512-O8jcjabXaleOG9DQ0+ARXWZBTfnP4WNAqzuiJK7ll44AmxGKv/J2M4TPjxjY3znBCfvBXFzucm1twdyFybFqEA==,
      }
    engines: { node: ">=12" }

  "@jridgewell/gen-mapping@0.3.8":
    resolution:
      {
        integrity: sha512-imAbBGkb+ebQyxKgzv5Hu2nmROxoDOXHh80evxdoXNOrvAnVx7zimzc1Oo5h9RlfV4vPXaE2iM5pOFbvOCClWA==,
      }
    engines: { node: ">=6.0.0" }

  "@jridgewell/resolve-uri@3.1.2":
    resolution:
      {
        integrity: sha512-bRISgCIjP20/tbWSPWMEi54QVPRZExkuD9lJL+UIxUKtwVJA8wW1Trb1jMs1RFXo1CBTNZ/5hpC9QvmKWdopKw==,
      }
    engines: { node: ">=6.0.0" }

  "@jridgewell/set-array@1.2.1":
    resolution:
      {
        integrity: sha512-R8gLRTZeyp03ymzP/6Lil/28tGeGEzhx1q2k703KGWRAI1VdvPIXdG70VJc2pAMw3NA6JKL5hhFu1sJX0Mnn/A==,
      }
    engines: { node: ">=6.0.0" }

  "@jridgewell/sourcemap-codec@1.5.0":
    resolution:
      {
        integrity: sha512-gv3ZRaISU3fjPAgNsriBRqGWQL6quFx04YMPW/zD8XMLsU32mhCCbfbO6KZFLjvYpCZ8zyDEgqsgf+PwPaM7GQ==,
      }

  "@jridgewell/trace-mapping@0.3.25":
    resolution:
      {
        integrity: sha512-vNk6aEwybGtawWmy/PzwnGDOjCkLWSD2wqvjGGAgOAwCGWySYXfYoxt00IJkTF+8Lb57DwOb3Aa0o9CApepiYQ==,
      }

  "@latticexyz/schema-type@2.0.12":
    resolution:
      {
        integrity: sha512-QDnHU3iCQmY8e24CGR3hKUEprHrrNUfFTiUaSuj3J0d/x9iaIafYT2+dWydxgcpCmK4Xl7PgurvJiAVCmcLokg==,
      }

  "@latticexyz/utils@2.0.12":
    resolution:
      {
        integrity: sha512-AwniovUlWY7YL92Mjz/3R0V9g8c5wYg5t3agRmMZ9wgktUB6BYZC65n+sKp88wUuN3DrMLb51UFZOycGh0JD2w==,
      }

  "@latticexyz/utils@2.2.20":
    resolution:
      {
        integrity: sha512-yMpz65yecEfNR4DArZ55EOM2jDhvyEksK+RIFd1R4eGiiWGRzArjstREBHc7dX8WIGurzFbnCkOjE8QtACCO1Q==,
      }

  "@noble/curves@1.0.0":
    resolution:
      {
        integrity: sha512-2upgEu0iLiDVDZkNLeFV2+ht0BAVgQnEmCk6JsOch9Rp8xfkMCbvbAZlA2pBHQc73dbl+vFOXfqkf4uemdn0bw==,
      }

  "@noble/curves@1.2.0":
    resolution:
      {
        integrity: sha512-oYclrNgRaM9SsBUBVbb8M6DTV7ZHRTKugureoYEncY5c65HOmRzvSiTE3y5CYaPYJA/GVkrhXEoF0M3Ya9PMnw==,
      }

  "@noble/curves@1.7.0":
    resolution:
      {
        integrity: sha512-UTMhXK9SeDhFJVrHeUJ5uZlI6ajXg10O6Ddocf9S6GjbSBVZsJo88HzKwXznNfGpMTRDyJkqMjNDPYgf0qFWnw==,
      }
    engines: { node: ^14.21.3 || >=16 }

  "@noble/curves@1.8.1":
    resolution:
      {
        integrity: sha512-warwspo+UYUPep0Q+vtdVB4Ugn8GGQj8iyB3gnRWsztmUHTI3S1nhdiWNsPUGL0vud7JlRRk1XEu7Lq1KGTnMQ==,
      }
    engines: { node: ^14.21.3 || >=16 }

  "@noble/hashes@1.3.0":
    resolution:
      {
        integrity: sha512-ilHEACi9DwqJB0pw7kv+Apvh50jiiSyR/cQ3y4W7lOR5mhvn/50FLUfsnfJz0BDZtl/RR16kXvptiv6q1msYZg==,
      }

  "@noble/hashes@1.3.2":
    resolution:
      {
        integrity: sha512-MVC8EAQp7MvEcm30KWENFjgR+Mkmf+D189XJTkFIlwohU5hcBbn1ZkKq7KVTi2Hme3PMGF390DaL52beVrIihQ==,
      }
    engines: { node: ">= 16" }

  "@noble/hashes@1.3.3":
    resolution:
      {
        integrity: sha512-V7/fPHgl+jsVPXqqeOzT8egNj2iBIVt+ECeMMG8TdcnTikP3oaBtUVqpT/gYCR68aEBJSF+XbYUxStjbFMqIIA==,
      }
    engines: { node: ">= 16" }

  "@noble/hashes@1.6.0":
    resolution:
      {
        integrity: sha512-YUULf0Uk4/mAA89w+k3+yUYh6NrEvxZa5T6SY3wlMvE2chHkxFUUIDI8/XW1QSC357iA5pSnqt7XEhvFOqmDyQ==,
      }
    engines: { node: ^14.21.3 || >=16 }

  "@noble/hashes@1.7.1":
    resolution:
      {
        integrity: sha512-B8XBPsn4vT/KJAGqDzbwztd+6Yte3P4V7iafm24bxgDe/mlRuK6xmWPuCNrKt2vDafZ8MfJLlchDG/vYafQEjQ==,
      }
    engines: { node: ^14.21.3 || >=16 }

  "@nodelib/fs.scandir@2.1.5":
    resolution:
      {
        integrity: sha512-vq24Bq3ym5HEQm2NKCr3yXDwjc7vTsEThRDnkp2DK9p1uqLR+DHurm/NOTo0KG7HYHU7eppKZj3MyqYuMBf62g==,
      }
    engines: { node: ">= 8" }

  "@nodelib/fs.stat@2.0.5":
    resolution:
      {
        integrity: sha512-RkhPPp2zrqDAQA/2jNhnztcPAlv64XdhIp7a7454A5ovI7Bukxgt7MX7udwAu3zg1DcpPU0rz3VV1SeaqvY4+A==,
      }
    engines: { node: ">= 8" }

  "@nodelib/fs.walk@1.2.8":
    resolution:
      {
        integrity: sha512-oGB+UxlgWcgQkgwo8GcEGwemoTFt3FIO9ababBmaGwXIoBKZ+GTy0pP185beGg7Llih/NSHSV2XAs1lnznocSg==,
      }
    engines: { node: ">= 8" }

  "@pkgjs/parseargs@0.11.0":
    resolution:
      {
        integrity: sha512-+1VkjdD0QBLPodGrJUeqarH8VAIvQODIbwh9XpP5Syisf7YoQgsJKPNFoqqLQlu+VQ/tVSshMR6loPMn8U+dPg==,
      }
    engines: { node: ">=14" }

  "@radix-ui/number@1.1.0":
    resolution:
      {
        integrity: sha512-V3gRzhVNU1ldS5XhAPTom1fOIo4ccrjjJgmE+LI2h/WaFpHmx0MQApT+KZHnx8abG6Avtfcz4WoEciMnpFT3HQ==,
      }

  "@radix-ui/primitive@1.1.1":
    resolution:
      {
        integrity: sha512-SJ31y+Q/zAyShtXJc8x83i9TYdbAfHZ++tUZnvjJJqFjzsdUnKsxPL6IEtBlxKkU7yzer//GQtZSV4GbldL3YA==,
      }

  "@radix-ui/react-collection@1.1.2":
    resolution:
      {
        integrity: sha512-9z54IEKRxIa9VityapoEYMuByaG42iSy1ZXlY2KcuLSEtq8x4987/N6m15ppoMffgZX72gER2uHe1D9Y6Unlcw==,
      }
=======
  '@eslint-community/regexpp@4.12.1':
    resolution: {integrity: sha512-CCZCDJuduB9OUkFkY2IgppNZMi2lBQgD2qzwXkEia16cge2pijY/aXi96CJMquDMn3nJdlPV1A5KrJEXwfLNzQ==}
    engines: {node: ^12.0.0 || ^14.0.0 || >=16.0.0}

  '@eslint/config-array@0.19.2':
    resolution: {integrity: sha512-GNKqxfHG2ySmJOBSHg7LxeUx4xpuCoFjacmlCoYWEbaPXLwvfIjixRI12xCQZeULksQb23uiA8F40w5TojpV7w==}
    engines: {node: ^18.18.0 || ^20.9.0 || >=21.1.0}

  '@eslint/core@0.10.0':
    resolution: {integrity: sha512-gFHJ+xBOo4G3WRlR1e/3G8A6/KZAH6zcE/hkLRCZTi/B9avAG365QhFA8uOGzTMqgTghpn7/fSnscW++dpMSAw==}
    engines: {node: ^18.18.0 || ^20.9.0 || >=21.1.0}

  '@eslint/core@0.11.0':
    resolution: {integrity: sha512-DWUB2pksgNEb6Bz2fggIy1wh6fGgZP4Xyy/Mt0QZPiloKKXerbqq9D3SBQTlCRYOrcRPu4vuz+CGjwdfqxnoWA==}
    engines: {node: ^18.18.0 || ^20.9.0 || >=21.1.0}

  '@eslint/eslintrc@3.2.0':
    resolution: {integrity: sha512-grOjVNN8P3hjJn/eIETF1wwd12DdnwFDoyceUJLYYdkpbwq3nLi+4fqrTAONx7XDALqlL220wC/RHSC/QTI/0w==}
    engines: {node: ^18.18.0 || ^20.9.0 || >=21.1.0}

  '@eslint/js@9.20.0':
    resolution: {integrity: sha512-iZA07H9io9Wn836aVTytRaNqh00Sad+EamwOVJT12GTLw1VGMFV/4JaME+JjLtr9fiGaoWgYnS54wrfWsSs4oQ==}
    engines: {node: ^18.18.0 || ^20.9.0 || >=21.1.0}

  '@eslint/object-schema@2.1.6':
    resolution: {integrity: sha512-RBMg5FRL0I0gs51M/guSAj5/e14VQ4tpZnQNWwuDT66P14I43ItmPfIZRhO9fUVIPOAQXU47atlywZ/czoqFPA==}
    engines: {node: ^18.18.0 || ^20.9.0 || >=21.1.0}

  '@eslint/plugin-kit@0.2.5':
    resolution: {integrity: sha512-lB05FkqEdUg2AA0xEbUz0SnkXT1LcCTa438W4IWTUh4hdOnVbQyOJ81OrDXsJk/LSiJHubgGEFoR5EHq1NsH1A==}
    engines: {node: ^18.18.0 || ^20.9.0 || >=21.1.0}

  '@heroicons/react@2.2.0':
    resolution: {integrity: sha512-LMcepvRaS9LYHJGsF0zzmgKCUim/X3N/DQKc4jepAXJ7l8QxJ1PmxJzqplF2Z3FE4PqBAIGyJAQ/w4B5dsqbtQ==}
    peerDependencies:
      react: '>= 16 || ^19.0.0-rc'

  '@humanfs/core@0.19.1':
    resolution: {integrity: sha512-5DyQ4+1JEUzejeK1JGICcideyfUbGixgS9jNgex5nqkW+cY7WZhxBigmieN5Qnw9ZosSNVC9KQKyb+GUaGyKUA==}
    engines: {node: '>=18.18.0'}

  '@humanfs/node@0.16.6':
    resolution: {integrity: sha512-YuI2ZHQL78Q5HbhDiBA1X4LmYdXCKCMQIfw0pw7piHJwyREFebJUvrQN4cMssyES6x+vfUbx1CIpaQUKYdQZOw==}
    engines: {node: '>=18.18.0'}

  '@humanwhocodes/module-importer@1.0.1':
    resolution: {integrity: sha512-bxveV4V8v5Yb4ncFTT3rPSgZBOpCkjfK0y4oVVVJwIuDVBRMDXrPyXRL988i5ap9m9bnyEEjWfm5WkBmtffLfA==}
    engines: {node: '>=12.22'}

  '@humanwhocodes/retry@0.3.1':
    resolution: {integrity: sha512-JBxkERygn7Bv/GbN5Rv8Ul6LVknS+5Bp6RgDC/O8gEBU/yeH5Ui5C/OlWrTb6qct7LjjfT6Re2NxB0ln0yYybA==}
    engines: {node: '>=18.18'}

  '@humanwhocodes/retry@0.4.1':
    resolution: {integrity: sha512-c7hNEllBlenFTHBky65mhq8WD2kbN9Q6gk0bTk8lSBvc554jpXSkST1iePudpt7+A/AQvuHs9EMqjHDXMY1lrA==}
    engines: {node: '>=18.18'}

  '@isaacs/cliui@8.0.2':
    resolution: {integrity: sha512-O8jcjabXaleOG9DQ0+ARXWZBTfnP4WNAqzuiJK7ll44AmxGKv/J2M4TPjxjY3znBCfvBXFzucm1twdyFybFqEA==}
    engines: {node: '>=12'}

  '@jridgewell/gen-mapping@0.3.8':
    resolution: {integrity: sha512-imAbBGkb+ebQyxKgzv5Hu2nmROxoDOXHh80evxdoXNOrvAnVx7zimzc1Oo5h9RlfV4vPXaE2iM5pOFbvOCClWA==}
    engines: {node: '>=6.0.0'}

  '@jridgewell/resolve-uri@3.1.2':
    resolution: {integrity: sha512-bRISgCIjP20/tbWSPWMEi54QVPRZExkuD9lJL+UIxUKtwVJA8wW1Trb1jMs1RFXo1CBTNZ/5hpC9QvmKWdopKw==}
    engines: {node: '>=6.0.0'}

  '@jridgewell/set-array@1.2.1':
    resolution: {integrity: sha512-R8gLRTZeyp03ymzP/6Lil/28tGeGEzhx1q2k703KGWRAI1VdvPIXdG70VJc2pAMw3NA6JKL5hhFu1sJX0Mnn/A==}
    engines: {node: '>=6.0.0'}

  '@jridgewell/sourcemap-codec@1.5.0':
    resolution: {integrity: sha512-gv3ZRaISU3fjPAgNsriBRqGWQL6quFx04YMPW/zD8XMLsU32mhCCbfbO6KZFLjvYpCZ8zyDEgqsgf+PwPaM7GQ==}

  '@jridgewell/trace-mapping@0.3.25':
    resolution: {integrity: sha512-vNk6aEwybGtawWmy/PzwnGDOjCkLWSD2wqvjGGAgOAwCGWySYXfYoxt00IJkTF+8Lb57DwOb3Aa0o9CApepiYQ==}

  '@latticexyz/schema-type@2.0.12':
    resolution: {integrity: sha512-QDnHU3iCQmY8e24CGR3hKUEprHrrNUfFTiUaSuj3J0d/x9iaIafYT2+dWydxgcpCmK4Xl7PgurvJiAVCmcLokg==}

  '@latticexyz/utils@2.0.12':
    resolution: {integrity: sha512-AwniovUlWY7YL92Mjz/3R0V9g8c5wYg5t3agRmMZ9wgktUB6BYZC65n+sKp88wUuN3DrMLb51UFZOycGh0JD2w==}

  '@latticexyz/utils@2.2.20':
    resolution: {integrity: sha512-yMpz65yecEfNR4DArZ55EOM2jDhvyEksK+RIFd1R4eGiiWGRzArjstREBHc7dX8WIGurzFbnCkOjE8QtACCO1Q==}

  '@noble/curves@1.0.0':
    resolution: {integrity: sha512-2upgEu0iLiDVDZkNLeFV2+ht0BAVgQnEmCk6JsOch9Rp8xfkMCbvbAZlA2pBHQc73dbl+vFOXfqkf4uemdn0bw==}

  '@noble/curves@1.2.0':
    resolution: {integrity: sha512-oYclrNgRaM9SsBUBVbb8M6DTV7ZHRTKugureoYEncY5c65HOmRzvSiTE3y5CYaPYJA/GVkrhXEoF0M3Ya9PMnw==}

  '@noble/curves@1.7.0':
    resolution: {integrity: sha512-UTMhXK9SeDhFJVrHeUJ5uZlI6ajXg10O6Ddocf9S6GjbSBVZsJo88HzKwXznNfGpMTRDyJkqMjNDPYgf0qFWnw==}
    engines: {node: ^14.21.3 || >=16}

  '@noble/curves@1.8.1':
    resolution: {integrity: sha512-warwspo+UYUPep0Q+vtdVB4Ugn8GGQj8iyB3gnRWsztmUHTI3S1nhdiWNsPUGL0vud7JlRRk1XEu7Lq1KGTnMQ==}
    engines: {node: ^14.21.3 || >=16}

  '@noble/hashes@1.3.0':
    resolution: {integrity: sha512-ilHEACi9DwqJB0pw7kv+Apvh50jiiSyR/cQ3y4W7lOR5mhvn/50FLUfsnfJz0BDZtl/RR16kXvptiv6q1msYZg==}

  '@noble/hashes@1.3.2':
    resolution: {integrity: sha512-MVC8EAQp7MvEcm30KWENFjgR+Mkmf+D189XJTkFIlwohU5hcBbn1ZkKq7KVTi2Hme3PMGF390DaL52beVrIihQ==}
    engines: {node: '>= 16'}

  '@noble/hashes@1.3.3':
    resolution: {integrity: sha512-V7/fPHgl+jsVPXqqeOzT8egNj2iBIVt+ECeMMG8TdcnTikP3oaBtUVqpT/gYCR68aEBJSF+XbYUxStjbFMqIIA==}
    engines: {node: '>= 16'}

  '@noble/hashes@1.6.0':
    resolution: {integrity: sha512-YUULf0Uk4/mAA89w+k3+yUYh6NrEvxZa5T6SY3wlMvE2chHkxFUUIDI8/XW1QSC357iA5pSnqt7XEhvFOqmDyQ==}
    engines: {node: ^14.21.3 || >=16}

  '@noble/hashes@1.7.1':
    resolution: {integrity: sha512-B8XBPsn4vT/KJAGqDzbwztd+6Yte3P4V7iafm24bxgDe/mlRuK6xmWPuCNrKt2vDafZ8MfJLlchDG/vYafQEjQ==}
    engines: {node: ^14.21.3 || >=16}

  '@nodelib/fs.scandir@2.1.5':
    resolution: {integrity: sha512-vq24Bq3ym5HEQm2NKCr3yXDwjc7vTsEThRDnkp2DK9p1uqLR+DHurm/NOTo0KG7HYHU7eppKZj3MyqYuMBf62g==}
    engines: {node: '>= 8'}

  '@nodelib/fs.stat@2.0.5':
    resolution: {integrity: sha512-RkhPPp2zrqDAQA/2jNhnztcPAlv64XdhIp7a7454A5ovI7Bukxgt7MX7udwAu3zg1DcpPU0rz3VV1SeaqvY4+A==}
    engines: {node: '>= 8'}

  '@nodelib/fs.walk@1.2.8':
    resolution: {integrity: sha512-oGB+UxlgWcgQkgwo8GcEGwemoTFt3FIO9ababBmaGwXIoBKZ+GTy0pP185beGg7Llih/NSHSV2XAs1lnznocSg==}
    engines: {node: '>= 8'}

  '@pkgjs/parseargs@0.11.0':
    resolution: {integrity: sha512-+1VkjdD0QBLPodGrJUeqarH8VAIvQODIbwh9XpP5Syisf7YoQgsJKPNFoqqLQlu+VQ/tVSshMR6loPMn8U+dPg==}
    engines: {node: '>=14'}

  '@radix-ui/number@1.1.0':
    resolution: {integrity: sha512-V3gRzhVNU1ldS5XhAPTom1fOIo4ccrjjJgmE+LI2h/WaFpHmx0MQApT+KZHnx8abG6Avtfcz4WoEciMnpFT3HQ==}

  '@radix-ui/primitive@1.1.1':
    resolution: {integrity: sha512-SJ31y+Q/zAyShtXJc8x83i9TYdbAfHZ++tUZnvjJJqFjzsdUnKsxPL6IEtBlxKkU7yzer//GQtZSV4GbldL3YA==}

  '@radix-ui/react-collection@1.1.2':
    resolution: {integrity: sha512-9z54IEKRxIa9VityapoEYMuByaG42iSy1ZXlY2KcuLSEtq8x4987/N6m15ppoMffgZX72gER2uHe1D9Y6Unlcw==}
>>>>>>> ed67c023
    peerDependencies:
      "@types/react": "*"
      "@types/react-dom": "*"
      react: ^16.8 || ^17.0 || ^18.0 || ^19.0 || ^19.0.0-rc
      react-dom: ^16.8 || ^17.0 || ^18.0 || ^19.0 || ^19.0.0-rc
    peerDependenciesMeta:
      "@types/react":
        optional: true
      "@types/react-dom":
        optional: true

  "@radix-ui/react-compose-refs@1.1.1":
    resolution:
      {
        integrity: sha512-Y9VzoRDSJtgFMUCoiZBDVo084VQ5hfpXxVE+NgkdNsjiDBByiImMZKKhxMwCbdHvhlENG6a833CbFkOQvTricw==,
      }
    peerDependencies:
      "@types/react": "*"
      react: ^16.8 || ^17.0 || ^18.0 || ^19.0 || ^19.0.0-rc
    peerDependenciesMeta:
      "@types/react":
        optional: true

  "@radix-ui/react-compose-refs@1.1.2":
    resolution:
      {
        integrity: sha512-z4eqJvfiNnFMHIIvXP3CY57y2WJs5g2v3X0zm9mEJkrkNv4rDxu+sg9Jh8EkXyeqBkB7SOcboo9dMVqhyrACIg==,
      }
    peerDependencies:
      "@types/react": "*"
      react: ^16.8 || ^17.0 || ^18.0 || ^19.0 || ^19.0.0-rc
    peerDependenciesMeta:
      "@types/react":
        optional: true

  "@radix-ui/react-context@1.1.1":
    resolution:
      {
        integrity: sha512-UASk9zi+crv9WteK/NU4PLvOoL3OuE6BWVKNF6hPRBtYBDXQ2u5iu3O59zUlJiTVvkyuycnqrztsHVJwcK9K+Q==,
      }
    peerDependencies:
      "@types/react": "*"
      react: ^16.8 || ^17.0 || ^18.0 || ^19.0 || ^19.0.0-rc
    peerDependenciesMeta:
      "@types/react":
        optional: true

  "@radix-ui/react-context@1.1.2":
    resolution:
      {
        integrity: sha512-jCi/QKUM2r1Ju5a3J64TH2A5SpKAgh0LpknyqdQ4m6DCV0xJ2HG1xARRwNGPQfi1SLdLWZ1OJz6F4OMBBNiGJA==,
      }
    peerDependencies:
      "@types/react": "*"
      react: ^16.8 || ^17.0 || ^18.0 || ^19.0 || ^19.0.0-rc
    peerDependenciesMeta:
      "@types/react":
        optional: true

  "@radix-ui/react-dialog@1.1.6":
    resolution:
      {
        integrity: sha512-/IVhJV5AceX620DUJ4uYVMymzsipdKBzo3edo+omeskCKGm9FRHM0ebIdbPnlQVJqyuHbuBltQUOG2mOTq2IYw==,
      }
    peerDependencies:
      "@types/react": "*"
      "@types/react-dom": "*"
      react: ^16.8 || ^17.0 || ^18.0 || ^19.0 || ^19.0.0-rc
      react-dom: ^16.8 || ^17.0 || ^18.0 || ^19.0 || ^19.0.0-rc
    peerDependenciesMeta:
      "@types/react":
        optional: true
      "@types/react-dom":
        optional: true

  "@radix-ui/react-direction@1.1.0":
    resolution:
      {
        integrity: sha512-BUuBvgThEiAXh2DWu93XsT+a3aWrGqolGlqqw5VU1kG7p/ZH2cuDlM1sRLNnY3QcBS69UIz2mcKhMxDsdewhjg==,
      }
    peerDependencies:
      "@types/react": "*"
      react: ^16.8 || ^17.0 || ^18.0 || ^19.0 || ^19.0.0-rc
    peerDependenciesMeta:
      "@types/react":
        optional: true

  "@radix-ui/react-dismissable-layer@1.1.5":
    resolution:
      {
        integrity: sha512-E4TywXY6UsXNRhFrECa5HAvE5/4BFcGyfTyK36gP+pAW1ed7UTK4vKwdr53gAJYwqbfCWC6ATvJa3J3R/9+Qrg==,
      }
    peerDependencies:
      "@types/react": "*"
      "@types/react-dom": "*"
      react: ^16.8 || ^17.0 || ^18.0 || ^19.0 || ^19.0.0-rc
      react-dom: ^16.8 || ^17.0 || ^18.0 || ^19.0 || ^19.0.0-rc
    peerDependenciesMeta:
      "@types/react":
        optional: true
      "@types/react-dom":
        optional: true

  "@radix-ui/react-focus-guards@1.1.1":
    resolution:
      {
        integrity: sha512-pSIwfrT1a6sIoDASCSpFwOasEwKTZWDw/iBdtnqKO7v6FeOzYJ7U53cPzYFVR3geGGXgVHaH+CdngrrAzqUGxg==,
      }
    peerDependencies:
      "@types/react": "*"
      react: ^16.8 || ^17.0 || ^18.0 || ^19.0 || ^19.0.0-rc
    peerDependenciesMeta:
      "@types/react":
        optional: true

  "@radix-ui/react-focus-scope@1.1.2":
    resolution:
      {
        integrity: sha512-zxwE80FCU7lcXUGWkdt6XpTTCKPitG1XKOwViTxHVKIJhZl9MvIl2dVHeZENCWD9+EdWv05wlaEkRXUykU27RA==,
      }
    peerDependencies:
      "@types/react": "*"
      "@types/react-dom": "*"
      react: ^16.8 || ^17.0 || ^18.0 || ^19.0 || ^19.0.0-rc
      react-dom: ^16.8 || ^17.0 || ^18.0 || ^19.0 || ^19.0.0-rc
    peerDependenciesMeta:
      "@types/react":
        optional: true
      "@types/react-dom":
        optional: true

  "@radix-ui/react-id@1.1.0":
    resolution:
      {
        integrity: sha512-EJUrI8yYh7WOjNOqpoJaf1jlFIH2LvtgAl+YcFqNCa+4hj64ZXmPkAKOFs/ukjz3byN6bdb/AVUqHkI8/uWWMA==,
      }
    peerDependencies:
      "@types/react": "*"
      react: ^16.8 || ^17.0 || ^18.0 || ^19.0 || ^19.0.0-rc
    peerDependenciesMeta:
      "@types/react":
        optional: true

  "@radix-ui/react-label@2.1.2":
    resolution:
      {
        integrity: sha512-zo1uGMTaNlHehDyFQcDZXRJhUPDuukcnHz0/jnrup0JA6qL+AFpAnty+7VKa9esuU5xTblAZzTGYJKSKaBxBhw==,
      }
    peerDependencies:
      "@types/react": "*"
      "@types/react-dom": "*"
      react: ^16.8 || ^17.0 || ^18.0 || ^19.0 || ^19.0.0-rc
      react-dom: ^16.8 || ^17.0 || ^18.0 || ^19.0 || ^19.0.0-rc
    peerDependenciesMeta:
      "@types/react":
        optional: true
      "@types/react-dom":
        optional: true

  "@radix-ui/react-portal@1.1.4":
    resolution:
      {
        integrity: sha512-sn2O9k1rPFYVyKd5LAJfo96JlSGVFpa1fS6UuBJfrZadudiw5tAmru+n1x7aMRQ84qDM71Zh1+SzK5QwU0tJfA==,
      }
    peerDependencies:
      "@types/react": "*"
      "@types/react-dom": "*"
      react: ^16.8 || ^17.0 || ^18.0 || ^19.0 || ^19.0.0-rc
      react-dom: ^16.8 || ^17.0 || ^18.0 || ^19.0 || ^19.0.0-rc
    peerDependenciesMeta:
      "@types/react":
        optional: true
      "@types/react-dom":
        optional: true

  "@radix-ui/react-presence@1.1.2":
    resolution:
      {
        integrity: sha512-18TFr80t5EVgL9x1SwF/YGtfG+l0BS0PRAlCWBDoBEiDQjeKgnNZRVJp/oVBl24sr3Gbfwc/Qpj4OcWTQMsAEg==,
      }
    peerDependencies:
      "@types/react": "*"
      "@types/react-dom": "*"
      react: ^16.8 || ^17.0 || ^18.0 || ^19.0 || ^19.0.0-rc
      react-dom: ^16.8 || ^17.0 || ^18.0 || ^19.0 || ^19.0.0-rc
    peerDependenciesMeta:
      "@types/react":
        optional: true
      "@types/react-dom":
        optional: true

  "@radix-ui/react-primitive@2.0.2":
    resolution:
      {
        integrity: sha512-Ec/0d38EIuvDF+GZjcMU/Ze6MxntVJYO/fRlCPhCaVUyPY9WTalHJw54tp9sXeJo3tlShWpy41vQRgLRGOuz+w==,
      }
    peerDependencies:
      "@types/react": "*"
      "@types/react-dom": "*"
      react: ^16.8 || ^17.0 || ^18.0 || ^19.0 || ^19.0.0-rc
      react-dom: ^16.8 || ^17.0 || ^18.0 || ^19.0 || ^19.0.0-rc
    peerDependenciesMeta:
      "@types/react":
        optional: true
      "@types/react-dom":
        optional: true

  "@radix-ui/react-primitive@2.0.3":
    resolution:
      {
        integrity: sha512-Pf/t/GkndH7CQ8wE2hbkXA+WyZ83fhQQn5DDmwDiDo6AwN/fhaH8oqZ0jRjMrO2iaMhDi6P1HRx6AZwyMinY1g==,
      }
    peerDependencies:
      "@types/react": "*"
      "@types/react-dom": "*"
      react: ^16.8 || ^17.0 || ^18.0 || ^19.0 || ^19.0.0-rc
      react-dom: ^16.8 || ^17.0 || ^18.0 || ^19.0 || ^19.0.0-rc
    peerDependenciesMeta:
      "@types/react":
        optional: true
      "@types/react-dom":
        optional: true

  "@radix-ui/react-progress@1.1.3":
    resolution:
      {
        integrity: sha512-F56aZPGTPb4qJQ/vDjnAq63oTu/DRoIG/Asb5XKOWj8rpefNLtUllR969j5QDN2sRrTk9VXIqQDRj5VvAuquaw==,
      }
    peerDependencies:
      "@types/react": "*"
      "@types/react-dom": "*"
      react: ^16.8 || ^17.0 || ^18.0 || ^19.0 || ^19.0.0-rc
      react-dom: ^16.8 || ^17.0 || ^18.0 || ^19.0 || ^19.0.0-rc
    peerDependenciesMeta:
      "@types/react":
        optional: true
      "@types/react-dom":
        optional: true

  "@radix-ui/react-roving-focus@1.1.2":
    resolution:
      {
        integrity: sha512-zgMQWkNO169GtGqRvYrzb0Zf8NhMHS2DuEB/TiEmVnpr5OqPU3i8lfbxaAmC2J/KYuIQxyoQQ6DxepyXp61/xw==,
      }
    peerDependencies:
      "@types/react": "*"
      "@types/react-dom": "*"
      react: ^16.8 || ^17.0 || ^18.0 || ^19.0 || ^19.0.0-rc
      react-dom: ^16.8 || ^17.0 || ^18.0 || ^19.0 || ^19.0.0-rc
    peerDependenciesMeta:
      "@types/react":
        optional: true
      "@types/react-dom":
        optional: true

  "@radix-ui/react-slider@1.2.3":
    resolution:
      {
        integrity: sha512-nNrLAWLjGESnhqBqcCNW4w2nn7LxudyMzeB6VgdyAnFLC6kfQgnAjSL2v6UkQTnDctJBlxrmxfplWS4iYjdUTw==,
      }
    peerDependencies:
      "@types/react": "*"
      "@types/react-dom": "*"
      react: ^16.8 || ^17.0 || ^18.0 || ^19.0 || ^19.0.0-rc
      react-dom: ^16.8 || ^17.0 || ^18.0 || ^19.0 || ^19.0.0-rc
    peerDependenciesMeta:
      "@types/react":
        optional: true
      "@types/react-dom":
        optional: true

  "@radix-ui/react-slot@1.1.2":
    resolution:
      {
        integrity: sha512-YAKxaiGsSQJ38VzKH86/BPRC4rh+b1Jpa+JneA5LRE7skmLPNAyeG8kPJj/oo4STLvlrs8vkf/iYyc3A5stYCQ==,
      }
    peerDependencies:
      "@types/react": "*"
      react: ^16.8 || ^17.0 || ^18.0 || ^19.0 || ^19.0.0-rc
    peerDependenciesMeta:
      "@types/react":
        optional: true

  "@radix-ui/react-slot@1.2.0":
    resolution:
      {
        integrity: sha512-ujc+V6r0HNDviYqIK3rW4ffgYiZ8g5DEHrGJVk4x7kTlLXRDILnKX9vAUYeIsLOoDpDJ0ujpqMkjH4w2ofuo6w==,
      }
    peerDependencies:
      "@types/react": "*"
      react: ^16.8 || ^17.0 || ^18.0 || ^19.0 || ^19.0.0-rc
    peerDependenciesMeta:
      "@types/react":
        optional: true

  "@radix-ui/react-tabs@1.1.3":
    resolution:
      {
        integrity: sha512-9mFyI30cuRDImbmFF6O2KUJdgEOsGh9Vmx9x/Dh9tOhL7BngmQPQfwW4aejKm5OHpfWIdmeV6ySyuxoOGjtNng==,
      }
    peerDependencies:
      "@types/react": "*"
      "@types/react-dom": "*"
      react: ^16.8 || ^17.0 || ^18.0 || ^19.0 || ^19.0.0-rc
      react-dom: ^16.8 || ^17.0 || ^18.0 || ^19.0 || ^19.0.0-rc
    peerDependenciesMeta:
      "@types/react":
        optional: true
      "@types/react-dom":
        optional: true

  "@radix-ui/react-use-callback-ref@1.1.0":
    resolution:
      {
        integrity: sha512-CasTfvsy+frcFkbXtSJ2Zu9JHpN8TYKxkgJGWbjiZhFivxaeW7rMeZt7QELGVLaYVfFMsKHjb7Ak0nMEe+2Vfw==,
      }
    peerDependencies:
      "@types/react": "*"
      react: ^16.8 || ^17.0 || ^18.0 || ^19.0 || ^19.0.0-rc
    peerDependenciesMeta:
      "@types/react":
        optional: true

  "@radix-ui/react-use-controllable-state@1.1.0":
    resolution:
      {
        integrity: sha512-MtfMVJiSr2NjzS0Aa90NPTnvTSg6C/JLCV7ma0W6+OMV78vd8OyRpID+Ng9LxzsPbLeuBnWBA1Nq30AtBIDChw==,
      }
    peerDependencies:
      "@types/react": "*"
      react: ^16.8 || ^17.0 || ^18.0 || ^19.0 || ^19.0.0-rc
    peerDependenciesMeta:
      "@types/react":
        optional: true

  "@radix-ui/react-use-escape-keydown@1.1.0":
    resolution:
      {
        integrity: sha512-L7vwWlR1kTTQ3oh7g1O0CBF3YCyyTj8NmhLR+phShpyA50HCfBFKVJTpshm9PzLiKmehsrQzTYTpX9HvmC9rhw==,
      }
    peerDependencies:
      "@types/react": "*"
      react: ^16.8 || ^17.0 || ^18.0 || ^19.0 || ^19.0.0-rc
    peerDependenciesMeta:
      "@types/react":
        optional: true

  "@radix-ui/react-use-layout-effect@1.1.0":
    resolution:
      {
        integrity: sha512-+FPE0rOdziWSrH9athwI1R0HDVbWlEhd+FR+aSDk4uWGmSJ9Z54sdZVDQPZAinJhJXwfT+qnj969mCsT2gfm5w==,
      }
    peerDependencies:
      "@types/react": "*"
      react: ^16.8 || ^17.0 || ^18.0 || ^19.0 || ^19.0.0-rc
    peerDependenciesMeta:
      "@types/react":
        optional: true

  "@radix-ui/react-use-previous@1.1.0":
    resolution:
      {
        integrity: sha512-Z/e78qg2YFnnXcW88A4JmTtm4ADckLno6F7OXotmkQfeuCVaKuYzqAATPhVzl3delXE7CxIV8shofPn3jPc5Og==,
      }
    peerDependencies:
      "@types/react": "*"
      react: ^16.8 || ^17.0 || ^18.0 || ^19.0 || ^19.0.0-rc
    peerDependenciesMeta:
      "@types/react":
        optional: true

  "@radix-ui/react-use-size@1.1.0":
    resolution:
      {
        integrity: sha512-XW3/vWuIXHa+2Uwcc2ABSfcCledmXhhQPlGbfcRXbiUQI5Icjcg19BGCZVKKInYbvUCut/ufbbLLPFC5cbb1hw==,
      }
    peerDependencies:
      "@types/react": "*"
      react: ^16.8 || ^17.0 || ^18.0 || ^19.0 || ^19.0.0-rc
    peerDependenciesMeta:
      "@types/react":
        optional: true

  "@rollup/plugin-virtual@3.0.2":
    resolution:
      {
        integrity: sha512-10monEYsBp3scM4/ND4LNH5Rxvh3e/cVeL3jWTgZ2SrQ+BmUoQcopVQvnaMcOnykb1VkxUFuDAN+0FnpTFRy2A==,
      }
    engines: { node: ">=14.0.0" }
    peerDependencies:
      rollup: ^1.20.0||^2.0.0||^3.0.0||^4.0.0
    peerDependenciesMeta:
      rollup:
        optional: true

  "@rollup/rollup-android-arm-eabi@4.34.6":
    resolution:
      {
        integrity: sha512-+GcCXtOQoWuC7hhX1P00LqjjIiS/iOouHXhMdiDSnq/1DGTox4SpUvO52Xm+div6+106r+TcvOeo/cxvyEyTgg==,
      }
    cpu: [arm]
    os: [android]

  "@rollup/rollup-android-arm64@4.34.6":
    resolution:
      {
        integrity: sha512-E8+2qCIjciYUnCa1AiVF1BkRgqIGW9KzJeesQqVfyRITGQN+dFuoivO0hnro1DjT74wXLRZ7QF8MIbz+luGaJA==,
      }
    cpu: [arm64]
    os: [android]

  "@rollup/rollup-darwin-arm64@4.34.6":
    resolution:
      {
        integrity: sha512-z9Ib+OzqN3DZEjX7PDQMHEhtF+t6Mi2z/ueChQPLS/qUMKY7Ybn5A2ggFoKRNRh1q1T03YTQfBTQCJZiepESAg==,
      }
    cpu: [arm64]
    os: [darwin]

  "@rollup/rollup-darwin-x64@4.34.6":
    resolution:
      {
        integrity: sha512-PShKVY4u0FDAR7jskyFIYVyHEPCPnIQY8s5OcXkdU8mz3Y7eXDJPdyM/ZWjkYdR2m0izD9HHWA8sGcXn+Qrsyg==,
      }
    cpu: [x64]
    os: [darwin]

  "@rollup/rollup-freebsd-arm64@4.34.6":
    resolution:
      {
        integrity: sha512-YSwyOqlDAdKqs0iKuqvRHLN4SrD2TiswfoLfvYXseKbL47ht1grQpq46MSiQAx6rQEN8o8URtpXARCpqabqxGQ==,
      }
    cpu: [arm64]
    os: [freebsd]

  "@rollup/rollup-freebsd-x64@4.34.6":
    resolution:
      {
        integrity: sha512-HEP4CgPAY1RxXwwL5sPFv6BBM3tVeLnshF03HMhJYCNc6kvSqBgTMmsEjb72RkZBAWIqiPUyF1JpEBv5XT9wKQ==,
      }
    cpu: [x64]
    os: [freebsd]

  "@rollup/rollup-linux-arm-gnueabihf@4.34.6":
    resolution:
      {
        integrity: sha512-88fSzjC5xeH9S2Vg3rPgXJULkHcLYMkh8faix8DX4h4TIAL65ekwuQMA/g2CXq8W+NJC43V6fUpYZNjaX3+IIg==,
      }
    cpu: [arm]
    os: [linux]

  "@rollup/rollup-linux-arm-musleabihf@4.34.6":
    resolution:
      {
        integrity: sha512-wM4ztnutBqYFyvNeR7Av+reWI/enK9tDOTKNF+6Kk2Q96k9bwhDDOlnCUNRPvromlVXo04riSliMBs/Z7RteEg==,
      }
    cpu: [arm]
    os: [linux]

  "@rollup/rollup-linux-arm64-gnu@4.34.6":
    resolution:
      {
        integrity: sha512-9RyprECbRa9zEjXLtvvshhw4CMrRa3K+0wcp3KME0zmBe1ILmvcVHnypZ/aIDXpRyfhSYSuN4EPdCCj5Du8FIA==,
      }
    cpu: [arm64]
    os: [linux]

  "@rollup/rollup-linux-arm64-musl@4.34.6":
    resolution:
      {
        integrity: sha512-qTmklhCTyaJSB05S+iSovfo++EwnIEZxHkzv5dep4qoszUMX5Ca4WM4zAVUMbfdviLgCSQOu5oU8YoGk1s6M9Q==,
      }
    cpu: [arm64]
    os: [linux]

  "@rollup/rollup-linux-loongarch64-gnu@4.34.6":
    resolution:
      {
        integrity: sha512-4Qmkaps9yqmpjY5pvpkfOerYgKNUGzQpFxV6rnS7c/JfYbDSU0y6WpbbredB5cCpLFGJEqYX40WUmxMkwhWCjw==,
      }
    cpu: [loong64]
    os: [linux]

  "@rollup/rollup-linux-powerpc64le-gnu@4.34.6":
    resolution:
      {
        integrity: sha512-Zsrtux3PuaxuBTX/zHdLaFmcofWGzaWW1scwLU3ZbW/X+hSsFbz9wDIp6XvnT7pzYRl9MezWqEqKy7ssmDEnuQ==,
      }
    cpu: [ppc64]
    os: [linux]

  "@rollup/rollup-linux-riscv64-gnu@4.34.6":
    resolution:
      {
        integrity: sha512-aK+Zp+CRM55iPrlyKiU3/zyhgzWBxLVrw2mwiQSYJRobCURb781+XstzvA8Gkjg/hbdQFuDw44aUOxVQFycrAg==,
      }
    cpu: [riscv64]
    os: [linux]

  "@rollup/rollup-linux-s390x-gnu@4.34.6":
    resolution:
      {
        integrity: sha512-WoKLVrY9ogmaYPXwTH326+ErlCIgMmsoRSx6bO+l68YgJnlOXhygDYSZe/qbUJCSiCiZAQ+tKm88NcWuUXqOzw==,
      }
    cpu: [s390x]
    os: [linux]

  "@rollup/rollup-linux-x64-gnu@4.34.6":
    resolution:
      {
        integrity: sha512-Sht4aFvmA4ToHd2vFzwMFaQCiYm2lDFho5rPcvPBT5pCdC+GwHG6CMch4GQfmWTQ1SwRKS0dhDYb54khSrjDWw==,
      }
    cpu: [x64]
    os: [linux]

  "@rollup/rollup-linux-x64-musl@4.34.6":
    resolution:
      {
        integrity: sha512-zmmpOQh8vXc2QITsnCiODCDGXFC8LMi64+/oPpPx5qz3pqv0s6x46ps4xoycfUiVZps5PFn1gksZzo4RGTKT+A==,
      }
    cpu: [x64]
    os: [linux]

  "@rollup/rollup-win32-arm64-msvc@4.34.6":
    resolution:
      {
        integrity: sha512-3/q1qUsO/tLqGBaD4uXsB6coVGB3usxw3qyeVb59aArCgedSF66MPdgRStUd7vbZOsko/CgVaY5fo2vkvPLWiA==,
      }
    cpu: [arm64]
    os: [win32]

  "@rollup/rollup-win32-ia32-msvc@4.34.6":
    resolution:
      {
        integrity: sha512-oLHxuyywc6efdKVTxvc0135zPrRdtYVjtVD5GUm55I3ODxhU/PwkQFD97z16Xzxa1Fz0AEe4W/2hzRtd+IfpOA==,
      }
    cpu: [ia32]
    os: [win32]

  "@rollup/rollup-win32-x64-msvc@4.34.6":
    resolution:
      {
        integrity: sha512-0PVwmgzZ8+TZ9oGBmdZoQVXflbvuwzN/HRclujpl4N/q3i+y0lqLw8n1bXA8ru3sApDjlmONaNAuYr38y1Kr9w==,
      }
    cpu: [x64]
    os: [win32]

  "@scure/base@1.1.9":
    resolution:
      {
        integrity: sha512-8YKhl8GHiNI/pU2VMaofa2Tor7PJRAjwQLBBuilkJ9L5+13yVbC7JO/wS7piioAvPSwR3JKM1IJ/u4xQzbcXKg==,
      }

  "@scure/base@1.2.1":
    resolution:
      {
        integrity: sha512-DGmGtC8Tt63J5GfHgfl5CuAXh96VF/LD8K9Hr/Gv0J2lAoRGlPOMpqMpMbCTOoOJMZCk2Xt+DskdDyn6dEFdzQ==,
      }

  "@scure/base@1.2.4":
    resolution:
      {
        integrity: sha512-5Yy9czTO47mqz+/J8GM6GIId4umdCk1wc1q8rKERQulIoc8VP9pzDcghv10Tl2E7R96ZUx/PhND3ESYUQX8NuQ==,
      }

  "@scure/bip32@1.3.2":
    resolution:
      {
        integrity: sha512-N1ZhksgwD3OBlwTv3R6KFEcPojl/W4ElJOeCZdi+vuI5QmTFwLq3OFf2zd2ROpKvxFdgZ6hUpb0dx9bVNEwYCA==,
      }

  "@scure/bip32@1.6.2":
    resolution:
      {
        integrity: sha512-t96EPDMbtGgtb7onKKqxRLfE5g05k7uHnHRM2xdE6BP/ZmxaLtPek4J4KfVn/90IQNrU1IOAqMgiDtUdtbe3nw==,
      }

  "@scure/bip39@1.2.1":
    resolution:
      {
        integrity: sha512-Z3/Fsz1yr904dduJD0NpiyRHhRYHdcnyh73FZWiV+/qhWi83wNJ3NWolYqCEN+ZWsUz2TWwajJggcRE9r1zUYg==,
      }

  "@scure/bip39@1.5.4":
    resolution:
      {
        integrity: sha512-TFM4ni0vKvCfBpohoh+/lY05i9gRbSwXWngAsF4CABQxoaOHijxuaZ2R6cStDQ5CHtHO9aGJTr4ksVJASRRyMA==,
      }

  "@scure/starknet@1.1.0":
    resolution:
      {
        integrity: sha512-83g3M6Ix2qRsPN4wqLDqiRZ2GBNbjVWfboJE/9UjfG+MHr6oDSu/CWgy8hsBSJejr09DkkL+l0Ze4KVrlCIdtQ==,
      }

  "@starknet-io/types-js@0.7.10":
    resolution:
      {
        integrity: sha512-1VtCqX4AHWJlRRSYGSn+4X1mqolI1Tdq62IwzoU2vUuEE72S1OlEeGhpvd6XsdqXcfHmVzYfj8k1XtKBQqwo9w==,
      }

  "@starknet-react/chains@3.1.2":
    resolution:
      {
        integrity: sha512-/Oldb4AVYdvHXzlBRxu01s0WwdOjqL2Q47BAmiv07/aBRU7mSZl6r/6l+bYKNrChSZl7WVnlpb+ojfwhRpbGcw==,
      }

  "@starknet-react/core@3.7.2":
    resolution:
      {
        integrity: sha512-5l6IlXqYzbnInVPwL2VdSwmIiaNnTjm4iYnEGSSVUUPyklHr3bdXaZoILJWcIQ0NaF2ebhNhoKYL8GDHiSKTPw==,
      }
    peerDependencies:
      get-starknet-core: ^4.0.0
      react: ^18.0
      starknet: ^6.11.0

  "@swc/core-darwin-arm64@1.10.15":
    resolution:
      {
        integrity: sha512-zFdZ6/yHqMCPk7OhLFqHy/MQ1EqJhcZMpNHd1gXYT7VRU3FaqvvKETrUlG3VYl65McPC7AhMRfXPyJ0JO/jARQ==,
      }
    engines: { node: ">=10" }
    cpu: [arm64]
    os: [darwin]

  "@swc/core-darwin-x64@1.10.15":
    resolution:
      {
        integrity: sha512-8g4yiQwbr8fxOOjKXdot0dEkE5zgE8uNZudLy/ZyAhiwiZ8pbJ8/wVrDOu6dqbX7FBXAoDnvZ7fwN1jk4C8jdA==,
      }
    engines: { node: ">=10" }
    cpu: [x64]
    os: [darwin]

  "@swc/core-linux-arm-gnueabihf@1.10.15":
    resolution:
      {
        integrity: sha512-rl+eVOltl2+7WXOnvmWBpMgh6aO13G5x0U0g8hjwlmD6ku3Y9iRcThpOhm7IytMEarUp5pQxItNoPq+VUGjVHg==,
      }
    engines: { node: ">=10" }
    cpu: [arm]
    os: [linux]

  "@swc/core-linux-arm64-gnu@1.10.15":
    resolution:
      {
        integrity: sha512-qxWEQeyAJMWJqjaN4hi58WMpPdt3Tn0biSK9CYRegQtvZWCbewr6v2agtSu5AZ2rudeH6OfCWAMDQQeSgn6PJQ==,
      }
    engines: { node: ">=10" }
    cpu: [arm64]
    os: [linux]

  "@swc/core-linux-arm64-musl@1.10.15":
    resolution:
      {
        integrity: sha512-QcELd9/+HjZx0WCxRrKcyKGWTiQ0485kFb5w8waxcSNd0d9Lgk4EFfWWVyvIb5gIHpDQmhrgzI/yRaWQX4YSZQ==,
      }
    engines: { node: ">=10" }
    cpu: [arm64]
    os: [linux]

  "@swc/core-linux-x64-gnu@1.10.15":
    resolution:
      {
        integrity: sha512-S1+ZEEn3+a/MiMeQqQypbwTGoBG8/sPoCvpNbk+uValyygT+jSn3U0xVr45FbukpmMB+NhBMqfedMLqKA0QnJA==,
      }
    engines: { node: ">=10" }
    cpu: [x64]
    os: [linux]

  "@swc/core-linux-x64-musl@1.10.15":
    resolution:
      {
        integrity: sha512-qW+H9g/2zTJ4jP7NDw4VAALY0ZlNEKzYsEoSj/HKi7k3tYEHjMzsxjfsY9I8WZCft23bBdV3RTCPoxCshaj1CQ==,
      }
    engines: { node: ">=10" }
    cpu: [x64]
    os: [linux]

  "@swc/core-win32-arm64-msvc@1.10.15":
    resolution:
      {
        integrity: sha512-AhRB11aA6LxjIqut+mg7qsu/7soQDmbK6MKR9nP3hgBszpqtXbRba58lr24xIbBCMr+dpo6kgEapWt+t5Po6Zg==,
      }
    engines: { node: ">=10" }
    cpu: [arm64]
    os: [win32]

  "@swc/core-win32-ia32-msvc@1.10.15":
    resolution:
      {
        integrity: sha512-UGdh430TQwbDn6KjgvRTg1fO022sbQ4yCCHUev0+5B8uoBwi9a89qAz3emy2m56C8TXxUoihW9Y9OMfaRwPXUw==,
      }
    engines: { node: ">=10" }
    cpu: [ia32]
    os: [win32]

  "@swc/core-win32-x64-msvc@1.10.15":
    resolution:
      {
        integrity: sha512-XJzBCqO1m929qbJsOG7FZXQWX26TnEoMctS3QjuCoyBmkHxxQmZsy78KjMes1aomTcKHCyFYgrRGWgVmk7tT4Q==,
      }
    engines: { node: ">=10" }
    cpu: [x64]
    os: [win32]

  "@swc/core@1.10.15":
    resolution:
      {
        integrity: sha512-/iFeQuNaGdK7mfJbQcObhAhsMqLT7qgMYl7jX2GEIO+VDTejESpzAyKwaMeYXExN8D6e5BRHBCe7M5YlsuzjDA==,
      }
    engines: { node: ">=10" }
    peerDependencies:
      "@swc/helpers": "*"
    peerDependenciesMeta:
      "@swc/helpers":
        optional: true

  "@swc/counter@0.1.3":
    resolution:
      {
        integrity: sha512-e2BR4lsJkkRlKZ/qCHPw9ZaSxc0MVUd7gtbtaB7aMvHeJVYe8sOB8DBZkP2DtISHGSku9sCK6T6cnY0CtXrOCQ==,
      }

  "@swc/types@0.1.17":
    resolution:
      {
        integrity: sha512-V5gRru+aD8YVyCOMAjMpWR1Ui577DD5KSJsHP8RAxopAH22jFz6GZd/qxqjO6MJHQhcsjvjOFXyDhyLQUnMveQ==,
      }

  "@tanstack/query-core@5.66.0":
    resolution:
      {
        integrity: sha512-J+JeBtthiKxrpzUu7rfIPDzhscXF2p5zE/hVdrqkACBP8Yu0M96mwJ5m/8cPPYQE9aRNvXztXHlNwIh4FEeMZw==,
      }

  "@tanstack/react-query@5.66.0":
    resolution:
      {
        integrity: sha512-z3sYixFQJe8hndFnXgWu7C79ctL+pI0KAelYyW+khaNJ1m22lWrhJU2QrsTcRKMuVPtoZvfBYrTStIdKo+x0Xw==,
      }
    peerDependencies:
      react: ^18 || ^19

  "@types/babel__core@7.20.5":
    resolution:
      {
        integrity: sha512-qoQprZvz5wQFJwMDqeseRXWv3rqMvhgpbXFfVyWhbx9X47POIA6i/+dXefEmZKoAgOaTdaIgNSMqMIU61yRyzA==,
      }

  "@types/babel__generator@7.6.8":
    resolution:
      {
        integrity: sha512-ASsj+tpEDsEiFr1arWrlN6V3mdfjRMZt6LtK/Vp/kreFLnr5QH5+DhvD5nINYZXzwJvXeGq+05iUXcAzVrqWtw==,
      }

  "@types/babel__template@7.4.4":
    resolution:
      {
        integrity: sha512-h/NUaSyG5EyxBIp8YRxo4RMe2/qQgvyowRwVMzhYhBCONbW8PUsg4lkFMrhgZhUe5z3L3MiLDuvyJ/CaPa2A8A==,
      }

  "@types/babel__traverse@7.20.6":
    resolution:
      {
        integrity: sha512-r1bzfrm0tomOI8g1SzvCaQHo6Lcv6zu0EA+W2kHrt8dyrHQxGzBBL4kdkzIS+jBMV+EYcMAEAqXqYaLJq5rOZg==,
      }

  "@types/cookie@0.6.0":
    resolution:
      {
        integrity: sha512-4Kh9a6B2bQciAhf7FSuMRRkUWecJgJu9nPnx3yzpsfXX/c50REIqpHY4C82bXP90qrLtXtkDxTZosYO3UpOwlA==,
      }

  "@types/estree@1.0.6":
    resolution:
      {
        integrity: sha512-AYnb1nQyY49te+VRAVgmzfcgjYS91mY5P0TKUDCLEM+gNnA+3T6rWITXRLYCpahpqSQbN5cE+gHpnPyXjHWxcw==,
      }

  "@types/gensync@1.0.4":
    resolution:
      {
        integrity: sha512-C3YYeRQWp2fmq9OryX+FoDy8nXS6scQ7dPptD8LnFDAUNcKWJjXQKDNJD3HVm+kOUsXhTOkpi69vI4EuAr95bA==,
      }

  "@types/json-schema@7.0.15":
    resolution:
      {
        integrity: sha512-5+fP8P8MFNC+AyZCDxrB2pkZFPGzqQWUzpSeuuVLvm8VMcorNYavBqoFcxK8bQz4Qsbn4oUEEem4wDLfcysGHA==,
      }

  "@types/node@22.13.2":
    resolution:
      {
        integrity: sha512-Z+r8y3XL9ZpI2EY52YYygAFmo2/oWfNSj4BCpAXE2McAexDk8VcnBMGC9Djn9gTKt4d2T/hhXqmPzo4hfIXtTg==,
      }

  "@types/prop-types@15.7.14":
    resolution:
      {
        integrity: sha512-gNMvNH49DJ7OJYv+KAKn0Xp45p8PLl6zo2YnvDIbTd4J6MER2BmWN49TG7n9LvkyihINxeKW8+3bfS2yDC9dzQ==,
      }

  "@types/react-dom@18.3.5":
    resolution:
      {
        integrity: sha512-P4t6saawp+b/dFrUr2cvkVsfvPguwsxtH6dNIYRllMsefqFzkZk5UIjzyDOv5g1dXIPdG4Sp1yCR4Z6RCUsG/Q==,
      }
    peerDependencies:
      "@types/react": ^18.0.0

  "@types/react@18.3.18":
    resolution:
      {
        integrity: sha512-t4yC+vtgnkYjNSKlFx1jkAhH8LgTo2N/7Qvi83kdEaUtMDiwpbLAktKDaAMlRcJ5eSxZkH74eEGt1ky31d7kfQ==,
      }

  "@types/uuid@10.0.0":
    resolution:
      {
        integrity: sha512-7gqG38EyHgyP1S+7+xomFtL+ZNHcKv6DwNaCZmJmo1vgMugyF3TCnXVg4t1uk89mLNwnLtnY3TpOpCOyp1/xHQ==,
      }

  "@typescript-eslint/eslint-plugin@8.24.0":
    resolution:
      {
        integrity: sha512-aFcXEJJCI4gUdXgoo/j9udUYIHgF23MFkg09LFz2dzEmU0+1Plk4rQWv/IYKvPHAtlkkGoB3m5e6oUp+JPsNaQ==,
      }
    engines: { node: ^18.18.0 || ^20.9.0 || >=21.1.0 }
    peerDependencies:
      "@typescript-eslint/parser": ^8.0.0 || ^8.0.0-alpha.0
      eslint: ^8.57.0 || ^9.0.0
      typescript: ">=4.8.4 <5.8.0"

  "@typescript-eslint/parser@8.24.0":
    resolution:
      {
        integrity: sha512-MFDaO9CYiard9j9VepMNa9MTcqVvSny2N4hkY6roquzj8pdCBRENhErrteaQuu7Yjn1ppk0v1/ZF9CG3KIlrTA==,
      }
    engines: { node: ^18.18.0 || ^20.9.0 || >=21.1.0 }
    peerDependencies:
      eslint: ^8.57.0 || ^9.0.0
      typescript: ">=4.8.4 <5.8.0"

  "@typescript-eslint/scope-manager@8.24.0":
    resolution:
      {
        integrity: sha512-HZIX0UByphEtdVBKaQBgTDdn9z16l4aTUz8e8zPQnyxwHBtf5vtl1L+OhH+m1FGV9DrRmoDuYKqzVrvWDcDozw==,
      }
    engines: { node: ^18.18.0 || ^20.9.0 || >=21.1.0 }

  "@typescript-eslint/type-utils@8.24.0":
    resolution:
      {
        integrity: sha512-8fitJudrnY8aq0F1wMiPM1UUgiXQRJ5i8tFjq9kGfRajU+dbPyOuHbl0qRopLEidy0MwqgTHDt6CnSeXanNIwA==,
      }
    engines: { node: ^18.18.0 || ^20.9.0 || >=21.1.0 }
    peerDependencies:
      eslint: ^8.57.0 || ^9.0.0
      typescript: ">=4.8.4 <5.8.0"

  "@typescript-eslint/types@8.24.0":
    resolution:
      {
        integrity: sha512-VacJCBTyje7HGAw7xp11q439A+zeGG0p0/p2zsZwpnMzjPB5WteaWqt4g2iysgGFafrqvyLWqq6ZPZAOCoefCw==,
      }
    engines: { node: ^18.18.0 || ^20.9.0 || >=21.1.0 }

  "@typescript-eslint/typescript-estree@8.24.0":
    resolution:
      {
        integrity: sha512-ITjYcP0+8kbsvT9bysygfIfb+hBj6koDsu37JZG7xrCiy3fPJyNmfVtaGsgTUSEuTzcvME5YI5uyL5LD1EV5ZQ==,
      }
    engines: { node: ^18.18.0 || ^20.9.0 || >=21.1.0 }
    peerDependencies:
      typescript: ">=4.8.4 <5.8.0"

  "@typescript-eslint/utils@8.24.0":
    resolution:
      {
        integrity: sha512-07rLuUBElvvEb1ICnafYWr4hk8/U7X9RDCOqd9JcAMtjh/9oRmcfN4yGzbPVirgMR0+HLVHehmu19CWeh7fsmQ==,
      }
    engines: { node: ^18.18.0 || ^20.9.0 || >=21.1.0 }
    peerDependencies:
      eslint: ^8.57.0 || ^9.0.0
      typescript: ">=4.8.4 <5.8.0"

  "@typescript-eslint/visitor-keys@8.24.0":
    resolution:
      {
        integrity: sha512-kArLq83QxGLbuHrTMoOEWO+l2MwsNS2TGISEdx8xgqpkbytB07XmlQyQdNDrCc1ecSqx0cnmhGvpX+VBwqqSkg==,
      }
    engines: { node: ^18.18.0 || ^20.9.0 || >=21.1.0 }

  "@vitejs/plugin-react@4.3.4":
    resolution:
      {
        integrity: sha512-SCCPBJtYLdE8PX/7ZQAs1QAZ8Jqwih+0VBLum1EGqmCCQal+MIUqLCzj3ZUy8ufbC0cAM4LRlSTm7IQJwWT4ug==,
      }
    engines: { node: ^14.18.0 || >=16.0.0 }
    peerDependencies:
      vite: ^4.2.0 || ^5.0.0 || ^6.0.0

  abi-wan-kanabi@2.2.4:
    resolution:
      {
        integrity: sha512-0aA81FScmJCPX+8UvkXLki3X1+yPQuWxEkqXBVKltgPAK79J+NB+Lp5DouMXa7L6f+zcRlIA/6XO7BN/q9fnvg==,
      }
    hasBin: true

  abitype@1.0.0:
    resolution:
      {
        integrity: sha512-NMeMah//6bJ56H5XRj8QCV4AwuW6hB6zqz2LnhhLdcWVQOsXki6/Pn3APeqxCma62nXIcmZWdu1DlHWS74umVQ==,
      }
    peerDependencies:
      typescript: ">=5.0.4"
      zod: ^3 >=3.22.0
    peerDependenciesMeta:
      typescript:
        optional: true
      zod:
        optional: true

  abitype@1.0.8:
    resolution:
      {
        integrity: sha512-ZeiI6h3GnW06uYDLx0etQtX/p8E24UaHHBj57RSjK7YBFe7iuVn07EDpOeP451D06sF27VOz9JJPlIKJmXgkEg==,
      }
    peerDependencies:
      typescript: ">=5.0.4"
      zod: ^3 >=3.22.0
    peerDependenciesMeta:
      typescript:
        optional: true
      zod:
        optional: true

  acorn-jsx@5.3.2:
    resolution:
      {
        integrity: sha512-rq9s+JNhf0IChjtDXxllJ7g41oZk5SlXtp0LHwyA5cejwn7vKmKp4pPri6YEePv2PU65sAsegbXtIinmDFDXgQ==,
      }
    peerDependencies:
      acorn: ^6.0.0 || ^7.0.0 || ^8.0.0

  acorn@8.14.0:
    resolution:
      {
        integrity: sha512-cl669nCJTZBsL97OF4kUQm5g5hC2uihk0NxY3WENAC0TYdILVkAyHymAntgxGkl7K+t0cXIrH5siy5S4XkFycA==,
      }
    engines: { node: ">=0.4.0" }
    hasBin: true

  ajv@6.12.6:
    resolution:
      {
        integrity: sha512-j3fVLgvTo527anyYyJOGTYJbG+vnnQYvE0m5mmkc1TK+nxAppkCLMIL0aZ4dblVCNoGShhm+kzE4ZUykBoMg4g==,
      }

  ansi-regex@5.0.1:
    resolution:
      {
        integrity: sha512-quJQXlTSUGL2LH9SUXo8VwsY4soanhgo6LNSm84E1LBcE8s3O0wpdiRzyR9z/ZZJMlMWv37qOOb9pdJlMUEKFQ==,
      }
    engines: { node: ">=8" }

  ansi-regex@6.1.0:
    resolution:
      {
        integrity: sha512-7HSX4QQb4CspciLpVFwyRe79O3xsIZDDLER21kERQ71oaPodF8jL725AgJMFAYbooIqolJoRLuM81SpeUkpkvA==,
      }
    engines: { node: ">=12" }

  ansi-styles@4.3.0:
    resolution:
      {
        integrity: sha512-zbB9rCJAT1rbjiVDb2hqKFHNYLxgtk8NURxZ3IZwD3F6NtxbXZQCnnSi1Lkx+IDohdPlFp222wVALIheZJQSEg==,
      }
    engines: { node: ">=8" }

  ansi-styles@6.2.1:
    resolution:
      {
        integrity: sha512-bN798gFfQX+viw3R7yrGWRqnrN2oRkEkUjjl4JNn4E8GxxbjtG3FbrEIIY3l8/hrwUwIeCZvi4QuOTP4MErVug==,
      }
    engines: { node: ">=12" }

  ansicolors@0.3.2:
    resolution:
      {
        integrity: sha512-QXu7BPrP29VllRxH8GwB7x5iX5qWKAAMLqKQGWTeLWVlNHNOpVMJ91dsxQAIWXpjuW5wqvxu3Jd/nRjrJ+0pqg==,
      }

  any-promise@1.3.0:
    resolution:
      {
        integrity: sha512-7UvmKalWRt1wgjL1RrGxoSJW/0QZFIegpeGvZG9kjp8vrRu55XTHbwnqq2GpXm9uLbcuhxm3IqX9OB4MZR1b2A==,
      }

  anymatch@3.1.3:
    resolution:
      {
        integrity: sha512-KMReFUr0B4t+D+OBkjR3KYqvocp2XaSzO55UcB6mgQMd3KbcE+mWTyvVV7D/zsdEbNnV6acZUutkiHQXvTr1Rw==,
      }
    engines: { node: ">= 8" }

  arg@5.0.2:
    resolution:
      {
        integrity: sha512-PYjyFOLKQ9y57JvQ6QLo8dAgNqswh8M1RMJYdQduT6xbWSgK36P/Z/v+p888pM69jMMfS8Xd8F6I1kQ/I9HUGg==,
      }

  argparse@2.0.1:
    resolution:
      {
        integrity: sha512-8+9WqebbFzpX9OR+Wa6O29asIogeRMzcGtAINdpMHHyAg10f05aSFVBbcEqGf/PXw1EjAZ+q2/bEBg3DvurK3Q==,
      }

  aria-hidden@1.2.4:
    resolution:
      {
        integrity: sha512-y+CcFFwelSXpLZk/7fMB2mUbGtX9lKycf1MWJ7CaTIERyitVlyQx6C+sxcROU2BAJ24OiZyK+8wj2i8AlBoS3A==,
      }
    engines: { node: ">=10" }

  autoprefixer@10.4.20:
    resolution:
      {
        integrity: sha512-XY25y5xSv/wEoqzDyXXME4AFfkZI0P23z6Fs3YgymDnKJkCGOnkL0iTxCa85UTqaSgfcqyf3UA6+c7wUvx/16g==,
      }
    engines: { node: ^10 || ^12 || >=14 }
    hasBin: true
    peerDependencies:
      postcss: ^8.1.0

  balanced-match@1.0.2:
    resolution:
      {
        integrity: sha512-3oSeUO0TMV67hN1AmbXsK4yaqU7tjiHlbxRDZOpH0KW9+CeX4bRAaX0Anxt0tx2MrpRpWwQaPwIlISEJhYU5Pw==,
      }

  binary-extensions@2.3.0:
    resolution:
      {
        integrity: sha512-Ceh+7ox5qe7LJuLHoY0feh3pHuUDHAcRUeyL2VYghZwfpkNIy/+8Ocg0a3UuSoYzavmylwuLWQOf3hl0jjMMIw==,
      }
    engines: { node: ">=8" }

  brace-expansion@1.1.11:
    resolution:
      {
        integrity: sha512-iCuPHDFgrHX7H2vEI/5xpz07zSHB00TpugqhmYtVmMO6518mCuRMoOYFldEBl0g187ufozdaHgWKcYFb61qGiA==,
      }

  brace-expansion@2.0.1:
    resolution:
      {
        integrity: sha512-XnAIvQ8eM+kC6aULx6wuQiwVsnzsi9d3WxzV3FpWTGA19F621kwdbsAcFKXgKUHZWsy+mY6iL1sHTxWEFCytDA==,
      }

  braces@3.0.3:
    resolution:
      {
        integrity: sha512-yQbXgO/OSZVD2IsiLlro+7Hf6Q18EJrKSEsdoMzKePKXct3gvD8oLcOQdIzGupr5Fj+EDe8gO/lxc1BzfMpxvA==,
      }
    engines: { node: ">=8" }

  browserslist@4.24.4:
    resolution:
      {
        integrity: sha512-KDi1Ny1gSePi1vm0q4oxSF8b4DR44GF4BbmS2YdhPLOEqd8pDviZOGH/GsmRwoWJ2+5Lr085X7naowMwKHDG1A==,
      }
    engines: { node: ^6 || ^7 || ^8 || ^9 || ^10 || ^11 || ^12 || >=13.7 }
    hasBin: true

  callsites@3.1.0:
    resolution:
      {
        integrity: sha512-P8BjAsXvZS+VIDUI11hHCQEv74YT67YUi5JJFNWIqL235sBmjX4+qx9Muvls5ivyNENctx46xQLQ3aTuE7ssaQ==,
      }
    engines: { node: ">=6" }

  camelcase-css@2.0.1:
    resolution:
      {
        integrity: sha512-QOSvevhslijgYwRx6Rv7zKdMF8lbRmx+uQGx2+vDc+KI/eBnsy9kit5aj23AgGu3pa4t9AgwbnXWqS+iOY+2aA==,
      }
    engines: { node: ">= 6" }

  caniuse-lite@1.0.30001699:
    resolution:
      {
        integrity: sha512-b+uH5BakXZ9Do9iK+CkDmctUSEqZl+SP056vc5usa0PL+ev5OHw003rZXcnjNDv3L8P5j6rwT6C0BPKSikW08w==,
      }

  cardinal@2.1.1:
    resolution:
      {
        integrity: sha512-JSr5eOgoEymtYHBjNWyjrMqet9Am2miJhlfKNdqLp6zoeAh0KN5dRAcxlecj5mAJrmQomgiOBj35xHLrFjqBpw==,
      }
    hasBin: true

  chalk@4.1.2:
    resolution:
      {
        integrity: sha512-oKnbhFyRIXpUuez8iBMmyEa4nbj4IOQyuhc/wy9kY7/WVPcwIO9VA668Pu8RkO7+0G76SLROeyw9CpQ061i4mA==,
      }
    engines: { node: ">=10" }

  chokidar@3.6.0:
    resolution:
      {
        integrity: sha512-7VT13fmjotKpGipCW9JEQAusEPE+Ei8nl6/g4FBAmIm0GOOLMua9NDDo/DWp0ZAxCr3cPq5ZpBqmPAQgDda2Pw==,
      }
    engines: { node: ">= 8.10.0" }

  class-variance-authority@0.7.1:
    resolution:
      {
        integrity: sha512-Ka+9Trutv7G8M6WT6SeiRWz792K5qEqIGEGzXKhAE6xOWAY6pPH8U+9IY3oCMv6kqTmLsv7Xh/2w2RigkePMsg==,
      }

  cliui@8.0.1:
    resolution:
      {
        integrity: sha512-BSeNnyus75C4//NQ9gQt1/csTXyo/8Sb+afLAkzAptFuMsod9HFokGNudZpi/oQV73hnVK+sR+5PVRMd+Dr7YQ==,
      }
    engines: { node: ">=12" }

  clsx@2.1.1:
    resolution:
      {
        integrity: sha512-eYm0QWBtUrBWZWG0d386OGAw16Z995PiOVo2B7bjWSbHedGl5e0ZWaq65kOGgUSNesEIDkB9ISbTg/JK9dhCZA==,
      }
    engines: { node: ">=6" }

  color-convert@2.0.1:
    resolution:
      {
        integrity: sha512-RRECPsj7iu/xb5oKYcsFHSppFNnsj/52OVTRKb4zP5onXwVF3zVmmToNcOfGC+CRDpfK/U584fMg38ZHCaElKQ==,
      }
    engines: { node: ">=7.0.0" }

  color-name@1.1.4:
    resolution:
      {
        integrity: sha512-dOy+3AuW3a2wNbZHIuMZpTcgjGuLU/uBL/ubcZF9OXbDo8ff4O8yVp5Bf0efS8uEoYo5q4Fx7dY9OgQGXgAsQA==,
      }

  commander@4.1.1:
    resolution:
      {
        integrity: sha512-NOKm8xhkzAjzFx8B2v5OAHT+u5pRQc2UCa2Vq9jYL/31o2wi9mxBA7LIFs3sV5VSC49z6pEhfbMULvShKj26WA==,
      }
    engines: { node: ">= 6" }

  complex.js@2.4.2:
    resolution:
      {
        integrity: sha512-qtx7HRhPGSCBtGiST4/WGHuW+zeaND/6Ld+db6PbrulIB1i2Ev/2UPiqcmpQNPSyfBKraC0EOvOKCB5dGZKt3g==,
      }

  concat-map@0.0.1:
    resolution:
      {
        integrity: sha512-/Srv4dswyQNBfohGpz9o6Yb3Gz3SrUDqBH5rTuhGR7ahtlbYKnVxw2bCFMRljaA7EXHaXZ8wsHdodFvbkhKmqg==,
      }

  convert-source-map@2.0.0:
    resolution:
      {
        integrity: sha512-Kvp459HrV2FEJ1CAsi1Ku+MY3kasH19TFykTz2xWmMeq6bk2NU3XXvfJ+Q61m0xktWwt+1HSYf3JZsTms3aRJg==,
      }

  cookie@1.0.2:
    resolution:
      {
        integrity: sha512-9Kr/j4O16ISv8zBBhJoi4bXOYNTkFLOqSL3UDB0njXxCXNezjeyVrJyGOWtgfs/q2km1gwBcfH8q1yEGoMYunA==,
      }
    engines: { node: ">=18" }

  cross-spawn@7.0.6:
    resolution:
      {
        integrity: sha512-uV2QOWP2nWzsy2aMp8aRibhi9dlzF5Hgh5SHaB9OiTGEyDTiJJyx0uy51QXdyWbtAHNua4XJzUKca3OzKUd3vA==,
      }
    engines: { node: ">= 8" }

  cssesc@3.0.0:
    resolution:
      {
        integrity: sha512-/Tb/JcjK111nNScGob5MNtsntNM1aCNUDipB/TkwZFhyDrrE47SOx/18wF2bbjgc3ZzCSKW1T5nt5EbFoAz/Vg==,
      }
    engines: { node: ">=4" }
    hasBin: true

  csstype@3.1.3:
    resolution:
      {
        integrity: sha512-M1uQkMl8rQK/szD0LNhtqxIPLpimGm8sOBwU7lLnCpSbTyY3yeU1Vc7l4KT5zT4s/yOxHH5O7tIuuLOCnLADRw==,
      }

  debug@4.4.0:
    resolution:
      {
        integrity: sha512-6WTZ/IxCY/T6BALoZHaE4ctp9xm+Z5kY/pzYaCHRFeyVhojxlrm+46y68HA6hr0TcwEssoxNiDEUJQjfPZ/RYA==,
      }
    engines: { node: ">=6.0" }
    peerDependencies:
      supports-color: "*"
    peerDependenciesMeta:
      supports-color:
        optional: true

  decimal.js@10.5.0:
    resolution:
      {
        integrity: sha512-8vDa8Qxvr/+d94hSh5P3IJwI5t8/c0KsMp+g8bNw9cY2icONa5aPfvKeieW1WlG0WQYwwhJ7mjui2xtiePQSXw==,
      }

  deep-is@0.1.4:
    resolution:
      {
        integrity: sha512-oIPzksmTg4/MriiaYGO+okXDT7ztn/w3Eptv/+gSIdMdKsJo0u4CfYNFJPy+4SKMuCqGw2wxnA+URMg3t8a/bQ==,
      }

  detect-node-es@1.1.0:
    resolution:
      {
        integrity: sha512-ypdmJU/TbBby2Dxibuv7ZLW3Bs1QEmM7nHjEANfohJLvE0XVujisn1qPJcZxg+qDucsr+bP6fLD1rPS3AhJ7EQ==,
      }

  didyoumean@1.2.2:
    resolution:
      {
        integrity: sha512-gxtyfqMg7GKyhQmb056K7M3xszy/myH8w+B4RT+QXBQsvAOdc3XymqDDPHx1BgPgsdAA5SIifona89YtRATDzw==,
      }

  dlv@1.1.3:
    resolution:
      {
        integrity: sha512-+HlytyjlPKnIG8XuRG8WvmBP8xs8P71y+SKKS6ZXWoEgLuePxtDoUEiH7WkdePWrQ5JBpE6aoVqfZfJUQkjXwA==,
      }

  eastasianwidth@0.2.0:
    resolution:
      {
        integrity: sha512-I88TYZWc9XiYHRQ4/3c5rjjfgkjhLyW2luGIheGERbNQ6OY7yTybanSpDXZa8y7VUP9YmDcYa+eyq4ca7iLqWA==,
      }

  electron-to-chromium@1.5.97:
    resolution:
      {
        integrity: sha512-HKLtaH02augM7ZOdYRuO19rWDeY+QSJ1VxnXFa/XDFLf07HvM90pALIJFgrO+UVaajI3+aJMMpojoUTLZyQ7JQ==,
      }

  emoji-regex@8.0.0:
    resolution:
      {
        integrity: sha512-MSjYzcWNOA0ewAHpz0MxpYFvwg6yjy1NG3xteoqz644VCo/RPgnr1/GGt+ic3iJTzQ8Eu3TdM14SawnVUmGE6A==,
      }

  emoji-regex@9.2.2:
    resolution:
      {
        integrity: sha512-L18DaJsXSUk2+42pv8mLs5jJT2hqFkFE4j21wOmgbUqsZ2hL72NsUU785g9RXgo3s0ZNgVl42TiHp3ZtOv/Vyg==,
      }

  encoding@0.1.13:
    resolution:
      {
        integrity: sha512-ETBauow1T35Y/WZMkio9jiM0Z5xjHHmJ4XmjZOq1l/dXz3lr2sRn87nJy20RupqSh1F2m3HHPSp8ShIPQJrJ3A==,
      }

  esbuild@0.21.5:
    resolution:
      {
        integrity: sha512-mg3OPMV4hXywwpoDxu3Qda5xCKQi+vCTZq8S9J/EpkhB2HzKXq4SNFZE3+NK93JYxc8VMSep+lOUSC/RVKaBqw==,
      }
    engines: { node: ">=12" }
    hasBin: true

  escalade@3.2.0:
    resolution:
      {
        integrity: sha512-WUj2qlxaQtO4g6Pq5c29GTcWGDyd8itL8zTlipgECz3JesAiiOKotd8JU6otB3PACgG6xkJUyVhboMS+bje/jA==,
      }
    engines: { node: ">=6" }

  escape-latex@1.2.0:
    resolution:
      {
        integrity: sha512-nV5aVWW1K0wEiUIEdZ4erkGGH8mDxGyxSeqPzRNtWP7ataw+/olFObw7hujFWlVjNsaDFw5VZ5NzVSIqRgfTiw==,
      }

  escape-string-regexp@4.0.0:
    resolution:
      {
        integrity: sha512-TtpcNJ3XAzx3Gq8sWRzJaVajRs0uVxA2YAkdb1jm2YkPz4G6egUFAyA3n5vtEIZefPk5Wa4UXbKuS5fKkJWdgA==,
      }
    engines: { node: ">=10" }

  eslint-plugin-react-hooks@5.1.0-rc-fb9a90fa48-20240614:
    resolution:
      {
        integrity: sha512-xsiRwaDNF5wWNC4ZHLut+x/YcAxksUd9Rizt7LaEn3bV8VyYRpXnRJQlLOfYaVy9esk4DFP4zPPnoNVjq5Gc0w==,
      }
    engines: { node: ">=10" }
    peerDependencies:
      eslint: ^3.0.0 || ^4.0.0 || ^5.0.0 || ^6.0.0 || ^7.0.0 || ^8.0.0-0 || ^9.0.0

  eslint-plugin-react-refresh@0.4.19:
    resolution:
      {
        integrity: sha512-eyy8pcr/YxSYjBoqIFSrlbn9i/xvxUFa8CjzAYo9cFjgGXqq1hyjihcpZvxRLalpaWmueWR81xn7vuKmAFijDQ==,
      }
    peerDependencies:
      eslint: ">=8.40"

  eslint-scope@8.2.0:
    resolution:
      {
        integrity: sha512-PHlWUfG6lvPc3yvP5A4PNyBL1W8fkDUccmI21JUu/+GKZBoH/W5u6usENXUrWFRsyoW5ACUjFGgAFQp5gUlb/A==,
      }
    engines: { node: ^18.18.0 || ^20.9.0 || >=21.1.0 }

  eslint-visitor-keys@3.4.3:
    resolution:
      {
        integrity: sha512-wpc+LXeiyiisxPlEkUzU6svyS1frIO3Mgxj1fdy7Pm8Ygzguax2N3Fa/D/ag1WqbOprdI+uY6wMUl8/a2G+iag==,
      }
    engines: { node: ^12.22.0 || ^14.17.0 || >=16.0.0 }

  eslint-visitor-keys@4.2.0:
    resolution:
      {
        integrity: sha512-UyLnSehNt62FFhSwjZlHmeokpRK59rcz29j+F1/aDgbkbRTk7wIc9XzdoasMUbRNKDM0qQt/+BJ4BrpFeABemw==,
      }
    engines: { node: ^18.18.0 || ^20.9.0 || >=21.1.0 }

  eslint@9.20.1:
    resolution:
      {
        integrity: sha512-m1mM33o6dBUjxl2qb6wv6nGNwCAsns1eKtaQ4l/NPHeTvhiUPbtdfMyktxN4B3fgHIgsYh1VT3V9txblpQHq+g==,
      }
    engines: { node: ^18.18.0 || ^20.9.0 || >=21.1.0 }
    hasBin: true
    peerDependencies:
      jiti: "*"
    peerDependenciesMeta:
      jiti:
        optional: true

  espree@10.3.0:
    resolution:
      {
        integrity: sha512-0QYC8b24HWY8zjRnDTL6RiHfDbAWn63qb4LMj1Z4b076A4une81+z03Kg7l7mn/48PUTqoLptSXez8oknU8Clg==,
      }
    engines: { node: ^18.18.0 || ^20.9.0 || >=21.1.0 }

  esprima@4.0.1:
    resolution:
      {
        integrity: sha512-eGuFFw7Upda+g4p+QHvnW0RyTX/SVeJBDM/gCtMARO0cLuT2HcEKnTPvhjV6aGeqrCB/sbNop0Kszm0jsaWU4A==,
      }
    engines: { node: ">=4" }
    hasBin: true

  esquery@1.6.0:
    resolution:
      {
        integrity: sha512-ca9pw9fomFcKPvFLXhBKUK90ZvGibiGOvRJNbjljY7s7uq/5YO4BOzcYtJqExdx99rF6aAcnRxHmcUHcz6sQsg==,
      }
    engines: { node: ">=0.10" }

  esrecurse@4.3.0:
    resolution:
      {
        integrity: sha512-KmfKL3b6G+RXvP8N1vr3Tq1kL/oCFgn2NYXEtqP8/L3pKapUA4G8cFVaoF3SU323CD4XypR/ffioHmkti6/Tag==,
      }
    engines: { node: ">=4.0" }

  estraverse@5.3.0:
    resolution:
      {
        integrity: sha512-MMdARuVEQziNTeJD8DgMqmhwR11BRQ/cBP+pLtYdSTnf3MIO8fFeiINEbX36ZdNlfU/7A9f3gUw49B3oQsvwBA==,
      }
    engines: { node: ">=4.0" }

  esutils@2.0.3:
    resolution:
      {
        integrity: sha512-kVscqXk4OCp68SZ0dkgEKVi6/8ij300KBWTJq32P/dYeWTSwK41WyTxalN1eRmA5Z9UU/LX9D7FWSmV9SAYx6g==,
      }
    engines: { node: ">=0.10.0" }

  eventemitter3@5.0.1:
    resolution:
      {
        integrity: sha512-GWkBvjiSZK87ELrYOSESUYeVIc9mvLLf/nXalMOS5dYrgZq9o5OVkbZAVM06CVxYsCwH9BDZFPlQTlPA1j4ahA==,
      }

  fast-deep-equal@3.1.3:
    resolution:
      {
        integrity: sha512-f3qQ9oQy9j2AhBe/H9VC91wLmKBCCU/gDOnKNAYG5hswO7BLKj09Hc5HYNz9cGI++xlpDCIgDaitVs03ATR84Q==,
      }

  fast-glob@3.3.3:
    resolution:
      {
        integrity: sha512-7MptL8U0cqcFdzIzwOTHoilX9x5BrNqye7Z/LuC7kCMRio1EMSyqRK3BEAUD7sXRq4iT4AzTVuZdhgQ2TCvYLg==,
      }
    engines: { node: ">=8.6.0" }

  fast-json-stable-stringify@2.1.0:
    resolution:
      {
        integrity: sha512-lhd/wF+Lk98HZoTCtlVraHtfh5XYijIjalXck7saUtuanSDyLMxnHhSXEDJqHxD7msR8D0uCmqlkwjCV8xvwHw==,
      }

  fast-levenshtein@2.0.6:
    resolution:
      {
        integrity: sha512-DCXu6Ifhqcks7TZKY3Hxp3y6qphY5SJZmrWMDrKcERSOXWQdMhU9Ig/PYrzyw/ul9jOIyh0N4M0tbC5hodg8dw==,
      }

  fastq@1.19.0:
    resolution:
      {
        integrity: sha512-7SFSRCNjBQIZH/xZR3iy5iQYR8aGBE0h3VG6/cwlbrpdciNYBMotQav8c1XI3HjHH+NikUpP53nPdlZSdWmFzA==,
      }

  fetch-cookie@3.0.1:
    resolution:
      {
        integrity: sha512-ZGXe8Y5Z/1FWqQ9q/CrJhkUD73DyBU9VF0hBQmEO/wPHe4A9PKTjplFDLeFX8aOsYypZUcX5Ji/eByn3VCVO3Q==,
      }

  file-entry-cache@8.0.0:
    resolution:
      {
        integrity: sha512-XXTUwCvisa5oacNGRP9SfNtYBNAMi+RPwBFmblZEF7N7swHYQS6/Zfk7SRwx4D5j3CH211YNRco1DEMNVfZCnQ==,
      }
    engines: { node: ">=16.0.0" }

  fill-range@7.1.1:
    resolution:
      {
        integrity: sha512-YsGpe3WHLK8ZYi4tWDg2Jy3ebRz2rXowDxnld4bkQB00cc/1Zw9AWnC0i9ztDJitivtQvaI9KaLyKrc+hBW0yg==,
      }
    engines: { node: ">=8" }

  find-up@5.0.0:
    resolution:
      {
        integrity: sha512-78/PXT1wlLLDgTzDs7sjq9hzz0vXD+zn+7wypEe4fXQxCmdmqfGsEPQxmiCSQI3ajFV91bVSsvNtrJRiW6nGng==,
      }
    engines: { node: ">=10" }

  flat-cache@4.0.1:
    resolution:
      {
        integrity: sha512-f7ccFPK3SXFHpx15UIGyRJ/FJQctuKZ0zVuN3frBo4HnK3cay9VEW0R6yPYFHC0AgqhukPzKjq22t5DmAyqGyw==,
      }
    engines: { node: ">=16" }

  flatted@3.3.2:
    resolution:
      {
        integrity: sha512-AiwGJM8YcNOaobumgtng+6NHuOqC3A7MixFeDafM3X9cIUM+xUXoS5Vfgf+OihAYe20fxqNM9yPBXJzRtZ/4eA==,
      }

  foreground-child@3.3.0:
    resolution:
      {
        integrity: sha512-Ld2g8rrAyMYFXBhEqMz8ZAHBi4J4uS1i/CxGMDnjyFWddMXLVcDp051DZfu+t7+ab7Wv6SMqpWmyFIj5UbfFvg==,
      }
    engines: { node: ">=14" }

  fraction.js@4.3.4:
    resolution:
      {
        integrity: sha512-pwiTgt0Q7t+GHZA4yaLjObx4vXmmdcS0iSJ19o8d/goUGgItX9UZWKWNnLHehxviD8wU2IWRsnR8cD5+yOJP2Q==,
      }

  fraction.js@4.3.7:
    resolution:
      {
        integrity: sha512-ZsDfxO51wGAXREY55a7la9LScWpwv9RxIrYABrlvOFBlH/ShPnrtsXeuUIfXKKOVicNxQ+o8JTbJvjS4M89yew==,
      }

  framer-motion@12.5.0:
    resolution:
      {
        integrity: sha512-buPlioFbH9/W7rDzYh1C09AuZHAk2D1xTA1BlounJ2Rb9aRg84OXexP0GLd+R83v0khURdMX7b5MKnGTaSg5iA==,
      }
    peerDependencies:
      "@emotion/is-prop-valid": "*"
      react: ^18.0.0 || ^19.0.0
      react-dom: ^18.0.0 || ^19.0.0
    peerDependenciesMeta:
      "@emotion/is-prop-valid":
        optional: true
      react:
        optional: true
      react-dom:
        optional: true

  fs-extra@10.1.0:
    resolution:
      {
        integrity: sha512-oRXApq54ETRj4eMiFzGnHWGy+zo5raudjuxN0b8H7s/RU2oW0Wvsx9O0ACRN/kRq9E8Vu/ReskGB5o3ji+FzHQ==,
      }
    engines: { node: ">=12" }

  fsevents@2.3.3:
    resolution:
      {
        integrity: sha512-5xoDfX+fL7faATnagmWPpbFtwh/R77WmMMqqHGS65C3vvB0YHrgF+B1YmZ3441tMj5n63k0212XNoJwzlhffQw==,
      }
    engines: { node: ^8.16.0 || ^10.6.0 || >=11.0.0 }
    os: [darwin]

  function-bind@1.1.2:
    resolution:
      {
        integrity: sha512-7XHNxH7qX9xG5mIwxkhumTox/MIRNcOgDrxWsMt2pAr23WHp6MrRlN7FBSFpCpr+oVO0F744iUgR82nJMfG2SA==,
      }

  gensync@1.0.0-beta.2:
    resolution:
      {
        integrity: sha512-3hN7NaskYvMDLQY55gnW3NQ+mesEAepTqlg+VEbj7zzqEMBVNhzcGYYeqFo/TlYz6eQiFcp1HcsCZO+nGgS8zg==,
      }
    engines: { node: ">=6.9.0" }

  get-caller-file@2.0.5:
    resolution:
      {
        integrity: sha512-DyFP3BM/3YHTQOCUL/w0OZHR0lpKeGrxotcHWcqNEdnltqFwXVfhEBQ94eIo34AfQpo0rGki4cyIiftY06h2Fg==,
      }
    engines: { node: 6.* || 8.* || >= 10.* }

  get-nonce@1.0.1:
    resolution:
      {
        integrity: sha512-FJhYRoDaiatfEkUK8HKlicmu/3SGFD51q3itKDGoSTysQJBnfOcxU5GxnhE1E6soB76MbT0MBtnKJuXyAx+96Q==,
      }
    engines: { node: ">=6" }

  get-starknet-core@4.0.0:
    resolution:
      {
        integrity: sha512-6pLmidQZkC3wZsrHY99grQHoGpuuXqkbSP65F8ov1/JsEI8DDLkhsAuLCKFzNOK56cJp+f1bWWfTJ57e9r5eqQ==,
      }

  glob-parent@5.1.2:
    resolution:
      {
        integrity: sha512-AOIgSQCepiJYwP3ARnGx+5VnTu2HBYdzbGP45eLw1vr3zB3vZLeyed1sC9hnbcOc9/SrMyM5RPQrkGz4aS9Zow==,
      }
    engines: { node: ">= 6" }

  glob-parent@6.0.2:
    resolution:
      {
        integrity: sha512-XxwI8EOhVQgWp6iDL+3b0r86f4d6AX6zSU55HfB4ydCEuXLXc5FcYeOu+nnGftS4TEju/11rt4KJPTMgbfmv4A==,
      }
    engines: { node: ">=10.13.0" }

  glob@10.4.5:
    resolution:
      {
        integrity: sha512-7Bv8RF0k6xjo7d4A/PxYLbUCfb6c+Vpd2/mB2yRDlew7Jb5hEXiCD9ibfO7wpk8i4sevK6DFny9h7EYbM3/sHg==,
      }
    hasBin: true

  globals@11.12.0:
    resolution:
      {
        integrity: sha512-WOBp/EEGUiIsJSp7wcv/y6MO+lV9UoncWqxuFfm8eBwzWNgyfBd6Gz+IeKQ9jCmyhoH99g15M3T+QaVHFjizVA==,
      }
    engines: { node: ">=4" }

  globals@14.0.0:
    resolution:
      {
        integrity: sha512-oahGvuMGQlPw/ivIYBjVSrWAfWLBeku5tpPE2fOPLi+WHffIWbuh2tCjhyQhTBPMf5E9jDEH4FOmTYgYwbKwtQ==,
      }
    engines: { node: ">=18" }

  globals@15.15.0:
    resolution:
      {
        integrity: sha512-7ACyT3wmyp3I61S4fG682L0VA2RGD9otkqGJIwNUMF1SWUombIIk+af1unuDYgMm082aHYwD+mzJvv9Iu8dsgg==,
      }
    engines: { node: ">=18" }

  graceful-fs@4.2.11:
    resolution:
      {
        integrity: sha512-RbJ5/jmFcNNCcDV5o9eTnBLJ/HszWV0P73bc+Ff4nS/rJj+YaS6IGyiOL0VoBYX+l1Wrl3k63h/KrH+nhJ0XvQ==,
      }

  graphemer@1.4.0:
    resolution:
      {
        integrity: sha512-EtKwoO6kxCL9WO5xipiHTZlSzBm7WLT627TqC/uVRd0HKmq8NXyebnNYxDoBi7wt8eTWrUrKXCOVaFq9x1kgag==,
      }

  has-flag@4.0.0:
    resolution:
      {
        integrity: sha512-EykJT/Q1KjTWctppgIAgfSO0tKVuZUjhgMr17kqTumMl6Afv3EISleU7qZUzoXDFTAHTDC4NOoG/ZxU3EvlMPQ==,
      }
    engines: { node: ">=8" }

  hasown@2.0.2:
    resolution:
      {
        integrity: sha512-0hJU9SCPvmMzIBdZFqNPXWa6dqh7WdH0cII9y+CyS8rG3nL48Bclra9HmKhVVUHyPWNH5Y7xDwAB7bfgSjkUMQ==,
      }
    engines: { node: ">= 0.4" }

  iconv-lite@0.6.3:
    resolution:
      {
        integrity: sha512-4fCk79wshMdzMp2rH06qWrJE4iolqLhCUH+OiuIgU++RB0+94NlDL81atO7GX55uUKueo0txHNtvEyI6D7WdMw==,
      }
    engines: { node: ">=0.10.0" }

  ignore@5.3.2:
    resolution:
      {
        integrity: sha512-hsBTNUqQTDwkWtcdYI2i06Y/nUBEsNEDJKjWdigLvegy8kDuJAS8uRlpkkcQpyEXL0Z/pjDy5HBmMjRCJ2gq+g==,
      }
    engines: { node: ">= 4" }

  immer@10.1.1:
    resolution:
      {
        integrity: sha512-s2MPrmjovJcoMaHtx6K11Ra7oD05NT97w1IC5zpMkT6Atjr7H8LjaDd81iIxUYpMKSRRNMJE703M1Fhr/TctHw==,
      }

  import-fresh@3.3.1:
    resolution:
      {
        integrity: sha512-TR3KfrTZTYLPB6jUjfx6MF9WcWrHL9su5TObK4ZkYgBdWKPOFoSoQIdEuTuR82pmtxH2spWG9h6etwfr1pLBqQ==,
      }
    engines: { node: ">=6" }

  imurmurhash@0.1.4:
    resolution:
      {
        integrity: sha512-JmXMZ6wuvDmLiHEml9ykzqO6lwFbof0GG4IkcGaENdCRDDmMVnny7s5HsIgHCbaq0w2MyPhDqkhTUgS2LU2PHA==,
      }
    engines: { node: ">=0.8.19" }

  is-binary-path@2.1.0:
    resolution:
      {
        integrity: sha512-ZMERYes6pDydyuGidse7OsHxtbI7WVeUEozgR/g7rd0xUimYNlvZRE/K2MgZTjWy725IfelLeVcEM97mmtRGXw==,
      }
    engines: { node: ">=8" }

  is-core-module@2.16.1:
    resolution:
      {
        integrity: sha512-UfoeMA6fIJ8wTYFEUjelnaGI67v6+N7qXJEvQuIGa99l4xsCruSYOVSQ0uPANn4dAzm8lkYPaKLrrijLq7x23w==,
      }
    engines: { node: ">= 0.4" }

  is-extglob@2.1.1:
    resolution:
      {
        integrity: sha512-SbKbANkN603Vi4jEZv49LeVJMn4yGwsbzZworEoyEiutsN3nJYdbO36zfhGJ6QEDpOZIFkDtnq5JRxmvl3jsoQ==,
      }
    engines: { node: ">=0.10.0" }

  is-fullwidth-code-point@3.0.0:
    resolution:
      {
        integrity: sha512-zymm5+u+sCsSWyD9qNaejV3DFvhCKclKdizYaJUuHA83RLjb7nSuGnddCHGv0hk+KY7BMAlsWeK4Ueg6EV6XQg==,
      }
    engines: { node: ">=8" }

  is-glob@4.0.3:
    resolution:
      {
        integrity: sha512-xelSayHH36ZgE7ZWhli7pW34hNbNl8Ojv5KVmkJD4hBdD3th8Tfk9vYasLM+mXWOZhFkgZfxhLSnrwRr4elSSg==,
      }
    engines: { node: ">=0.10.0" }

  is-number@7.0.0:
    resolution:
      {
        integrity: sha512-41Cifkg6e8TylSpdtTpeLVMqvSBEVzTttHvERD741+pnZ8ANv0004MRL43QKPDlK9cGvNp6NZWZUBlbGXYxxng==,
      }
    engines: { node: ">=0.12.0" }

  isexe@2.0.0:
    resolution:
      {
        integrity: sha512-RHxMLp9lnKHGHRng9QFhRCMbYAcVpn69smSGcq3f36xjgVVWThj4qqLbTLlq7Ssj8B+fIQ1EuCEGI2lKsyQeIw==,
      }

  isomorphic-fetch@3.0.0:
    resolution:
      {
        integrity: sha512-qvUtwJ3j6qwsF3jLxkZ72qCgjMysPzDfeV240JHiGZsANBYd+EEuu35v7dfrJ9Up0Ak07D7GGSkGhCHTqg/5wA==,
      }

  isows@1.0.3:
    resolution:
      {
        integrity: sha512-2cKei4vlmg2cxEjm3wVSqn8pcoRF/LX/wpifuuNquFO4SQmPwarClT+SUCA2lt+l581tTeZIPIZuIDo2jWN1fg==,
      }
    peerDependencies:
      ws: "*"

  isows@1.0.6:
    resolution:
      {
        integrity: sha512-lPHCayd40oW98/I0uvgaHKWCSvkzY27LjWLbtzOm64yQ+G3Q5npjjbdppU65iZXkK1Zt+kH9pfegli0AYfwYYw==,
      }
    peerDependencies:
      ws: "*"

  jackspeak@3.4.3:
    resolution:
      {
        integrity: sha512-OGlZQpz2yfahA/Rd1Y8Cd9SIEsqvXkLVoSw/cgwhnhFMDbsQFeZYoJJ7bIZBS9BcamUW96asq/npPWugM+RQBw==,
      }

  javascript-natural-sort@0.7.1:
    resolution:
      {
        integrity: sha512-nO6jcEfZWQXDhOiBtG2KvKyEptz7RVbpGP4vTD2hLBdmNQSsCiicO2Ioinv6UI4y9ukqnBpy+XZ9H6uLNgJTlw==,
      }

  jiti@1.21.7:
    resolution:
      {
        integrity: sha512-/imKNG4EbWNrVjoNC/1H5/9GFy+tqjGBHCaSsN+P2RnPqjsLmv6UD3Ej+Kj8nBWaRAwyk7kK5ZUc+OEatnTR3A==,
      }
    hasBin: true

  js-cookie@3.0.5:
    resolution:
      {
        integrity: sha512-cEiJEAEoIbWfCZYKWhVwFuvPX1gETRYPw6LlaTKoxD3s2AkXzkCjnp6h0V77ozyqj0jakteJ4YqDJT830+lVGw==,
      }
    engines: { node: ">=14" }

  js-tokens@4.0.0:
    resolution:
      {
        integrity: sha512-RdJUflcE3cUzKiMqQgsCu06FPu9UdIJO0beYbPhHN4k6apgJtifcoCtT9bcxOpYBtpD2kCM6Sbzg4CausW/PKQ==,
      }

  js-yaml@4.1.0:
    resolution:
      {
        integrity: sha512-wpxZs9NoxZaJESJGIZTyDEaYpl0FKSA+FB9aJiyemKhMwkxQg63h4T1KJgUGHpTqPDNRcmmYLugrRjJlBtWvRA==,
      }
    hasBin: true

  jsesc@3.1.0:
    resolution:
      {
        integrity: sha512-/sM3dO2FOzXjKQhJuo0Q173wf2KOo8t4I8vHy6lF9poUp7bKT0/NHE8fPX23PwfhnykfqnC2xRxOnVw5XuGIaA==,
      }
    engines: { node: ">=6" }
    hasBin: true

  json-buffer@3.0.1:
    resolution:
      {
        integrity: sha512-4bV5BfR2mqfQTJm+V5tPPdf+ZpuhiIvTuAB5g8kcrXOZpTT/QwwVRWBywX1ozr6lEuPdbHxwaJlm9G6mI2sfSQ==,
      }

  json-schema-traverse@0.4.1:
    resolution:
      {
        integrity: sha512-xbbCH5dCYU5T8LcEhhuh7HJ88HXuW3qsI3Y0zOZFKfZEHcpWiHU/Jxzk629Brsab/mMiHQti9wMP+845RPe3Vg==,
      }

  json-stable-stringify-without-jsonify@1.0.1:
    resolution:
      {
        integrity: sha512-Bdboy+l7tA3OGW6FjyFHWkP5LuByj1Tk33Ljyq0axyzdk9//JSi2u3fP1QSmd1KNwq6VOKYGlAu87CisVir6Pw==,
      }

  json5@2.2.3:
    resolution:
      {
        integrity: sha512-XmOWe7eyHYH14cLdVPoyg+GOH3rYX++KpzrylJwSW98t3Nk+U8XOl8FWKOgwtzdb8lXGf6zYwDUzeHMWfxasyg==,
      }
    engines: { node: ">=6" }
    hasBin: true

  jsonfile@6.1.0:
    resolution:
      {
        integrity: sha512-5dgndWOriYSm5cnYaJNhalLNDKOqFwyDB/rr1E9ZsGciGvKPs8R2xYGCacuf3z6K1YKDz182fd+fY3cn3pMqXQ==,
      }

  keyv@4.5.4:
    resolution:
      {
        integrity: sha512-oxVHkHR/EJf2CNXnWxRLW6mg7JyCCUcG0DtEGmL2ctUo1PNTin1PUil+r/+4r5MpVgC/fn1kjsx7mjSujKqIpw==,
      }

  levn@0.4.1:
    resolution:
      {
        integrity: sha512-+bT2uH4E5LGE7h/n3evcS/sQlJXCpIp6ym8OWJ5eV6+67Dsql/LaaT7qJBAt2rzfoa/5QBGBhxDix1dMt2kQKQ==,
      }
    engines: { node: ">= 0.8.0" }

  lilconfig@3.1.3:
    resolution:
      {
        integrity: sha512-/vlFKAoH5Cgt3Ie+JLhRbwOsCQePABiU3tJ1egGvyQ+33R/vcwM2Zl2QR/LzjsBeItPt3oSVXapn+m4nQDvpzw==,
      }
    engines: { node: ">=14" }

  lines-and-columns@1.2.4:
    resolution:
      {
        integrity: sha512-7ylylesZQ/PV29jhEDl3Ufjo6ZX7gCqJr5F7PKrqc93v7fzSymt1BpwEU8nAUXs8qzzvqhbjhK5QZg6Mt/HkBg==,
      }

  locate-path@6.0.0:
    resolution:
      {
        integrity: sha512-iPZK6eYjbxRu3uB4/WZ3EsEIMJFMqAoopl3R+zuq0UjcAm/MO6KCweDgPfP3elTztoKP3KtnVHxTn2NHBSDVUw==,
      }
    engines: { node: ">=10" }

  lodash.merge@4.6.2:
    resolution:
      {
        integrity: sha512-0KpjqXRVvrYyCsX1swR/XTK0va6VQkQM6MNo7PqW77ByjAhoARA8EfrP1N4+KlKj8YS0ZUCtRT/YUuhyYDujIQ==,
      }

  loose-envify@1.4.0:
    resolution:
      {
        integrity: sha512-lyuxPGr/Wfhrlem2CL/UcnUc1zcqKAImBDzukY7Y5F/yQiNdko6+fRLevlw1HgMySw7f611UIY408EtxRSoK3Q==,
      }
    hasBin: true

  lossless-json@4.0.2:
    resolution:
      {
        integrity: sha512-+z0EaLi2UcWi8MZRxA5iTb6m4Ys4E80uftGY+yG5KNFJb5EceQXOhdW/pWJZ8m97s26u7yZZAYMcKWNztSZssA==,
      }

  lru-cache@10.4.3:
    resolution:
      {
        integrity: sha512-JNAzZcXrCt42VGLuYz0zfAzDfAvJWW6AfYlDBQyDV5DClI2m5sAmK+OIO7s59XfsRsWHp02jAJrRadPRGTt6SQ==,
      }

  lru-cache@5.1.1:
    resolution:
      {
        integrity: sha512-KpNARQA3Iwv+jTA0utUVVbrh+Jlrr1Fv0e56GGzAFOXN7dk/FviaDW8LHmK52DlcH4WP2n6gI8vN1aesBFgo9w==,
      }

  lucide-react@0.482.0:
    resolution:
      {
        integrity: sha512-XM8PzHzSrg8ATmmO+fzf+JyYlVVdQnJjuyLDj2p4V2zEtcKeBNAqAoJIGFv1x2HSBa7kT8gpYUxwdQ0g7nypfw==,
      }
    peerDependencies:
      react: ^16.5.1 || ^17.0.0 || ^18.0.0 || ^19.0.0

  mathjs@12.4.3:
    resolution:
      {
        integrity: sha512-oHdGPDbp7gO873xxG90RLq36IuicuKvbpr/bBG5g9c8Obm/VsKVrK9uoRZZHUodohzlnmCEqfDzbR3LH6m+aAQ==,
      }
    engines: { node: ">= 18" }
    hasBin: true

  merge2@1.4.1:
    resolution:
      {
        integrity: sha512-8q7VEgMJW4J8tcfVPy8g09NcQwZdbwFEqhe/WZkoIzjn/3TGDwtOCYtXGxA3O8tPzpczCCDgv+P2P5y00ZJOOg==,
      }
    engines: { node: ">= 8" }

  micro-starknet@0.2.3:
    resolution:
      {
        integrity: sha512-6XBcC+GerlwJSR4iA0VaeXtS2wrayWFcA4PEzrJPMuFmWCaUtuGIq5K/DB5F/XgnL54/zl2Bxo690Lj7mYVA8A==,
      }

  micromatch@4.0.8:
    resolution:
      {
        integrity: sha512-PXwfBhYu0hBCPw8Dn0E+WDYb7af3dSLVWKi3HGv84IdF4TyFoC0ysxFd0Goxw7nSv4T/PzEJQxsYsEiFCKo2BA==,
      }
    engines: { node: ">=8.6" }

  minimatch@3.1.2:
    resolution:
      {
        integrity: sha512-J7p63hRiAjw1NDEww1W7i37+ByIrOWO5XQQAzZ3VOcL0PNybwpfmV/N05zFAzwQ9USyEcX6t3UO+K5aqBQOIHw==,
      }

  minimatch@9.0.5:
    resolution:
      {
        integrity: sha512-G6T0ZX48xgozx7587koeX9Ys2NYy6Gmv//P89sEte9V9whIapMNF4idKxnW2QtCcLiTWlb/wfCabAtAFWhhBow==,
      }
    engines: { node: ">=16 || 14 >=14.17" }

  minipass@7.1.2:
    resolution:
      {
        integrity: sha512-qOOzS1cBTWYF4BH8fVePDBOO9iptMnGUEZwNc/cMWnTV2nVLZ7VoNWEPHkYczZA0pdoA7dl6e7FL659nX9S2aw==,
      }
    engines: { node: ">=16 || 14 >=14.17" }

  mobx@6.13.6:
    resolution:
      {
        integrity: sha512-r19KNV0uBN4b+ER8Z0gA4y+MzDYIQ2SvOmn3fUrqPnWXdQfakd9yfbPBDBF/p5I+bd3N5Rk1fHONIvMay+bJGA==,
      }

  motion-dom@12.5.0:
    resolution:
      {
        integrity: sha512-uH2PETDh7m+Hjd1UQQ56yHqwn83SAwNjimNPE/kC+Kds0t4Yh7+29rfo5wezVFpPOv57U4IuWved5d1x0kNhbQ==,
      }

  motion-utils@12.5.0:
    resolution:
      {
        integrity: sha512-+hFFzvimn0sBMP9iPxBa9OtRX35ZQ3py0UHnb8U29VD+d8lQ8zH3dTygJWqK7av2v6yhg7scj9iZuvTS0f4+SA==,
      }

  ms@2.1.3:
    resolution:
      {
        integrity: sha512-6FlzubTLZG3J2a/NVCAleEhjzq5oxgHyaCU9yYXvcLsvoVaHJq/s5xXI6/XXP6tz7R9xAOtHnSO/tXtF3WRTlA==,
      }

  mz@2.7.0:
    resolution:
      {
        integrity: sha512-z81GNO7nnYMEhrGh9LeymoE4+Yr0Wn5McHIZMK5cfQCl+NDX08sCZgUc9/6MHni9IWuFLm1Z3HTCXu2z9fN62Q==,
      }

  nanoid@3.3.8:
    resolution:
      {
        integrity: sha512-WNLf5Sd8oZxOm+TzppcYk8gVOgP+l58xNy58D0nbUnOxOWRWvlcCV4kUF7ltmI6PsrLl/BgKEyS4mqsGChFN0w==,
      }
    engines: { node: ^10 || ^12 || ^13.7 || ^14 || >=15.0.1 }
    hasBin: true

  natural-compare@1.4.0:
    resolution:
      {
        integrity: sha512-OWND8ei3VtNC9h7V60qff3SVobHr996CTwgxubgyQYEpg290h9J0buyECNNJexkFm5sOajh5G116RYA1c8ZMSw==,
      }

  node-fetch@2.7.0:
    resolution:
      {
        integrity: sha512-c4FRfUm/dbcWZ7U+1Wq0AwCyFL+3nt2bEw05wfxSz+DWpWsitgmSgYmy2dQdWyKC1694ELPqMs/YzUSNozLt8A==,
      }
    engines: { node: 4.x || >=6.0.0 }
    peerDependencies:
      encoding: ^0.1.0
    peerDependenciesMeta:
      encoding:
        optional: true

  node-releases@2.0.19:
    resolution:
      {
        integrity: sha512-xxOWJsBKtzAq7DY0J+DTzuz58K8e7sJbdgwkbMWQe8UYB6ekmsQ45q0M/tJDsGaZmbC+l7n57UV8Hl5tHxO9uw==,
      }

  normalize-path@3.0.0:
    resolution:
      {
        integrity: sha512-6eZs5Ls3WtCisHWp9S2GUy8dqkpGi4BVSz3GaqiE6ezub0512ESztXUwUB6C6IKbQkY2Pnb/mD4WYojCRwcwLA==,
      }
    engines: { node: ">=0.10.0" }

  normalize-range@0.1.2:
    resolution:
      {
        integrity: sha512-bdok/XvKII3nUpklnV6P2hxtMNrCboOjAcyBuQnWEhO665FwrSNRxU+AqpsyvO6LgGYPspN+lu5CLtw4jPRKNA==,
      }
    engines: { node: ">=0.10.0" }

  object-assign@4.1.1:
    resolution:
      {
        integrity: sha512-rJgTQnkUnH1sFw8yT6VSU3zD3sWmu6sZhIseY8VX+GRu3P6F7Fu+JNDoXfklElbLJSnc3FUQHVe4cU5hj+BcUg==,
      }
    engines: { node: ">=0.10.0" }

  object-hash@3.0.0:
    resolution:
      {
        integrity: sha512-RSn9F68PjH9HqtltsSnqYC1XXoWe9Bju5+213R98cNGttag9q9yAOTzdbsqvIa7aNm5WffBZFpWYr2aWrklWAw==,
      }
    engines: { node: ">= 6" }

  optionator@0.9.4:
    resolution:
      {
        integrity: sha512-6IpQ7mKUxRcZNLIObR0hz7lxsapSSIYNZJwXPGeF0mTVqGKFIXj1DQcMoT22S3ROcLyY/rz0PWaWZ9ayWmad9g==,
      }
    engines: { node: ">= 0.8.0" }

  ox@0.6.7:
    resolution:
      {
        integrity: sha512-17Gk/eFsFRAZ80p5eKqv89a57uXjd3NgIf1CaXojATPBuujVc/fQSVhBeAU9JCRB+k7J50WQAyWTxK19T9GgbA==,
      }
    peerDependencies:
      typescript: ">=5.4.0"
    peerDependenciesMeta:
      typescript:
        optional: true

  p-limit@3.1.0:
    resolution:
      {
        integrity: sha512-TYOanM3wGwNGsZN2cVTYPArw454xnXj5qmWF1bEoAc4+cU/ol7GVh7odevjp1FNHduHc3KZMcFduxU5Xc6uJRQ==,
      }
    engines: { node: ">=10" }

  p-locate@5.0.0:
    resolution:
      {
        integrity: sha512-LaNjtRWUBY++zB5nE/NwcaoMylSPk+S+ZHNB1TzdbMJMny6dynpAGt7X/tl/QYq3TIeE6nxHppbo2LGymrG5Pw==,
      }
    engines: { node: ">=10" }

  package-json-from-dist@1.0.1:
    resolution:
      {
        integrity: sha512-UEZIS3/by4OC8vL3P2dTXRETpebLI2NiI5vIrjaD/5UtrkFX/tNbwjTSRAGC/+7CAo2pIcBaRgWmcBBHcsaCIw==,
      }

  pako@2.1.0:
    resolution:
      {
        integrity: sha512-w+eufiZ1WuJYgPXbV/PO3NCMEc3xqylkKHzp8bxp1uW4qaSNQUkwmLLEc3kKsfz8lpV1F8Ht3U1Cm+9Srog2ug==,
      }

  parent-module@1.0.1:
    resolution:
      {
        integrity: sha512-GQ2EWRpQV8/o+Aw8YqtfZZPfNRWZYkbidE9k5rpl/hC3vtHHBfGm2Ifi6qWV+coDGkrUKZAxE3Lot5kcsRlh+g==,
      }
    engines: { node: ">=6" }

  path-exists@4.0.0:
    resolution:
      {
        integrity: sha512-ak9Qy5Q7jYb2Wwcey5Fpvg2KoAc/ZIhLSLOSBmRmygPsGwkVVt0fZa0qrtMz+m6tJTAHfZQ8FnmB4MG4LWy7/w==,
      }
    engines: { node: ">=8" }

  path-key@3.1.1:
    resolution:
      {
        integrity: sha512-ojmeN0qd+y0jszEtoY48r0Peq5dwMEkIlCOu6Q5f41lfkswXuKtYrhgoTpLnyIcHm24Uhqx+5Tqm2InSwLhE6Q==,
      }
    engines: { node: ">=8" }

  path-parse@1.0.7:
    resolution:
      {
        integrity: sha512-LDJzPVEEEPR+y48z93A0Ed0yXb8pAByGWo/k5YYdYgpY2/2EsOsksJrq7lOHxryrVOn1ejG6oAp8ahvOIQD8sw==,
      }

  path-scurry@1.11.1:
    resolution:
      {
        integrity: sha512-Xa4Nw17FS9ApQFJ9umLiJS4orGjm7ZzwUrwamcGQuHSzDyth9boKDaycYdDcZDuqYATXw4HFXgaqWTctW/v1HA==,
      }
    engines: { node: ">=16 || 14 >=14.18" }

  picocolors@1.1.1:
    resolution:
      {
        integrity: sha512-xceH2snhtb5M9liqDsmEw56le376mTZkEX/jEb/RxNFyegNul7eNslCXP9FDj/Lcu0X8KEyMceP2ntpaHrDEVA==,
      }

  picomatch@2.3.1:
    resolution:
      {
        integrity: sha512-JU3teHTNjmE2VCGFzuY8EXzCDVwEqB2a8fsIvwaStHhAWJEeVd1o1QD80CU6+ZdEXXSLbSsuLwJjkCBWqRQUVA==,
      }
    engines: { node: ">=8.6" }

  pify@2.3.0:
    resolution:
      {
        integrity: sha512-udgsAY+fTnvv7kI7aaxbqwWNb0AHiB0qBO89PZKPkoTmGOgdbrHDKD+0B2X4uTfJ/FT1R09r9gTsjUjNJotuog==,
      }
    engines: { node: ">=0.10.0" }

  pirates@4.0.6:
    resolution:
      {
        integrity: sha512-saLsH7WeYYPiD25LDuLRRY/i+6HaPYr6G1OUlN39otzkSTxKnubR9RTxS3/Kk50s1g2JTgFwWQDQyplC5/SHZg==,
      }
    engines: { node: ">= 6" }

  postcss-import@15.1.0:
    resolution:
      {
        integrity: sha512-hpr+J05B2FVYUAXHeK1YyI267J/dDDhMU6B6civm8hSY1jYJnBXxzKDKDswzJmtLHryrjhnDjqqp/49t8FALew==,
      }
    engines: { node: ">=14.0.0" }
    peerDependencies:
      postcss: ^8.0.0

  postcss-js@4.0.1:
    resolution:
      {
        integrity: sha512-dDLF8pEO191hJMtlHFPRa8xsizHaM82MLfNkUHdUtVEV3tgTp5oj+8qbEqYM57SLfc74KSbw//4SeJma2LRVIw==,
      }
    engines: { node: ^12 || ^14 || >= 16 }
    peerDependencies:
      postcss: ^8.4.21

  postcss-load-config@4.0.2:
    resolution:
      {
        integrity: sha512-bSVhyJGL00wMVoPUzAVAnbEoWyqRxkjv64tUl427SKnPrENtq6hJwUojroMz2VB+Q1edmi4IfrAPpami5VVgMQ==,
      }
    engines: { node: ">= 14" }
    peerDependencies:
      postcss: ">=8.0.9"
      ts-node: ">=9.0.0"
    peerDependenciesMeta:
      postcss:
        optional: true
      ts-node:
        optional: true

  postcss-nested@6.2.0:
    resolution:
      {
        integrity: sha512-HQbt28KulC5AJzG+cZtj9kvKB93CFCdLvog1WFLf1D+xmMvPGlBstkpTEZfK5+AN9hfJocyBFCNiqyS48bpgzQ==,
      }
    engines: { node: ">=12.0" }
    peerDependencies:
      postcss: ^8.2.14

  postcss-selector-parser@6.1.2:
    resolution:
      {
        integrity: sha512-Q8qQfPiZ+THO/3ZrOrO0cJJKfpYCagtMUkXbnEfmgUjwXg6z/WBeOyS9APBBPCTSiDV+s4SwQGu8yFsiMRIudg==,
      }
    engines: { node: ">=4" }

  postcss-value-parser@4.2.0:
    resolution:
      {
        integrity: sha512-1NNCs6uurfkVbeXG4S8JFT9t19m45ICnif8zWLd5oPSZ50QnwMfK+H3jv408d4jw/7Bttv5axS5IiHoLaVNHeQ==,
      }

  postcss@8.5.2:
    resolution:
      {
        integrity: sha512-MjOadfU3Ys9KYoX0AdkBlFEF1Vx37uCCeN4ZHnmwm9FfpbsGWMZeBLMmmpY+6Ocqod7mkdZ0DT31OlbsFrLlkA==,
      }
    engines: { node: ^10 || ^12 || >=14 }

  prelude-ls@1.2.1:
    resolution:
      {
        integrity: sha512-vkcDPrRZo1QZLbn5RLGPpg/WmIQ65qoWWhcGKf/b5eplkkarX0m9z8ppCat4mlOqUsWpyNuYgO3VRyrYHSzX5g==,
      }
    engines: { node: ">= 0.8.0" }

  proxy-deep@3.1.1:
    resolution:
      {
        integrity: sha512-kppbvLUNJ4IOMZds9/4gz/rtT5OFiesy3XosLsgMKlF3vb6GA5Y3ptyDlzKLcOcUBW+zaY+RiMINTsgE+O6e+Q==,
      }

  psl@1.15.0:
    resolution:
      {
        integrity: sha512-JZd3gMVBAVQkSs6HdNZo9Sdo0LNcQeMNP3CozBJb3JYC/QUYZTnKxP+f8oWRX4rHP5EurWxqAHTSwUCjlNKa1w==,
      }

  punycode@2.3.1:
    resolution:
      {
        integrity: sha512-vYt7UD1U9Wg6138shLtLOvdAu+8DsC/ilFtEVHcH+wydcSpNE20AfSOduf6MkRFahL5FY7X1oU7nKVZFtfq8Fg==,
      }
    engines: { node: ">=6" }

  querystringify@2.2.0:
    resolution:
      {
        integrity: sha512-FIqgj2EUvTa7R50u0rGsyTftzjYmv/a3hO345bZNrqabNqjtgiDMgmo4mkUjd+nzU5oF3dClKqFIPUKybUyqoQ==,
      }

  queue-microtask@1.2.3:
    resolution:
      {
        integrity: sha512-NuaNSa6flKT5JaSYQzJok04JzTL1CA6aGhv5rfLW3PgqA+M2ChpZQnAC8h8i4ZFkBS8X5RqkDBHA7r4hej3K9A==,
      }

  react-dom@18.3.1:
    resolution:
      {
        integrity: sha512-5m4nQKp+rZRb09LNH59GM4BxTh9251/ylbKIbpe7TpGxfJ+9kv6BLkLBXIjjspbgbnIBNqlI23tRnTWT0snUIw==,
      }
    peerDependencies:
      react: ^18.3.1

  react-icons@5.5.0:
    resolution:
      {
        integrity: sha512-MEFcXdkP3dLo8uumGI5xN3lDFNsRtrjbOEKDLD7yv76v4wpnEq2Lt2qeHaQOr34I/wPN3s3+N08WkQ+CW37Xiw==,
      }
    peerDependencies:
      react: "*"

  react-refresh@0.14.2:
    resolution:
      {
        integrity: sha512-jCvmsr+1IUSMUyzOkRcvnVbX3ZYC6g9TDrDbFuFmRDq7PD4yaGbLKNQL6k2jnArV8hjYxh7hVhAZB6s9HDGpZA==,
      }
    engines: { node: ">=0.10.0" }

  react-remove-scroll-bar@2.3.8:
    resolution:
      {
        integrity: sha512-9r+yi9+mgU33AKcj6IbT9oRCO78WriSj6t/cF8DWBZJ9aOGPOTEDvdUDz1FwKim7QXWwmHqtdHnRJfhAxEG46Q==,
      }
    engines: { node: ">=10" }
    peerDependencies:
      "@types/react": "*"
      react: ^16.8.0 || ^17.0.0 || ^18.0.0 || ^19.0.0
    peerDependenciesMeta:
      "@types/react":
        optional: true

  react-remove-scroll@2.6.3:
    resolution:
      {
        integrity: sha512-pnAi91oOk8g8ABQKGF5/M9qxmmOPxaAnopyTHYfqYEwJhyFrbbBtHuSgtKEoH0jpcxx5o3hXqH1mNd9/Oi+8iQ==,
      }
    engines: { node: ">=10" }
    peerDependencies:
      "@types/react": "*"
      react: ^16.8.0 || ^17.0.0 || ^18.0.0 || ^19.0.0 || ^19.0.0-rc
    peerDependenciesMeta:
      "@types/react":
        optional: true

  react-router-dom@7.1.5:
    resolution:
      {
        integrity: sha512-/4f9+up0Qv92D3bB8iN5P1s3oHAepSGa9h5k6tpTFlixTTskJZwKGhJ6vRJ277tLD1zuaZTt95hyGWV1Z37csQ==,
      }
    engines: { node: ">=20.0.0" }
    peerDependencies:
      react: ">=18"
      react-dom: ">=18"

  react-router@7.1.5:
    resolution:
      {
        integrity: sha512-8BUF+hZEU4/z/JD201yK6S+UYhsf58bzYIDq2NS1iGpwxSXDu7F+DeGSkIXMFBuHZB21FSiCzEcUb18cQNdRkA==,
      }
    engines: { node: ">=20.0.0" }
    peerDependencies:
      react: ">=18"
      react-dom: ">=18"
    peerDependenciesMeta:
      react-dom:
        optional: true

  react-style-singleton@2.2.3:
    resolution:
      {
        integrity: sha512-b6jSvxvVnyptAiLjbkWLE/lOnR4lfTtDAl+eUC7RZy+QQWc6wRzIV2CE6xBuMmDxc2qIihtDCZD5NPOFl7fRBQ==,
      }
    engines: { node: ">=10" }
    peerDependencies:
      "@types/react": "*"
      react: ^16.8.0 || ^17.0.0 || ^18.0.0 || ^19.0.0 || ^19.0.0-rc
    peerDependenciesMeta:
      "@types/react":
        optional: true

  react@18.3.1:
    resolution:
      {
        integrity: sha512-wS+hAgJShR0KhEvPJArfuPVN1+Hz1t0Y6n5jLrGQbkb4urgPE/0Rve+1kMB1v/oWgHgm4WIcV+i7F2pTVj+2iQ==,
      }
    engines: { node: ">=0.10.0" }

  read-cache@1.0.0:
    resolution:
      {
        integrity: sha512-Owdv/Ft7IjOgm/i0xvNDZ1LrRANRfew4b2prF3OWMQLxLfu3bS8FVhCsrSCMK4lR56Y9ya+AThoTpDCTxCmpRA==,
      }

  readdirp@3.6.0:
    resolution:
      {
        integrity: sha512-hOS089on8RduqdbhvQ5Z37A0ESjsqz6qnRcffsMU3495FuTdqSm+7bhJ29JvIOsBDEEnan5DPu9t3To9VRlMzA==,
      }
    engines: { node: ">=8.10.0" }

  redeyed@2.1.1:
    resolution:
      {
        integrity: sha512-FNpGGo1DycYAdnrKFxCMmKYgo/mILAqtRYbkdQD8Ep/Hk2PQ5+aEAEx+IU713RTDmuBaH0c8P5ZozurNu5ObRQ==,
      }

  regenerator-runtime@0.14.1:
    resolution:
      {
        integrity: sha512-dYnhHh0nJoMfnkZs6GmmhFknAGRrLznOu5nc9ML+EJxGvrx6H7teuevqVqCuPcPK//3eDrrjQhehXVx9cnkGdw==,
      }

  require-directory@2.1.1:
    resolution:
      {
        integrity: sha512-fGxEI7+wsG9xrvdjsrlmL22OMTTiHRwAMroiEeMgq8gzoLC/PQr7RsRDSTLUg/bZAZtF+TVIkHc6/4RIKrui+Q==,
      }
    engines: { node: ">=0.10.0" }

  requires-port@1.0.0:
    resolution:
      {
        integrity: sha512-KigOCHcocU3XODJxsu8i/j8T9tzT4adHiecwORRQ0ZZFcp7ahwXuRU1m+yuO90C5ZUyGeGfocHDI14M3L3yDAQ==,
      }

  resolve-from@4.0.0:
    resolution:
      {
        integrity: sha512-pb/MYmXstAkysRFx8piNI1tGFNQIFA3vkE3Gq4EuA1dF6gHp/+vgZqsCGJapvy8N3Q+4o7FwvquPJcnZ7RYy4g==,
      }
    engines: { node: ">=4" }

  resolve@1.22.10:
    resolution:
      {
        integrity: sha512-NPRy+/ncIMeDlTAsuqwKIiferiawhefFJtkNSW0qZJEqMEb+qBt/77B/jGeeek+F0uOeN05CDa6HXbbIgtVX4w==,
      }
    engines: { node: ">= 0.4" }
    hasBin: true

  reusify@1.0.4:
    resolution:
      {
        integrity: sha512-U9nH88a3fc/ekCF1l0/UP1IosiuIjyTh7hBvXVMHYgVcfGvt897Xguj2UOLDeI5BG2m7/uwyaLVT6fbtCwTyzw==,
      }
    engines: { iojs: ">=1.0.0", node: ">=0.10.0" }

  rollup@4.34.6:
    resolution:
      {
        integrity: sha512-wc2cBWqJgkU3Iz5oztRkQbfVkbxoz5EhnCGOrnJvnLnQ7O0WhQUYyv18qQI79O8L7DdHrrlJNeCHd4VGpnaXKQ==,
      }
    engines: { node: ">=18.0.0", npm: ">=8.0.0" }
    hasBin: true

  run-parallel@1.2.0:
    resolution:
      {
        integrity: sha512-5l4VyZR86LZ/lDxZTR6jqL8AFE2S0IFLMP26AbjsLVADxHdhB/c0GUsH+y39UfCi3dzz8OlQuPmnaJOMoDHQBA==,
      }

  rxjs@7.5.5:
    resolution:
      {
        integrity: sha512-sy+H0pQofO95VDmFLzyaw9xNJU4KTRSwQIGM6+iG3SypAtCiLDzpeG8sJrNCWn2Up9km+KhkvTdbkrdy+yzZdw==,
      }

  safer-buffer@2.1.2:
    resolution:
      {
        integrity: sha512-YZo3K82SD7Riyi0E1EQPojLz7kpepnSQI9IyPbHHg1XXXevb5dJI7tpyN2ADxGcQbHG7vcyRHk0cbwqcQriUtg==,
      }

  scheduler@0.23.2:
    resolution:
      {
        integrity: sha512-UOShsPwz7NrMUqhR6t0hWjFduvOzbtv7toDH1/hIrfRNIDBnnBWd0CwJTGvTpngVlmwGCdP9/Zl/tVrDqcuYzQ==,
      }

  seedrandom@3.0.5:
    resolution:
      {
        integrity: sha512-8OwmbklUNzwezjGInmZ+2clQmExQPvomqjL7LFqOYqtmuxRgQYqOD3mHaU+MvZn5FLUeVxVfQjwLZW/n/JFuqg==,
      }

  semver@6.3.1:
    resolution:
      {
        integrity: sha512-BR7VvDCVHO+q2xBEWskxS6DJE1qRnb7DxzUrogb71CWoSficBxYsiAGd+Kl0mmq/MprG9yArRkyrQxTO6XjMzA==,
      }
    hasBin: true

  semver@7.7.1:
    resolution:
      {
        integrity: sha512-hlq8tAfn0m/61p4BVRcPzIGr6LKiMwo4VM6dGi6pt4qcRkmNzTcWq6eCEjEh+qXjkMDvPlOFFSGwQjoEa6gyMA==,
      }
    engines: { node: ">=10" }
    hasBin: true

  set-cookie-parser@2.7.1:
    resolution:
      {
        integrity: sha512-IOc8uWeOZgnb3ptbCURJWNjWUPcO3ZnTTdzsurqERrP6nPyv+paC55vJM0LpOlT2ne+Ix+9+CRG1MNLlyZ4GjQ==,
      }

  shebang-command@2.0.0:
    resolution:
      {
        integrity: sha512-kHxr2zZpYtdmrN1qDjrrX/Z1rR1kG8Dx+gkpK1G4eXmvXswmcE1hTWBWYUzlraYw1/yZp6YuDY77YtvbN0dmDA==,
      }
    engines: { node: ">=8" }

  shebang-regex@3.0.0:
    resolution:
      {
        integrity: sha512-7++dFhtcx3353uBaq8DDR4NuxBetBzC7ZQOhmTQInHEd6bSrXdiEyzCvG07Z44UYdLShWUyXt5M/yhz8ekcb1A==,
      }
    engines: { node: ">=8" }

  signal-exit@4.1.0:
    resolution:
      {
        integrity: sha512-bzyZ1e88w9O1iNJbKnOlvYTrWPDl46O1bG0D3XInv+9tkPrxrN8jUUTiFlDkkmKWgn1M6CfIA13SuGqOa9Korw==,
      }
    engines: { node: ">=14" }

  source-map-js@1.2.1:
    resolution:
      {
        integrity: sha512-UXWMKhLOwVKb728IUtQPXxfYU+usdybtUrK/8uGE8CQMvrhOpwvzDBwj0QhSL7MQc7vIsISBG8VQ8+IDQxpfQA==,
      }
    engines: { node: ">=0.10.0" }

  starknet@6.21.0:
    resolution:
      {
        integrity: sha512-xUSlqyE+J/S5un3TyQY0Kehilh1u7ewPaut87eOxTDS1r90SU0QvQ3JEECp5LbW/sqsaMhfb+tGTBGrKzXg7bg==,
      }

  string-width@4.2.3:
    resolution:
      {
        integrity: sha512-wKyQRQpjJ0sIp62ErSZdGsjMJWsap5oRNihHhu6G7JVO/9jIB6UyevL+tXuOqrng8j/cxKTWyWUwvSTriiZz/g==,
      }
    engines: { node: ">=8" }

  string-width@5.1.2:
    resolution:
      {
        integrity: sha512-HnLOCR3vjcY8beoNLtcjZ5/nxn2afmME6lhrDrebokqMap+XbeW8n9TXpPDOqdGK5qcI3oT0GKTW6wC7EMiVqA==,
      }
    engines: { node: ">=12" }

  strip-ansi@6.0.1:
    resolution:
      {
        integrity: sha512-Y38VPSHcqkFrCpFnQ9vuSXmquuv5oXOKpGeT6aGrr3o3Gc9AlVa6JBfUSOCnbxGGZF+/0ooI7KrPuUSztUdU5A==,
      }
    engines: { node: ">=8" }

  strip-ansi@7.1.0:
    resolution:
      {
        integrity: sha512-iq6eVVI64nQQTRYq2KtEg2d2uU7LElhTJwsH4YzIHZshxlgZms/wIc4VoDQTlG/IvVIrBKG06CrZnp0qv7hkcQ==,
      }
    engines: { node: ">=12" }

  strip-json-comments@3.1.1:
    resolution:
      {
        integrity: sha512-6fPc+R4ihwqP6N/aIv2f1gMH8lOVtWQHoqC4yK6oSDVVocumAsfCqjkXnqiYMhmMwS/mEHLp7Vehlt3ql6lEig==,
      }
    engines: { node: ">=8" }

  sucrase@3.35.0:
    resolution:
      {
        integrity: sha512-8EbVDiu9iN/nESwxeSxDKe0dunta1GOlHufmSSXxMD2z2/tMZpDMpvXQGsc+ajGo8y2uYUmixaSRUc/QPoQ0GA==,
      }
    engines: { node: ">=16 || 14 >=14.17" }
    hasBin: true

  supports-color@7.2.0:
    resolution:
      {
        integrity: sha512-qpCAvRl9stuOHveKsn7HncJRvv501qIacKzQlO/+Lwxc9+0q2wLyv4Dfvt80/DPn2pqOBsJdDiogXGR9+OvwRw==,
      }
    engines: { node: ">=8" }

  supports-preserve-symlinks-flag@1.0.0:
    resolution:
      {
        integrity: sha512-ot0WnXS9fgdkgIcePe6RHNk1WA8+muPa6cSjeR3V8K27q9BB1rTE3R1p7Hv0z1ZyAc8s6Vvv8DIyWf681MAt0w==,
      }
    engines: { node: ">= 0.4" }

  swiper@11.2.6:
    resolution: {integrity: sha512-8aXpYKtjy3DjcbzZfz+/OX/GhcU5h+looA6PbAzHMZT6ESSycSp9nAjPCenczgJyslV+rUGse64LMGpWE3PX9Q==}
    engines: {node: '>= 4.7.0'}

  tailwind-merge@3.0.2:
    resolution:
      {
        integrity: sha512-l7z+OYZ7mu3DTqrL88RiKrKIqO3NcpEO8V/Od04bNpvk0kiIFndGEoqfuzvj4yuhRkHKjRkII2z+KS2HfPcSxw==,
      }

  tailwindcss-animate@1.0.7:
    resolution:
      {
        integrity: sha512-bl6mpH3T7I3UFxuvDEXLxy/VuFxBk5bbzplh7tXI68mwMokNYd1t9qPBHlnyTwfa4JGC4zP516I1hYYtQ/vspA==,
      }
    peerDependencies:
      tailwindcss: ">=3.0.0 || insiders"

  tailwindcss@3.4.17:
    resolution:
      {
        integrity: sha512-w33E2aCvSDP0tW9RZuNXadXlkHXqFzSkQew/aIa2i/Sj8fThxwovwlXHSPXTbAHwEIhBFXAedUhP2tueAKP8Og==,
      }
    engines: { node: ">=14.0.0" }
    hasBin: true

  thenify-all@1.6.0:
    resolution:
      {
        integrity: sha512-RNxQH/qI8/t3thXJDwcstUO4zeqo64+Uy/+sNVRBx4Xn2OX+OZ9oP+iJnNFqplFra2ZUVeKCSa2oVWi3T4uVmA==,
      }
    engines: { node: ">=0.8" }

  thenify@3.3.1:
    resolution:
      {
        integrity: sha512-RVZSIV5IG10Hk3enotrhvz0T9em6cyHBLkH/YAZuKqd8hRkKhSfCGIcP2KUY0EPxndzANBmNllzWPwak+bheSw==,
      }

  tiny-emitter@2.1.0:
    resolution:
      {
        integrity: sha512-NB6Dk1A9xgQPMoGqC5CVXn123gWyte215ONT5Pp5a0yt4nlEoO1ZWeCwpncaekPHXO60i47ihFnZPiRPjRMq4Q==,
      }

  to-regex-range@5.0.1:
    resolution:
      {
        integrity: sha512-65P7iz6X5yEr1cwcgvQxbbIw7Uk3gOy5dIdtZ4rDveLqhrdJP+Li/Hx6tyK0NEb+2GCyneCMJiGqrADCSNk8sQ==,
      }
    engines: { node: ">=8.0" }

  tough-cookie@4.1.4:
    resolution:
      {
        integrity: sha512-Loo5UUvLD9ScZ6jh8beX1T6sO1w2/MpCRpEP7V280GKMVUQ0Jzar2U3UJPsrdbziLEMMhu3Ujnq//rhiFuIeag==,
      }
    engines: { node: ">=6" }

  tr46@0.0.3:
    resolution:
      {
        integrity: sha512-N3WMsuqV66lT30CrXNbEjx4GEwlow3v6rr4mCcv6prnfwhS01rkgyFdjPNBYd9br7LpXV1+Emh01fHnq2Gdgrw==,
      }

  ts-api-utils@2.0.1:
    resolution:
      {
        integrity: sha512-dnlgjFSVetynI8nzgJ+qF62efpglpWRk8isUEWZGWlJYySCTD6aKvbUDu+zbPeDakk3bg5H4XpitHukgfL1m9w==,
      }
    engines: { node: ">=18.12" }
    peerDependencies:
      typescript: ">=4.8.4"

  ts-interface-checker@0.1.13:
    resolution:
      {
        integrity: sha512-Y/arvbn+rrz3JCKl9C4kVNfTfSm2/mEp5FSz5EsZSANGPSlQrpRI5M4PKF+mJnE52jOO90PnPSc3Ur3bTQw0gA==,
      }

  ts-mixer@6.0.4:
    resolution:
      {
        integrity: sha512-ufKpbmrugz5Aou4wcr5Wc1UUFWOLhq+Fm6qa6P0w0K5Qw2yhaUoiWszhCVuNQyNwrlGiscHOmqYoAox1PtvgjA==,
      }

  tslib@2.8.1:
    resolution:
      {
        integrity: sha512-oJFu94HQb+KVduSUQL7wnpmqnfmLsOA/nAh6b6EH0wCEoK0/mPeXU6c3wKDV83MkOuHPRHtSXKKU99IBazS/2w==,
      }

  turbo-stream@2.4.0:
    resolution:
      {
        integrity: sha512-FHncC10WpBd2eOmGwpmQsWLDoK4cqsA/UT/GqNoaKOQnT8uzhtCbg3EoUDMvqpOSAI0S26mr0rkjzbOO6S3v1g==,
      }

  type-check@0.4.0:
    resolution:
      {
        integrity: sha512-XleUoc9uwGXqjWwXaUTZAmzMcFZ5858QA2vvx1Ur5xIcixXIP+8LnFDgRplU30us6teqdlskFfu+ae4K79Ooew==,
      }
    engines: { node: ">= 0.8.0" }

  typed-function@4.2.1:
    resolution:
      {
        integrity: sha512-EGjWssW7Tsk4DGfE+5yluuljS1OGYWiI1J6e8puZz9nTMM51Oug8CD5Zo4gWMsOhq5BI+1bF+rWTm4Vbj3ivRA==,
      }
    engines: { node: ">= 18" }

  typescript-eslint@8.24.0:
    resolution:
      {
        integrity: sha512-/lmv4366en/qbB32Vz5+kCNZEMf6xYHwh1z48suBwZvAtnXKbP+YhGe8OLE2BqC67LMqKkCNLtjejdwsdW6uOQ==,
      }
    engines: { node: ^18.18.0 || ^20.9.0 || >=21.1.0 }
    peerDependencies:
      eslint: ^8.57.0 || ^9.0.0
      typescript: ">=4.8.4 <5.8.0"

  typescript@5.7.3:
    resolution:
      {
        integrity: sha512-84MVSjMEHP+FQRPy3pX9sTVV/INIex71s9TL2Gm5FG/WG1SqXeKyZ0k7/blY/4FdOzI12CBy1vGc4og/eus0fw==,
      }
    engines: { node: ">=14.17" }
    hasBin: true

  undici-types@6.20.0:
    resolution:
      {
        integrity: sha512-Ny6QZ2Nju20vw1SRHe3d9jVu6gJ+4e3+MMpqu7pqE5HT6WsTSlce++GQmK5UXS8mzV8DSYHrQH+Xrf2jVcuKNg==,
      }

  universalify@0.2.0:
    resolution:
      {
        integrity: sha512-CJ1QgKmNg3CwvAv/kOFmtnEN05f0D/cn9QntgNOQlQF9dgvVTHj3t+8JPdjqawCHk7V/KA+fbUqzZ9XWhcqPUg==,
      }
    engines: { node: ">= 4.0.0" }

  universalify@2.0.1:
    resolution:
      {
        integrity: sha512-gptHNQghINnc/vTGIk0SOFGFNXw7JVrlRUtConJRlvaw6DuX0wO5Jeko9sWrMBhh+PsYAZ7oXAiOnf/UKogyiw==,
      }
    engines: { node: ">= 10.0.0" }

  update-browserslist-db@1.1.2:
    resolution:
      {
        integrity: sha512-PPypAm5qvlD7XMZC3BujecnaOxwhrtoFR+Dqkk5Aa/6DssiH0ibKoketaj9w8LP7Bont1rYeoV5plxD7RTEPRg==,
      }
    hasBin: true
    peerDependencies:
      browserslist: ">= 4.21.0"

  uri-js@4.4.1:
    resolution:
      {
        integrity: sha512-7rKUyy33Q1yc98pQ1DAmLtwX109F7TIfWlW1Ydo8Wl1ii1SeHieeh0HHfPeL2fMXK6z0s8ecKs9frCuLJvndBg==,
      }

  url-parse@1.5.10:
    resolution:
      {
        integrity: sha512-WypcfiRhfeUP9vvF0j6rw0J3hrWrw6iZv3+22h6iRMJ/8z1Tj6XfLP4DsUix5MhMPnXpiHDoKyoZ/bdCkwBCiQ==,
      }

  use-callback-ref@1.3.3:
    resolution:
      {
        integrity: sha512-jQL3lRnocaFtu3V00JToYz/4QkNWswxijDaCVNZRiRTO3HQDLsdu1ZtmIUvV4yPp+rvWm5j0y0TG/S61cuijTg==,
      }
    engines: { node: ">=10" }
    peerDependencies:
      "@types/react": "*"
      react: ^16.8.0 || ^17.0.0 || ^18.0.0 || ^19.0.0 || ^19.0.0-rc
    peerDependenciesMeta:
      "@types/react":
        optional: true

  use-sidecar@1.1.3:
    resolution:
      {
        integrity: sha512-Fedw0aZvkhynoPYlA5WXrMCAMm+nSWdZt6lzJQ7Ok8S6Q+VsHmHpRWndVRJ8Be0ZbkfPc5LRYH+5XrzXcEeLRQ==,
      }
    engines: { node: ">=10" }
    peerDependencies:
      "@types/react": "*"
      react: ^16.8.0 || ^17.0.0 || ^18.0.0 || ^19.0.0 || ^19.0.0-rc
    peerDependenciesMeta:
      "@types/react":
        optional: true

  use-sync-external-store@1.4.0:
    resolution:
      {
        integrity: sha512-9WXSPC5fMv61vaupRkCKCxsPxBocVnwakBEkMIHHpkTTg6icbJtg6jzgtLDm4bl3cSHAca52rYWih0k4K3PfHw==,
      }
    peerDependencies:
      react: ^16.8.0 || ^17.0.0 || ^18.0.0 || ^19.0.0

  util-deprecate@1.0.2:
    resolution:
      {
        integrity: sha512-EPD5q1uXyFxJpCrLnCc1nHnq3gOa6DZBocAIiI2TaSCA7VCJ1UJDMagCzIkXNsUYfD1daK//LTEQ8xiIbrHtcw==,
      }

  uuid@10.0.0:
    resolution:
      {
        integrity: sha512-8XkAphELsDnEGrDxUOHB3RGvXz6TeuYSGEZBOjtTtPm2lwhGBjLgOzLHB63IUWfBpNucQjND6d3AOudO+H3RWQ==,
      }
    hasBin: true

  viem@2.23.2:
    resolution:
      {
        integrity: sha512-NVmW/E0c5crMOtbEAqMF0e3NmvQykFXhLOc/CkLIXOlzHSA6KXVz3CYVmaKqBF8/xtjsjHAGjdJN3Ru1kFJLaA==,
      }
    peerDependencies:
      typescript: ">=5.0.4"
    peerDependenciesMeta:
      typescript:
        optional: true

  viem@2.9.20:
    resolution:
      {
        integrity: sha512-PHb1MrBHMrSZ8Ayuk3Y/6wUTcMbzlACQaM6AJBSv9kRKX3xYSZ/kehi+gvS0swQJeAlTQ4eZM7jsHQJNAOarmg==,
      }
    peerDependencies:
      typescript: ">=5.0.4"
    peerDependenciesMeta:
      typescript:
        optional: true

  vite-plugin-top-level-await@1.4.4:
    resolution:
      {
        integrity: sha512-QyxQbvcMkgt+kDb12m2P8Ed35Sp6nXP+l8ptGrnHV9zgYDUpraO0CPdlqLSeBqvY2DToR52nutDG7mIHuysdiw==,
      }
    peerDependencies:
      vite: ">=2.8"

  vite-plugin-wasm@3.4.1:
    resolution:
      {
        integrity: sha512-ja3nSo2UCkVeitltJGkS3pfQHAanHv/DqGatdI39ja6McgABlpsZ5hVgl6wuR8Qx5etY3T5qgDQhOWzc5RReZA==,
      }
    peerDependencies:
      vite: ^2 || ^3 || ^4 || ^5 || ^6

  vite@5.4.14:
    resolution:
      {
        integrity: sha512-EK5cY7Q1D8JNhSaPKVK4pwBFvaTmZxEnoKXLG/U9gmdDcihQGNzFlgIvaxezFR4glP1LsuiedwMBqCXH3wZccA==,
      }
    engines: { node: ^18.0.0 || >=20.0.0 }
    hasBin: true
    peerDependencies:
      "@types/node": ^18.0.0 || >=20.0.0
      less: "*"
      lightningcss: ^1.21.0
      sass: "*"
      sass-embedded: "*"
      stylus: "*"
      sugarss: "*"
      terser: ^5.4.0
    peerDependenciesMeta:
      "@types/node":
        optional: true
      less:
        optional: true
      lightningcss:
        optional: true
      sass:
        optional: true
      sass-embedded:
        optional: true
      stylus:
        optional: true
      sugarss:
        optional: true
      terser:
        optional: true

  webidl-conversions@3.0.1:
    resolution:
      {
        integrity: sha512-2JAn3z8AR6rjK8Sm8orRC0h/bcl/DqL7tRPdGZ4I1CjdF+EaMLmYxBHyXuKL849eucPFhvBoxMsflfOb8kxaeQ==,
      }

  whatwg-fetch@3.6.20:
    resolution:
      {
        integrity: sha512-EqhiFU6daOA8kpjOWTL0olhVOF3i7OrFzSYiGsEMB8GcXS+RrzauAERX65xMeNWVqxA6HXH2m69Z9LaKKdisfg==,
      }

  whatwg-url@5.0.0:
    resolution:
      {
        integrity: sha512-saE57nupxk6v3HY35+jzBwYa0rKSy0XR8JSxZPwgLr7ys0IBzhGviA1/TUGJLmSVqs8pb9AnvICXEuOHLprYTw==,
      }

  which@2.0.2:
    resolution:
      {
        integrity: sha512-BLI3Tl1TW3Pvl70l3yq3Y64i+awpwXqsGBYWkkqMtnbXgrMD+yj7rhW0kuEDxzJaYXGjEW5ogapKNMEKNMjibA==,
      }
    engines: { node: ">= 8" }
    hasBin: true

  word-wrap@1.2.5:
    resolution:
      {
        integrity: sha512-BN22B5eaMMI9UMtjrGd5g5eCYPpCPDUy0FJXbYsaT5zYxjFOckS53SQDE3pWkVoWpHXVb3BrYcEN4Twa55B5cA==,
      }
    engines: { node: ">=0.10.0" }

  wrap-ansi@7.0.0:
    resolution:
      {
        integrity: sha512-YVGIj2kamLSTxw6NsZjoBxfSwsn0ycdesmc4p+Q21c5zPuZ1pl+NfxVdxPtdHvmNVOQ6XSYG4AUtyt/Fi7D16Q==,
      }
    engines: { node: ">=10" }

  wrap-ansi@8.1.0:
    resolution:
      {
        integrity: sha512-si7QWI6zUMq56bESFvagtmzMdGOtoxfR+Sez11Mobfc7tm+VkUckk9bW2UeffTGVUbOksxmSw0AA2gs8g71NCQ==,
      }
    engines: { node: ">=12" }

  ws@8.13.0:
    resolution:
      {
        integrity: sha512-x9vcZYTrFPC7aSIbj7sRCYo7L/Xb8Iy+pW0ng0wt2vCJv7M9HOMy0UoN3rr+IFC7hb7vXoqS+P9ktyLLLhO+LA==,
      }
    engines: { node: ">=10.0.0" }
    peerDependencies:
      bufferutil: ^4.0.1
      utf-8-validate: ">=5.0.2"
    peerDependenciesMeta:
      bufferutil:
        optional: true
      utf-8-validate:
        optional: true

  ws@8.18.0:
    resolution:
      {
        integrity: sha512-8VbfWfHLbbwu3+N6OKsOMpBdT4kXPDDB9cJk2bJ6mh9ucxdlnNvH1e+roYkKmN9Nxw2yjz7VzeO9oOz2zJ04Pw==,
      }
    engines: { node: ">=10.0.0" }
    peerDependencies:
      bufferutil: ^4.0.1
      utf-8-validate: ">=5.0.2"
    peerDependenciesMeta:
      bufferutil:
        optional: true
      utf-8-validate:
        optional: true

  y18n@5.0.8:
    resolution:
      {
        integrity: sha512-0pfFzegeDWJHJIAmTLRP2DwHjdF5s7jo9tuztdQxAhINCdvS+3nGINqPd00AphqJR/0LhANUS6/+7SCb98YOfA==,
      }
    engines: { node: ">=10" }

  yallist@3.1.1:
    resolution:
      {
        integrity: sha512-a4UGQaWPH59mOXUYnAG2ewncQS4i4F43Tv3JoAM+s2VDAmS9NsK8GpDMLrCHPksFT7h3K6TOoUNn2pb7RoXx4g==,
      }

  yaml@2.7.0:
    resolution:
      {
        integrity: sha512-+hSoy/QHluxmC9kCIJyL/uyFmLmc+e5CFR5Wa+bpIhIj85LVb9ZH2nVnqrHoSvKogwODv0ClqZkmiSSaIH5LTA==,
      }
    engines: { node: ">= 14" }
    hasBin: true

  yargs-parser@21.1.1:
    resolution:
      {
        integrity: sha512-tVpsJW7DdjecAiFpbIB1e3qxIQsE6NoPc5/eTdrbbIC4h0LVsWhnoa3g+m2HclBIujHzsxZ4VJVA+GUuc2/LBw==,
      }
    engines: { node: ">=12" }

  yargs@17.7.2:
    resolution:
      {
        integrity: sha512-7dSzzRQ++CKnNI/krKnYRV7JKKPUXMEh61soaHKg9mrWEhzFWhFnxPxGl+69cD1Ou63C13NUPCnmIcrvqCuM6w==,
      }
    engines: { node: ">=12" }

  yocto-queue@0.1.0:
    resolution:
      {
        integrity: sha512-rVksvsnNCdJ/ohGc6xgPwyN8eheCxsiLM8mxuE/t/mOVqJewPuO1miLpTHQiRgTKCLexL4MeAFVagts7HmNZ2Q==,
      }
    engines: { node: ">=10" }

  zod@3.24.2:
    resolution:
      {
        integrity: sha512-lY7CDW43ECgW9u1TcT3IoXHflywfVqDYze4waEz812jR/bZ8FHDsl7pFQoSZTz5N+2NqRXs8GBwnAwo3ZNxqhQ==,
      }

  zustand@4.5.6:
    resolution:
      {
        integrity: sha512-ibr/n1hBzLLj5Y+yUcU7dYw8p6WnIVzdJbnX+1YpaScvZVF2ziugqHs+LAmHw4lWO9c/zRj+K1ncgWDQuthEdQ==,
      }
    engines: { node: ">=12.7.0" }
    peerDependencies:
      "@types/react": ">=16.8"
      immer: ">=9.0.6"
      react: ">=16.8"
    peerDependenciesMeta:
      "@types/react":
        optional: true
      immer:
        optional: true
      react:
        optional: true

snapshots:
  "@adraffy/ens-normalize@1.10.0": {}

  "@adraffy/ens-normalize@1.11.0": {}

  "@alloc/quick-lru@5.2.0": {}

  "@ampproject/remapping@2.3.0":
    dependencies:
      "@jridgewell/gen-mapping": 0.3.8
      "@jridgewell/trace-mapping": 0.3.25

  "@babel/code-frame@7.26.2":
    dependencies:
      "@babel/helper-validator-identifier": 7.25.9
      js-tokens: 4.0.0
      picocolors: 1.1.1

  "@babel/compat-data@7.26.8": {}

  "@babel/core@7.26.8":
    dependencies:
      "@ampproject/remapping": 2.3.0
      "@babel/code-frame": 7.26.2
      "@babel/generator": 7.26.8
      "@babel/helper-compilation-targets": 7.26.5
      "@babel/helper-module-transforms": 7.26.0(@babel/core@7.26.8)
      "@babel/helpers": 7.26.7
      "@babel/parser": 7.26.8
      "@babel/template": 7.26.8
      "@babel/traverse": 7.26.8
      "@babel/types": 7.26.8
      "@types/gensync": 1.0.4
      convert-source-map: 2.0.0
      debug: 4.4.0
      gensync: 1.0.0-beta.2
      json5: 2.2.3
      semver: 6.3.1
    transitivePeerDependencies:
      - supports-color

  "@babel/generator@7.26.8":
    dependencies:
      "@babel/parser": 7.26.8
      "@babel/types": 7.26.8
      "@jridgewell/gen-mapping": 0.3.8
      "@jridgewell/trace-mapping": 0.3.25
      jsesc: 3.1.0

  "@babel/helper-compilation-targets@7.26.5":
    dependencies:
      "@babel/compat-data": 7.26.8
      "@babel/helper-validator-option": 7.25.9
      browserslist: 4.24.4
      lru-cache: 5.1.1
      semver: 6.3.1

  "@babel/helper-module-imports@7.25.9":
    dependencies:
      "@babel/traverse": 7.26.8
      "@babel/types": 7.26.8
    transitivePeerDependencies:
      - supports-color

  "@babel/helper-module-transforms@7.26.0(@babel/core@7.26.8)":
    dependencies:
      "@babel/core": 7.26.8
      "@babel/helper-module-imports": 7.25.9
      "@babel/helper-validator-identifier": 7.25.9
      "@babel/traverse": 7.26.8
    transitivePeerDependencies:
      - supports-color

  "@babel/helper-plugin-utils@7.26.5": {}

  "@babel/helper-string-parser@7.25.9": {}

  "@babel/helper-validator-identifier@7.25.9": {}

  "@babel/helper-validator-option@7.25.9": {}

  "@babel/helpers@7.26.7":
    dependencies:
      "@babel/template": 7.26.8
      "@babel/types": 7.26.8

  "@babel/parser@7.26.8":
    dependencies:
      "@babel/types": 7.26.8

  "@babel/plugin-transform-react-jsx-self@7.25.9(@babel/core@7.26.8)":
    dependencies:
      "@babel/core": 7.26.8
      "@babel/helper-plugin-utils": 7.26.5

  "@babel/plugin-transform-react-jsx-source@7.25.9(@babel/core@7.26.8)":
    dependencies:
      "@babel/core": 7.26.8
      "@babel/helper-plugin-utils": 7.26.5

  "@babel/runtime@7.26.7":
    dependencies:
      regenerator-runtime: 0.14.1

  "@babel/template@7.26.8":
    dependencies:
      "@babel/code-frame": 7.26.2
      "@babel/parser": 7.26.8
      "@babel/types": 7.26.8

  "@babel/traverse@7.26.8":
    dependencies:
      "@babel/code-frame": 7.26.2
      "@babel/generator": 7.26.8
      "@babel/parser": 7.26.8
      "@babel/template": 7.26.8
      "@babel/types": 7.26.8
      debug: 4.4.0
      globals: 11.12.0
    transitivePeerDependencies:
      - supports-color

  "@babel/types@7.26.8":
    dependencies:
      "@babel/helper-string-parser": 7.25.9
      "@babel/helper-validator-identifier": 7.25.9

  "@dojoengine/core@1.1.0(encoding@0.1.13)(typescript@5.7.3)":
    dependencies:
      "@dojoengine/recs": 2.0.13(typescript@5.7.3)(zod@3.24.2)
      starknet: 6.21.0(encoding@0.1.13)
      zod: 3.24.2
    transitivePeerDependencies:
      - bufferutil
      - encoding
      - typescript
      - utf-8-validate

  "@dojoengine/create-burner@1.1.0(react-dom@18.3.1(react@18.3.1))(react@18.3.1)(starknet@6.21.0(encoding@0.1.13))(typescript@5.7.3)":
    dependencies:
      "@dojoengine/core": 1.1.0(encoding@0.1.13)(typescript@5.7.3)
      "@scure/bip32": 1.6.2
      "@starknet-react/core": 3.7.2(get-starknet-core@4.0.0)(react@18.3.1)(starknet@6.21.0(encoding@0.1.13))(typescript@5.7.3)
      encoding: 0.1.13
      get-starknet-core: 4.0.0
      js-cookie: 3.0.5
      react: 18.3.1
      react-dom: 18.3.1(react@18.3.1)
      starknet: 6.21.0(encoding@0.1.13)
    transitivePeerDependencies:
      - bufferutil
      - typescript
      - utf-8-validate

  "@dojoengine/predeployed-connector@1.1.0(@starknet-react/core@3.7.2(get-starknet-core@4.0.0)(react@18.3.1)(starknet@6.21.0(encoding@0.1.13))(typescript@5.7.3))(starknet@6.21.0(encoding@0.1.13))":
    dependencies:
      "@starknet-io/types-js": 0.7.10
      "@starknet-react/core": 3.7.2(get-starknet-core@4.0.0)(react@18.3.1)(starknet@6.21.0(encoding@0.1.13))(typescript@5.7.3)
      starknet: 6.21.0(encoding@0.1.13)

  "@dojoengine/recs@2.0.13(typescript@5.7.3)(zod@3.24.2)":
    dependencies:
      "@latticexyz/schema-type": 2.0.12(typescript@5.7.3)(zod@3.24.2)
      "@latticexyz/utils": 2.0.12
      mobx: 6.13.6
      rxjs: 7.5.5
    transitivePeerDependencies:
      - bufferutil
      - typescript
      - utf-8-validate
      - zod

  "@dojoengine/sdk@1.1.0(@tanstack/react-query@5.66.0(react@18.3.1))(@types/react-dom@18.3.5(@types/react@18.3.18))(@types/react@18.3.18)(encoding@0.1.13)(react-dom@18.3.1(react@18.3.1))(react@18.3.1)(starknet@6.21.0(encoding@0.1.13))(typescript@5.7.3)":
    dependencies:
      "@dojoengine/core": 1.1.0(encoding@0.1.13)(typescript@5.7.3)
      "@dojoengine/torii-client": 1.1.0
      "@tanstack/react-query": 5.66.0(react@18.3.1)
      "@types/react": 18.3.18
      "@types/react-dom": 18.3.5(@types/react@18.3.18)
      immer: 10.1.1
      react: 18.3.1
      react-dom: 18.3.1(react@18.3.1)
      starknet: 6.21.0(encoding@0.1.13)
      zustand: 4.5.6(@types/react@18.3.18)(immer@10.1.1)(react@18.3.1)
    transitivePeerDependencies:
      - bufferutil
      - encoding
      - typescript
      - utf-8-validate

  "@dojoengine/torii-client@1.1.0":
    dependencies:
      "@dojoengine/torii-wasm": 1.1.0

  "@dojoengine/torii-wasm@1.1.0": {}

  "@dojoengine/utils@1.1.0(starknet@6.21.0(encoding@0.1.13))(typescript@5.7.3)(zod@3.24.2)":
    dependencies:
      "@dojoengine/recs": 2.0.13(typescript@5.7.3)(zod@3.24.2)
      "@latticexyz/utils": 2.2.20
      mathjs: 12.4.3
      micro-starknet: 0.2.3
      starknet: 6.21.0(encoding@0.1.13)
    transitivePeerDependencies:
      - bufferutil
      - typescript
      - utf-8-validate
      - zod

  "@esbuild/aix-ppc64@0.21.5":
    optional: true

  "@esbuild/android-arm64@0.21.5":
    optional: true

  "@esbuild/android-arm@0.21.5":
    optional: true

  "@esbuild/android-x64@0.21.5":
    optional: true

  "@esbuild/darwin-arm64@0.21.5":
    optional: true

  "@esbuild/darwin-x64@0.21.5":
    optional: true

  "@esbuild/freebsd-arm64@0.21.5":
    optional: true

  "@esbuild/freebsd-x64@0.21.5":
    optional: true

  "@esbuild/linux-arm64@0.21.5":
    optional: true

  "@esbuild/linux-arm@0.21.5":
    optional: true

  "@esbuild/linux-ia32@0.21.5":
    optional: true

  "@esbuild/linux-loong64@0.21.5":
    optional: true

  "@esbuild/linux-mips64el@0.21.5":
    optional: true

  "@esbuild/linux-ppc64@0.21.5":
    optional: true

  "@esbuild/linux-riscv64@0.21.5":
    optional: true

  "@esbuild/linux-s390x@0.21.5":
    optional: true

  "@esbuild/linux-x64@0.21.5":
    optional: true

  "@esbuild/netbsd-x64@0.21.5":
    optional: true

  "@esbuild/openbsd-x64@0.21.5":
    optional: true

  "@esbuild/sunos-x64@0.21.5":
    optional: true

  "@esbuild/win32-arm64@0.21.5":
    optional: true

  "@esbuild/win32-ia32@0.21.5":
    optional: true

  "@esbuild/win32-x64@0.21.5":
    optional: true

  "@eslint-community/eslint-utils@4.4.1(eslint@9.20.1(jiti@1.21.7))":
    dependencies:
      eslint: 9.20.1(jiti@1.21.7)
      eslint-visitor-keys: 3.4.3

  "@eslint-community/regexpp@4.12.1": {}

  "@eslint/config-array@0.19.2":
    dependencies:
      "@eslint/object-schema": 2.1.6
      debug: 4.4.0
      minimatch: 3.1.2
    transitivePeerDependencies:
      - supports-color

  "@eslint/core@0.10.0":
    dependencies:
      "@types/json-schema": 7.0.15

  "@eslint/core@0.11.0":
    dependencies:
      "@types/json-schema": 7.0.15

  "@eslint/eslintrc@3.2.0":
    dependencies:
      ajv: 6.12.6
      debug: 4.4.0
      espree: 10.3.0
      globals: 14.0.0
      ignore: 5.3.2
      import-fresh: 3.3.1
      js-yaml: 4.1.0
      minimatch: 3.1.2
      strip-json-comments: 3.1.1
    transitivePeerDependencies:
      - supports-color

  "@eslint/js@9.20.0": {}

  "@eslint/object-schema@2.1.6": {}

  "@eslint/plugin-kit@0.2.5":
    dependencies:
      "@eslint/core": 0.10.0
      levn: 0.4.1

<<<<<<< HEAD
  "@humanfs/core@0.19.1": {}
=======
  '@heroicons/react@2.2.0(react@18.3.1)':
    dependencies:
      react: 18.3.1

  '@humanfs/core@0.19.1': {}
>>>>>>> ed67c023

  "@humanfs/node@0.16.6":
    dependencies:
      "@humanfs/core": 0.19.1
      "@humanwhocodes/retry": 0.3.1

  "@humanwhocodes/module-importer@1.0.1": {}

  "@humanwhocodes/retry@0.3.1": {}

  "@humanwhocodes/retry@0.4.1": {}

  "@isaacs/cliui@8.0.2":
    dependencies:
      string-width: 5.1.2
      string-width-cjs: string-width@4.2.3
      strip-ansi: 7.1.0
      strip-ansi-cjs: strip-ansi@6.0.1
      wrap-ansi: 8.1.0
      wrap-ansi-cjs: wrap-ansi@7.0.0

  "@jridgewell/gen-mapping@0.3.8":
    dependencies:
      "@jridgewell/set-array": 1.2.1
      "@jridgewell/sourcemap-codec": 1.5.0
      "@jridgewell/trace-mapping": 0.3.25

  "@jridgewell/resolve-uri@3.1.2": {}

  "@jridgewell/set-array@1.2.1": {}

  "@jridgewell/sourcemap-codec@1.5.0": {}

  "@jridgewell/trace-mapping@0.3.25":
    dependencies:
      "@jridgewell/resolve-uri": 3.1.2
      "@jridgewell/sourcemap-codec": 1.5.0

  "@latticexyz/schema-type@2.0.12(typescript@5.7.3)(zod@3.24.2)":
    dependencies:
      abitype: 1.0.0(typescript@5.7.3)(zod@3.24.2)
      viem: 2.9.20(typescript@5.7.3)(zod@3.24.2)
    transitivePeerDependencies:
      - bufferutil
      - typescript
      - utf-8-validate
      - zod

  "@latticexyz/utils@2.0.12":
    dependencies:
      mobx: 6.13.6
      proxy-deep: 3.1.1
      rxjs: 7.5.5

  "@latticexyz/utils@2.2.20":
    dependencies:
      mobx: 6.13.6
      proxy-deep: 3.1.1
      rxjs: 7.5.5

  "@noble/curves@1.0.0":
    dependencies:
      "@noble/hashes": 1.3.0

  "@noble/curves@1.2.0":
    dependencies:
      "@noble/hashes": 1.3.2

  "@noble/curves@1.7.0":
    dependencies:
      "@noble/hashes": 1.6.0

  "@noble/curves@1.8.1":
    dependencies:
      "@noble/hashes": 1.7.1

  "@noble/hashes@1.3.0": {}

  "@noble/hashes@1.3.2": {}

  "@noble/hashes@1.3.3": {}

  "@noble/hashes@1.6.0": {}

  "@noble/hashes@1.7.1": {}

  "@nodelib/fs.scandir@2.1.5":
    dependencies:
      "@nodelib/fs.stat": 2.0.5
      run-parallel: 1.2.0

  "@nodelib/fs.stat@2.0.5": {}

  "@nodelib/fs.walk@1.2.8":
    dependencies:
      "@nodelib/fs.scandir": 2.1.5
      fastq: 1.19.0

  "@pkgjs/parseargs@0.11.0":
    optional: true

  "@radix-ui/number@1.1.0": {}

  "@radix-ui/primitive@1.1.1": {}

  "@radix-ui/react-collection@1.1.2(@types/react-dom@18.3.5(@types/react@18.3.18))(@types/react@18.3.18)(react-dom@18.3.1(react@18.3.1))(react@18.3.1)":
    dependencies:
      "@radix-ui/react-compose-refs": 1.1.1(@types/react@18.3.18)(react@18.3.1)
      "@radix-ui/react-context": 1.1.1(@types/react@18.3.18)(react@18.3.1)
      "@radix-ui/react-primitive": 2.0.2(@types/react-dom@18.3.5(@types/react@18.3.18))(@types/react@18.3.18)(react-dom@18.3.1(react@18.3.1))(react@18.3.1)
      "@radix-ui/react-slot": 1.1.2(@types/react@18.3.18)(react@18.3.1)
      react: 18.3.1
      react-dom: 18.3.1(react@18.3.1)
    optionalDependencies:
      "@types/react": 18.3.18
      "@types/react-dom": 18.3.5(@types/react@18.3.18)

  "@radix-ui/react-compose-refs@1.1.1(@types/react@18.3.18)(react@18.3.1)":
    dependencies:
      react: 18.3.1
    optionalDependencies:
      "@types/react": 18.3.18

  "@radix-ui/react-compose-refs@1.1.2(@types/react@18.3.18)(react@18.3.1)":
    dependencies:
      react: 18.3.1
    optionalDependencies:
      "@types/react": 18.3.18

  "@radix-ui/react-context@1.1.1(@types/react@18.3.18)(react@18.3.1)":
    dependencies:
      react: 18.3.1
    optionalDependencies:
      "@types/react": 18.3.18

  "@radix-ui/react-context@1.1.2(@types/react@18.3.18)(react@18.3.1)":
    dependencies:
      react: 18.3.1
    optionalDependencies:
      "@types/react": 18.3.18

  "@radix-ui/react-dialog@1.1.6(@types/react-dom@18.3.5(@types/react@18.3.18))(@types/react@18.3.18)(react-dom@18.3.1(react@18.3.1))(react@18.3.1)":
    dependencies:
      "@radix-ui/primitive": 1.1.1
      "@radix-ui/react-compose-refs": 1.1.1(@types/react@18.3.18)(react@18.3.1)
      "@radix-ui/react-context": 1.1.1(@types/react@18.3.18)(react@18.3.1)
      "@radix-ui/react-dismissable-layer": 1.1.5(@types/react-dom@18.3.5(@types/react@18.3.18))(@types/react@18.3.18)(react-dom@18.3.1(react@18.3.1))(react@18.3.1)
      "@radix-ui/react-focus-guards": 1.1.1(@types/react@18.3.18)(react@18.3.1)
      "@radix-ui/react-focus-scope": 1.1.2(@types/react-dom@18.3.5(@types/react@18.3.18))(@types/react@18.3.18)(react-dom@18.3.1(react@18.3.1))(react@18.3.1)
      "@radix-ui/react-id": 1.1.0(@types/react@18.3.18)(react@18.3.1)
      "@radix-ui/react-portal": 1.1.4(@types/react-dom@18.3.5(@types/react@18.3.18))(@types/react@18.3.18)(react-dom@18.3.1(react@18.3.1))(react@18.3.1)
      "@radix-ui/react-presence": 1.1.2(@types/react-dom@18.3.5(@types/react@18.3.18))(@types/react@18.3.18)(react-dom@18.3.1(react@18.3.1))(react@18.3.1)
      "@radix-ui/react-primitive": 2.0.2(@types/react-dom@18.3.5(@types/react@18.3.18))(@types/react@18.3.18)(react-dom@18.3.1(react@18.3.1))(react@18.3.1)
      "@radix-ui/react-slot": 1.1.2(@types/react@18.3.18)(react@18.3.1)
      "@radix-ui/react-use-controllable-state": 1.1.0(@types/react@18.3.18)(react@18.3.1)
      aria-hidden: 1.2.4
      react: 18.3.1
      react-dom: 18.3.1(react@18.3.1)
      react-remove-scroll: 2.6.3(@types/react@18.3.18)(react@18.3.1)
    optionalDependencies:
      "@types/react": 18.3.18
      "@types/react-dom": 18.3.5(@types/react@18.3.18)

  "@radix-ui/react-direction@1.1.0(@types/react@18.3.18)(react@18.3.1)":
    dependencies:
      react: 18.3.1
    optionalDependencies:
      "@types/react": 18.3.18

  "@radix-ui/react-dismissable-layer@1.1.5(@types/react-dom@18.3.5(@types/react@18.3.18))(@types/react@18.3.18)(react-dom@18.3.1(react@18.3.1))(react@18.3.1)":
    dependencies:
      "@radix-ui/primitive": 1.1.1
      "@radix-ui/react-compose-refs": 1.1.1(@types/react@18.3.18)(react@18.3.1)
      "@radix-ui/react-primitive": 2.0.2(@types/react-dom@18.3.5(@types/react@18.3.18))(@types/react@18.3.18)(react-dom@18.3.1(react@18.3.1))(react@18.3.1)
      "@radix-ui/react-use-callback-ref": 1.1.0(@types/react@18.3.18)(react@18.3.1)
      "@radix-ui/react-use-escape-keydown": 1.1.0(@types/react@18.3.18)(react@18.3.1)
      react: 18.3.1
      react-dom: 18.3.1(react@18.3.1)
    optionalDependencies:
      "@types/react": 18.3.18
      "@types/react-dom": 18.3.5(@types/react@18.3.18)

  "@radix-ui/react-focus-guards@1.1.1(@types/react@18.3.18)(react@18.3.1)":
    dependencies:
      react: 18.3.1
    optionalDependencies:
      "@types/react": 18.3.18

  "@radix-ui/react-focus-scope@1.1.2(@types/react-dom@18.3.5(@types/react@18.3.18))(@types/react@18.3.18)(react-dom@18.3.1(react@18.3.1))(react@18.3.1)":
    dependencies:
      "@radix-ui/react-compose-refs": 1.1.1(@types/react@18.3.18)(react@18.3.1)
      "@radix-ui/react-primitive": 2.0.2(@types/react-dom@18.3.5(@types/react@18.3.18))(@types/react@18.3.18)(react-dom@18.3.1(react@18.3.1))(react@18.3.1)
      "@radix-ui/react-use-callback-ref": 1.1.0(@types/react@18.3.18)(react@18.3.1)
      react: 18.3.1
      react-dom: 18.3.1(react@18.3.1)
    optionalDependencies:
      "@types/react": 18.3.18
      "@types/react-dom": 18.3.5(@types/react@18.3.18)

  "@radix-ui/react-id@1.1.0(@types/react@18.3.18)(react@18.3.1)":
    dependencies:
      "@radix-ui/react-use-layout-effect": 1.1.0(@types/react@18.3.18)(react@18.3.1)
      react: 18.3.1
    optionalDependencies:
      "@types/react": 18.3.18

  "@radix-ui/react-label@2.1.2(@types/react-dom@18.3.5(@types/react@18.3.18))(@types/react@18.3.18)(react-dom@18.3.1(react@18.3.1))(react@18.3.1)":
    dependencies:
      "@radix-ui/react-primitive": 2.0.2(@types/react-dom@18.3.5(@types/react@18.3.18))(@types/react@18.3.18)(react-dom@18.3.1(react@18.3.1))(react@18.3.1)
      react: 18.3.1
      react-dom: 18.3.1(react@18.3.1)
    optionalDependencies:
      "@types/react": 18.3.18
      "@types/react-dom": 18.3.5(@types/react@18.3.18)

  "@radix-ui/react-portal@1.1.4(@types/react-dom@18.3.5(@types/react@18.3.18))(@types/react@18.3.18)(react-dom@18.3.1(react@18.3.1))(react@18.3.1)":
    dependencies:
      "@radix-ui/react-primitive": 2.0.2(@types/react-dom@18.3.5(@types/react@18.3.18))(@types/react@18.3.18)(react-dom@18.3.1(react@18.3.1))(react@18.3.1)
      "@radix-ui/react-use-layout-effect": 1.1.0(@types/react@18.3.18)(react@18.3.1)
      react: 18.3.1
      react-dom: 18.3.1(react@18.3.1)
    optionalDependencies:
      "@types/react": 18.3.18
      "@types/react-dom": 18.3.5(@types/react@18.3.18)

  "@radix-ui/react-presence@1.1.2(@types/react-dom@18.3.5(@types/react@18.3.18))(@types/react@18.3.18)(react-dom@18.3.1(react@18.3.1))(react@18.3.1)":
    dependencies:
      "@radix-ui/react-compose-refs": 1.1.1(@types/react@18.3.18)(react@18.3.1)
      "@radix-ui/react-use-layout-effect": 1.1.0(@types/react@18.3.18)(react@18.3.1)
      react: 18.3.1
      react-dom: 18.3.1(react@18.3.1)
    optionalDependencies:
      "@types/react": 18.3.18
      "@types/react-dom": 18.3.5(@types/react@18.3.18)

  "@radix-ui/react-primitive@2.0.2(@types/react-dom@18.3.5(@types/react@18.3.18))(@types/react@18.3.18)(react-dom@18.3.1(react@18.3.1))(react@18.3.1)":
    dependencies:
      "@radix-ui/react-slot": 1.1.2(@types/react@18.3.18)(react@18.3.1)
      react: 18.3.1
      react-dom: 18.3.1(react@18.3.1)
    optionalDependencies:
      "@types/react": 18.3.18
      "@types/react-dom": 18.3.5(@types/react@18.3.18)

  "@radix-ui/react-primitive@2.0.3(@types/react-dom@18.3.5(@types/react@18.3.18))(@types/react@18.3.18)(react-dom@18.3.1(react@18.3.1))(react@18.3.1)":
    dependencies:
      "@radix-ui/react-slot": 1.2.0(@types/react@18.3.18)(react@18.3.1)
      react: 18.3.1
      react-dom: 18.3.1(react@18.3.1)
    optionalDependencies:
      "@types/react": 18.3.18
      "@types/react-dom": 18.3.5(@types/react@18.3.18)

  "@radix-ui/react-progress@1.1.3(@types/react-dom@18.3.5(@types/react@18.3.18))(@types/react@18.3.18)(react-dom@18.3.1(react@18.3.1))(react@18.3.1)":
    dependencies:
      "@radix-ui/react-context": 1.1.2(@types/react@18.3.18)(react@18.3.1)
      "@radix-ui/react-primitive": 2.0.3(@types/react-dom@18.3.5(@types/react@18.3.18))(@types/react@18.3.18)(react-dom@18.3.1(react@18.3.1))(react@18.3.1)
      react: 18.3.1
      react-dom: 18.3.1(react@18.3.1)
    optionalDependencies:
      "@types/react": 18.3.18
      "@types/react-dom": 18.3.5(@types/react@18.3.18)

  "@radix-ui/react-roving-focus@1.1.2(@types/react-dom@18.3.5(@types/react@18.3.18))(@types/react@18.3.18)(react-dom@18.3.1(react@18.3.1))(react@18.3.1)":
    dependencies:
      "@radix-ui/primitive": 1.1.1
      "@radix-ui/react-collection": 1.1.2(@types/react-dom@18.3.5(@types/react@18.3.18))(@types/react@18.3.18)(react-dom@18.3.1(react@18.3.1))(react@18.3.1)
      "@radix-ui/react-compose-refs": 1.1.1(@types/react@18.3.18)(react@18.3.1)
      "@radix-ui/react-context": 1.1.1(@types/react@18.3.18)(react@18.3.1)
      "@radix-ui/react-direction": 1.1.0(@types/react@18.3.18)(react@18.3.1)
      "@radix-ui/react-id": 1.1.0(@types/react@18.3.18)(react@18.3.1)
      "@radix-ui/react-primitive": 2.0.2(@types/react-dom@18.3.5(@types/react@18.3.18))(@types/react@18.3.18)(react-dom@18.3.1(react@18.3.1))(react@18.3.1)
      "@radix-ui/react-use-callback-ref": 1.1.0(@types/react@18.3.18)(react@18.3.1)
      "@radix-ui/react-use-controllable-state": 1.1.0(@types/react@18.3.18)(react@18.3.1)
      react: 18.3.1
      react-dom: 18.3.1(react@18.3.1)
    optionalDependencies:
      "@types/react": 18.3.18
      "@types/react-dom": 18.3.5(@types/react@18.3.18)

  "@radix-ui/react-slider@1.2.3(@types/react-dom@18.3.5(@types/react@18.3.18))(@types/react@18.3.18)(react-dom@18.3.1(react@18.3.1))(react@18.3.1)":
    dependencies:
      "@radix-ui/number": 1.1.0
      "@radix-ui/primitive": 1.1.1
      "@radix-ui/react-collection": 1.1.2(@types/react-dom@18.3.5(@types/react@18.3.18))(@types/react@18.3.18)(react-dom@18.3.1(react@18.3.1))(react@18.3.1)
      "@radix-ui/react-compose-refs": 1.1.1(@types/react@18.3.18)(react@18.3.1)
      "@radix-ui/react-context": 1.1.1(@types/react@18.3.18)(react@18.3.1)
      "@radix-ui/react-direction": 1.1.0(@types/react@18.3.18)(react@18.3.1)
      "@radix-ui/react-primitive": 2.0.2(@types/react-dom@18.3.5(@types/react@18.3.18))(@types/react@18.3.18)(react-dom@18.3.1(react@18.3.1))(react@18.3.1)
      "@radix-ui/react-use-controllable-state": 1.1.0(@types/react@18.3.18)(react@18.3.1)
      "@radix-ui/react-use-layout-effect": 1.1.0(@types/react@18.3.18)(react@18.3.1)
      "@radix-ui/react-use-previous": 1.1.0(@types/react@18.3.18)(react@18.3.1)
      "@radix-ui/react-use-size": 1.1.0(@types/react@18.3.18)(react@18.3.1)
      react: 18.3.1
      react-dom: 18.3.1(react@18.3.1)
    optionalDependencies:
      "@types/react": 18.3.18
      "@types/react-dom": 18.3.5(@types/react@18.3.18)

  "@radix-ui/react-slot@1.1.2(@types/react@18.3.18)(react@18.3.1)":
    dependencies:
      "@radix-ui/react-compose-refs": 1.1.1(@types/react@18.3.18)(react@18.3.1)
      react: 18.3.1
    optionalDependencies:
      "@types/react": 18.3.18

  "@radix-ui/react-slot@1.2.0(@types/react@18.3.18)(react@18.3.1)":
    dependencies:
      "@radix-ui/react-compose-refs": 1.1.2(@types/react@18.3.18)(react@18.3.1)
      react: 18.3.1
    optionalDependencies:
      "@types/react": 18.3.18

  "@radix-ui/react-tabs@1.1.3(@types/react-dom@18.3.5(@types/react@18.3.18))(@types/react@18.3.18)(react-dom@18.3.1(react@18.3.1))(react@18.3.1)":
    dependencies:
      "@radix-ui/primitive": 1.1.1
      "@radix-ui/react-context": 1.1.1(@types/react@18.3.18)(react@18.3.1)
      "@radix-ui/react-direction": 1.1.0(@types/react@18.3.18)(react@18.3.1)
      "@radix-ui/react-id": 1.1.0(@types/react@18.3.18)(react@18.3.1)
      "@radix-ui/react-presence": 1.1.2(@types/react-dom@18.3.5(@types/react@18.3.18))(@types/react@18.3.18)(react-dom@18.3.1(react@18.3.1))(react@18.3.1)
      "@radix-ui/react-primitive": 2.0.2(@types/react-dom@18.3.5(@types/react@18.3.18))(@types/react@18.3.18)(react-dom@18.3.1(react@18.3.1))(react@18.3.1)
      "@radix-ui/react-roving-focus": 1.1.2(@types/react-dom@18.3.5(@types/react@18.3.18))(@types/react@18.3.18)(react-dom@18.3.1(react@18.3.1))(react@18.3.1)
      "@radix-ui/react-use-controllable-state": 1.1.0(@types/react@18.3.18)(react@18.3.1)
      react: 18.3.1
      react-dom: 18.3.1(react@18.3.1)
    optionalDependencies:
      "@types/react": 18.3.18
      "@types/react-dom": 18.3.5(@types/react@18.3.18)

  "@radix-ui/react-use-callback-ref@1.1.0(@types/react@18.3.18)(react@18.3.1)":
    dependencies:
      react: 18.3.1
    optionalDependencies:
      "@types/react": 18.3.18

  "@radix-ui/react-use-controllable-state@1.1.0(@types/react@18.3.18)(react@18.3.1)":
    dependencies:
      "@radix-ui/react-use-callback-ref": 1.1.0(@types/react@18.3.18)(react@18.3.1)
      react: 18.3.1
    optionalDependencies:
      "@types/react": 18.3.18

  "@radix-ui/react-use-escape-keydown@1.1.0(@types/react@18.3.18)(react@18.3.1)":
    dependencies:
      "@radix-ui/react-use-callback-ref": 1.1.0(@types/react@18.3.18)(react@18.3.1)
      react: 18.3.1
    optionalDependencies:
      "@types/react": 18.3.18

  "@radix-ui/react-use-layout-effect@1.1.0(@types/react@18.3.18)(react@18.3.1)":
    dependencies:
      react: 18.3.1
    optionalDependencies:
      "@types/react": 18.3.18

  "@radix-ui/react-use-previous@1.1.0(@types/react@18.3.18)(react@18.3.1)":
    dependencies:
      react: 18.3.1
    optionalDependencies:
      "@types/react": 18.3.18

  "@radix-ui/react-use-size@1.1.0(@types/react@18.3.18)(react@18.3.1)":
    dependencies:
      "@radix-ui/react-use-layout-effect": 1.1.0(@types/react@18.3.18)(react@18.3.1)
      react: 18.3.1
    optionalDependencies:
      "@types/react": 18.3.18

  "@rollup/plugin-virtual@3.0.2(rollup@4.34.6)":
    optionalDependencies:
      rollup: 4.34.6

  "@rollup/rollup-android-arm-eabi@4.34.6":
    optional: true

  "@rollup/rollup-android-arm64@4.34.6":
    optional: true

  "@rollup/rollup-darwin-arm64@4.34.6":
    optional: true

  "@rollup/rollup-darwin-x64@4.34.6":
    optional: true

  "@rollup/rollup-freebsd-arm64@4.34.6":
    optional: true

  "@rollup/rollup-freebsd-x64@4.34.6":
    optional: true

  "@rollup/rollup-linux-arm-gnueabihf@4.34.6":
    optional: true

  "@rollup/rollup-linux-arm-musleabihf@4.34.6":
    optional: true

  "@rollup/rollup-linux-arm64-gnu@4.34.6":
    optional: true

  "@rollup/rollup-linux-arm64-musl@4.34.6":
    optional: true

  "@rollup/rollup-linux-loongarch64-gnu@4.34.6":
    optional: true

  "@rollup/rollup-linux-powerpc64le-gnu@4.34.6":
    optional: true

  "@rollup/rollup-linux-riscv64-gnu@4.34.6":
    optional: true

  "@rollup/rollup-linux-s390x-gnu@4.34.6":
    optional: true

  "@rollup/rollup-linux-x64-gnu@4.34.6":
    optional: true

  "@rollup/rollup-linux-x64-musl@4.34.6":
    optional: true

  "@rollup/rollup-win32-arm64-msvc@4.34.6":
    optional: true

  "@rollup/rollup-win32-ia32-msvc@4.34.6":
    optional: true

  "@rollup/rollup-win32-x64-msvc@4.34.6":
    optional: true

  "@scure/base@1.1.9": {}

  "@scure/base@1.2.1": {}

  "@scure/base@1.2.4": {}

  "@scure/bip32@1.3.2":
    dependencies:
      "@noble/curves": 1.2.0
      "@noble/hashes": 1.3.2
      "@scure/base": 1.1.9

  "@scure/bip32@1.6.2":
    dependencies:
      "@noble/curves": 1.8.1
      "@noble/hashes": 1.7.1
      "@scure/base": 1.2.4

  "@scure/bip39@1.2.1":
    dependencies:
      "@noble/hashes": 1.3.2
      "@scure/base": 1.1.9

  "@scure/bip39@1.5.4":
    dependencies:
      "@noble/hashes": 1.7.1
      "@scure/base": 1.2.4

  "@scure/starknet@1.1.0":
    dependencies:
      "@noble/curves": 1.7.0
      "@noble/hashes": 1.6.0

  "@starknet-io/types-js@0.7.10": {}

  "@starknet-react/chains@3.1.2": {}

  "@starknet-react/core@3.7.2(get-starknet-core@4.0.0)(react@18.3.1)(starknet@6.21.0(encoding@0.1.13))(typescript@5.7.3)":
    dependencies:
      "@starknet-io/types-js": 0.7.10
      "@starknet-react/chains": 3.1.2
      "@tanstack/react-query": 5.66.0(react@18.3.1)
      abi-wan-kanabi: 2.2.4
      eventemitter3: 5.0.1
      get-starknet-core: 4.0.0
      react: 18.3.1
      starknet: 6.21.0(encoding@0.1.13)
      viem: 2.23.2(typescript@5.7.3)(zod@3.24.2)
      zod: 3.24.2
    transitivePeerDependencies:
      - bufferutil
      - typescript
      - utf-8-validate

  "@swc/core-darwin-arm64@1.10.15":
    optional: true

  "@swc/core-darwin-x64@1.10.15":
    optional: true

  "@swc/core-linux-arm-gnueabihf@1.10.15":
    optional: true

  "@swc/core-linux-arm64-gnu@1.10.15":
    optional: true

  "@swc/core-linux-arm64-musl@1.10.15":
    optional: true

  "@swc/core-linux-x64-gnu@1.10.15":
    optional: true

  "@swc/core-linux-x64-musl@1.10.15":
    optional: true

  "@swc/core-win32-arm64-msvc@1.10.15":
    optional: true

  "@swc/core-win32-ia32-msvc@1.10.15":
    optional: true

  "@swc/core-win32-x64-msvc@1.10.15":
    optional: true

  "@swc/core@1.10.15":
    dependencies:
      "@swc/counter": 0.1.3
      "@swc/types": 0.1.17
    optionalDependencies:
      "@swc/core-darwin-arm64": 1.10.15
      "@swc/core-darwin-x64": 1.10.15
      "@swc/core-linux-arm-gnueabihf": 1.10.15
      "@swc/core-linux-arm64-gnu": 1.10.15
      "@swc/core-linux-arm64-musl": 1.10.15
      "@swc/core-linux-x64-gnu": 1.10.15
      "@swc/core-linux-x64-musl": 1.10.15
      "@swc/core-win32-arm64-msvc": 1.10.15
      "@swc/core-win32-ia32-msvc": 1.10.15
      "@swc/core-win32-x64-msvc": 1.10.15

  "@swc/counter@0.1.3": {}

  "@swc/types@0.1.17":
    dependencies:
      "@swc/counter": 0.1.3

  "@tanstack/query-core@5.66.0": {}

  "@tanstack/react-query@5.66.0(react@18.3.1)":
    dependencies:
      "@tanstack/query-core": 5.66.0
      react: 18.3.1

  "@types/babel__core@7.20.5":
    dependencies:
      "@babel/parser": 7.26.8
      "@babel/types": 7.26.8
      "@types/babel__generator": 7.6.8
      "@types/babel__template": 7.4.4
      "@types/babel__traverse": 7.20.6

  "@types/babel__generator@7.6.8":
    dependencies:
      "@babel/types": 7.26.8

  "@types/babel__template@7.4.4":
    dependencies:
      "@babel/parser": 7.26.8
      "@babel/types": 7.26.8

  "@types/babel__traverse@7.20.6":
    dependencies:
      "@babel/types": 7.26.8

  "@types/cookie@0.6.0": {}

  "@types/estree@1.0.6": {}

  "@types/gensync@1.0.4": {}

  "@types/json-schema@7.0.15": {}

  "@types/node@22.13.2":
    dependencies:
      undici-types: 6.20.0

  "@types/prop-types@15.7.14": {}

  "@types/react-dom@18.3.5(@types/react@18.3.18)":
    dependencies:
      "@types/react": 18.3.18

  "@types/react@18.3.18":
    dependencies:
      "@types/prop-types": 15.7.14
      csstype: 3.1.3

  "@types/uuid@10.0.0": {}

  "@typescript-eslint/eslint-plugin@8.24.0(@typescript-eslint/parser@8.24.0(eslint@9.20.1(jiti@1.21.7))(typescript@5.7.3))(eslint@9.20.1(jiti@1.21.7))(typescript@5.7.3)":
    dependencies:
      "@eslint-community/regexpp": 4.12.1
      "@typescript-eslint/parser": 8.24.0(eslint@9.20.1(jiti@1.21.7))(typescript@5.7.3)
      "@typescript-eslint/scope-manager": 8.24.0
      "@typescript-eslint/type-utils": 8.24.0(eslint@9.20.1(jiti@1.21.7))(typescript@5.7.3)
      "@typescript-eslint/utils": 8.24.0(eslint@9.20.1(jiti@1.21.7))(typescript@5.7.3)
      "@typescript-eslint/visitor-keys": 8.24.0
      eslint: 9.20.1(jiti@1.21.7)
      graphemer: 1.4.0
      ignore: 5.3.2
      natural-compare: 1.4.0
      ts-api-utils: 2.0.1(typescript@5.7.3)
      typescript: 5.7.3
    transitivePeerDependencies:
      - supports-color

  "@typescript-eslint/parser@8.24.0(eslint@9.20.1(jiti@1.21.7))(typescript@5.7.3)":
    dependencies:
      "@typescript-eslint/scope-manager": 8.24.0
      "@typescript-eslint/types": 8.24.0
      "@typescript-eslint/typescript-estree": 8.24.0(typescript@5.7.3)
      "@typescript-eslint/visitor-keys": 8.24.0
      debug: 4.4.0
      eslint: 9.20.1(jiti@1.21.7)
      typescript: 5.7.3
    transitivePeerDependencies:
      - supports-color

  "@typescript-eslint/scope-manager@8.24.0":
    dependencies:
      "@typescript-eslint/types": 8.24.0
      "@typescript-eslint/visitor-keys": 8.24.0

  "@typescript-eslint/type-utils@8.24.0(eslint@9.20.1(jiti@1.21.7))(typescript@5.7.3)":
    dependencies:
      "@typescript-eslint/typescript-estree": 8.24.0(typescript@5.7.3)
      "@typescript-eslint/utils": 8.24.0(eslint@9.20.1(jiti@1.21.7))(typescript@5.7.3)
      debug: 4.4.0
      eslint: 9.20.1(jiti@1.21.7)
      ts-api-utils: 2.0.1(typescript@5.7.3)
      typescript: 5.7.3
    transitivePeerDependencies:
      - supports-color

  "@typescript-eslint/types@8.24.0": {}

  "@typescript-eslint/typescript-estree@8.24.0(typescript@5.7.3)":
    dependencies:
      "@typescript-eslint/types": 8.24.0
      "@typescript-eslint/visitor-keys": 8.24.0
      debug: 4.4.0
      fast-glob: 3.3.3
      is-glob: 4.0.3
      minimatch: 9.0.5
      semver: 7.7.1
      ts-api-utils: 2.0.1(typescript@5.7.3)
      typescript: 5.7.3
    transitivePeerDependencies:
      - supports-color

  "@typescript-eslint/utils@8.24.0(eslint@9.20.1(jiti@1.21.7))(typescript@5.7.3)":
    dependencies:
      "@eslint-community/eslint-utils": 4.4.1(eslint@9.20.1(jiti@1.21.7))
      "@typescript-eslint/scope-manager": 8.24.0
      "@typescript-eslint/types": 8.24.0
      "@typescript-eslint/typescript-estree": 8.24.0(typescript@5.7.3)
      eslint: 9.20.1(jiti@1.21.7)
      typescript: 5.7.3
    transitivePeerDependencies:
      - supports-color

  "@typescript-eslint/visitor-keys@8.24.0":
    dependencies:
      "@typescript-eslint/types": 8.24.0
      eslint-visitor-keys: 4.2.0

  "@vitejs/plugin-react@4.3.4(vite@5.4.14(@types/node@22.13.2))":
    dependencies:
      "@babel/core": 7.26.8
      "@babel/plugin-transform-react-jsx-self": 7.25.9(@babel/core@7.26.8)
      "@babel/plugin-transform-react-jsx-source": 7.25.9(@babel/core@7.26.8)
      "@types/babel__core": 7.20.5
      react-refresh: 0.14.2
      vite: 5.4.14(@types/node@22.13.2)
    transitivePeerDependencies:
      - supports-color

  abi-wan-kanabi@2.2.4:
    dependencies:
      ansicolors: 0.3.2
      cardinal: 2.1.1
      fs-extra: 10.1.0
      yargs: 17.7.2

  abitype@1.0.0(typescript@5.7.3)(zod@3.24.2):
    optionalDependencies:
      typescript: 5.7.3
      zod: 3.24.2

  abitype@1.0.8(typescript@5.7.3)(zod@3.24.2):
    optionalDependencies:
      typescript: 5.7.3
      zod: 3.24.2

  acorn-jsx@5.3.2(acorn@8.14.0):
    dependencies:
      acorn: 8.14.0

  acorn@8.14.0: {}

  ajv@6.12.6:
    dependencies:
      fast-deep-equal: 3.1.3
      fast-json-stable-stringify: 2.1.0
      json-schema-traverse: 0.4.1
      uri-js: 4.4.1

  ansi-regex@5.0.1: {}

  ansi-regex@6.1.0: {}

  ansi-styles@4.3.0:
    dependencies:
      color-convert: 2.0.1

  ansi-styles@6.2.1: {}

  ansicolors@0.3.2: {}

  any-promise@1.3.0: {}

  anymatch@3.1.3:
    dependencies:
      normalize-path: 3.0.0
      picomatch: 2.3.1

  arg@5.0.2: {}

  argparse@2.0.1: {}

  aria-hidden@1.2.4:
    dependencies:
      tslib: 2.8.1

  autoprefixer@10.4.20(postcss@8.5.2):
    dependencies:
      browserslist: 4.24.4
      caniuse-lite: 1.0.30001699
      fraction.js: 4.3.7
      normalize-range: 0.1.2
      picocolors: 1.1.1
      postcss: 8.5.2
      postcss-value-parser: 4.2.0

  balanced-match@1.0.2: {}

  binary-extensions@2.3.0: {}

  brace-expansion@1.1.11:
    dependencies:
      balanced-match: 1.0.2
      concat-map: 0.0.1

  brace-expansion@2.0.1:
    dependencies:
      balanced-match: 1.0.2

  braces@3.0.3:
    dependencies:
      fill-range: 7.1.1

  browserslist@4.24.4:
    dependencies:
      caniuse-lite: 1.0.30001699
      electron-to-chromium: 1.5.97
      node-releases: 2.0.19
      update-browserslist-db: 1.1.2(browserslist@4.24.4)

  callsites@3.1.0: {}

  camelcase-css@2.0.1: {}

  caniuse-lite@1.0.30001699: {}

  cardinal@2.1.1:
    dependencies:
      ansicolors: 0.3.2
      redeyed: 2.1.1

  chalk@4.1.2:
    dependencies:
      ansi-styles: 4.3.0
      supports-color: 7.2.0

  chokidar@3.6.0:
    dependencies:
      anymatch: 3.1.3
      braces: 3.0.3
      glob-parent: 5.1.2
      is-binary-path: 2.1.0
      is-glob: 4.0.3
      normalize-path: 3.0.0
      readdirp: 3.6.0
    optionalDependencies:
      fsevents: 2.3.3

  class-variance-authority@0.7.1:
    dependencies:
      clsx: 2.1.1

  cliui@8.0.1:
    dependencies:
      string-width: 4.2.3
      strip-ansi: 6.0.1
      wrap-ansi: 7.0.0

  clsx@2.1.1: {}

  color-convert@2.0.1:
    dependencies:
      color-name: 1.1.4

  color-name@1.1.4: {}

  commander@4.1.1: {}

  complex.js@2.4.2: {}

  concat-map@0.0.1: {}

  convert-source-map@2.0.0: {}

  cookie@1.0.2: {}

  cross-spawn@7.0.6:
    dependencies:
      path-key: 3.1.1
      shebang-command: 2.0.0
      which: 2.0.2

  cssesc@3.0.0: {}

  csstype@3.1.3: {}

  debug@4.4.0:
    dependencies:
      ms: 2.1.3

  decimal.js@10.5.0: {}

  deep-is@0.1.4: {}

  detect-node-es@1.1.0: {}

  didyoumean@1.2.2: {}

  dlv@1.1.3: {}

  eastasianwidth@0.2.0: {}

  electron-to-chromium@1.5.97: {}

  emoji-regex@8.0.0: {}

  emoji-regex@9.2.2: {}

  encoding@0.1.13:
    dependencies:
      iconv-lite: 0.6.3

  esbuild@0.21.5:
    optionalDependencies:
      "@esbuild/aix-ppc64": 0.21.5
      "@esbuild/android-arm": 0.21.5
      "@esbuild/android-arm64": 0.21.5
      "@esbuild/android-x64": 0.21.5
      "@esbuild/darwin-arm64": 0.21.5
      "@esbuild/darwin-x64": 0.21.5
      "@esbuild/freebsd-arm64": 0.21.5
      "@esbuild/freebsd-x64": 0.21.5
      "@esbuild/linux-arm": 0.21.5
      "@esbuild/linux-arm64": 0.21.5
      "@esbuild/linux-ia32": 0.21.5
      "@esbuild/linux-loong64": 0.21.5
      "@esbuild/linux-mips64el": 0.21.5
      "@esbuild/linux-ppc64": 0.21.5
      "@esbuild/linux-riscv64": 0.21.5
      "@esbuild/linux-s390x": 0.21.5
      "@esbuild/linux-x64": 0.21.5
      "@esbuild/netbsd-x64": 0.21.5
      "@esbuild/openbsd-x64": 0.21.5
      "@esbuild/sunos-x64": 0.21.5
      "@esbuild/win32-arm64": 0.21.5
      "@esbuild/win32-ia32": 0.21.5
      "@esbuild/win32-x64": 0.21.5

  escalade@3.2.0: {}

  escape-latex@1.2.0: {}

  escape-string-regexp@4.0.0: {}

  eslint-plugin-react-hooks@5.1.0-rc-fb9a90fa48-20240614(eslint@9.20.1(jiti@1.21.7)):
    dependencies:
      eslint: 9.20.1(jiti@1.21.7)

  eslint-plugin-react-refresh@0.4.19(eslint@9.20.1(jiti@1.21.7)):
    dependencies:
      eslint: 9.20.1(jiti@1.21.7)

  eslint-scope@8.2.0:
    dependencies:
      esrecurse: 4.3.0
      estraverse: 5.3.0

  eslint-visitor-keys@3.4.3: {}

  eslint-visitor-keys@4.2.0: {}

  eslint@9.20.1(jiti@1.21.7):
    dependencies:
      "@eslint-community/eslint-utils": 4.4.1(eslint@9.20.1(jiti@1.21.7))
      "@eslint-community/regexpp": 4.12.1
      "@eslint/config-array": 0.19.2
      "@eslint/core": 0.11.0
      "@eslint/eslintrc": 3.2.0
      "@eslint/js": 9.20.0
      "@eslint/plugin-kit": 0.2.5
      "@humanfs/node": 0.16.6
      "@humanwhocodes/module-importer": 1.0.1
      "@humanwhocodes/retry": 0.4.1
      "@types/estree": 1.0.6
      "@types/json-schema": 7.0.15
      ajv: 6.12.6
      chalk: 4.1.2
      cross-spawn: 7.0.6
      debug: 4.4.0
      escape-string-regexp: 4.0.0
      eslint-scope: 8.2.0
      eslint-visitor-keys: 4.2.0
      espree: 10.3.0
      esquery: 1.6.0
      esutils: 2.0.3
      fast-deep-equal: 3.1.3
      file-entry-cache: 8.0.0
      find-up: 5.0.0
      glob-parent: 6.0.2
      ignore: 5.3.2
      imurmurhash: 0.1.4
      is-glob: 4.0.3
      json-stable-stringify-without-jsonify: 1.0.1
      lodash.merge: 4.6.2
      minimatch: 3.1.2
      natural-compare: 1.4.0
      optionator: 0.9.4
    optionalDependencies:
      jiti: 1.21.7
    transitivePeerDependencies:
      - supports-color

  espree@10.3.0:
    dependencies:
      acorn: 8.14.0
      acorn-jsx: 5.3.2(acorn@8.14.0)
      eslint-visitor-keys: 4.2.0

  esprima@4.0.1: {}

  esquery@1.6.0:
    dependencies:
      estraverse: 5.3.0

  esrecurse@4.3.0:
    dependencies:
      estraverse: 5.3.0

  estraverse@5.3.0: {}

  esutils@2.0.3: {}

  eventemitter3@5.0.1: {}

  fast-deep-equal@3.1.3: {}

  fast-glob@3.3.3:
    dependencies:
      "@nodelib/fs.stat": 2.0.5
      "@nodelib/fs.walk": 1.2.8
      glob-parent: 5.1.2
      merge2: 1.4.1
      micromatch: 4.0.8

  fast-json-stable-stringify@2.1.0: {}

  fast-levenshtein@2.0.6: {}

  fastq@1.19.0:
    dependencies:
      reusify: 1.0.4

  fetch-cookie@3.0.1:
    dependencies:
      set-cookie-parser: 2.7.1
      tough-cookie: 4.1.4

  file-entry-cache@8.0.0:
    dependencies:
      flat-cache: 4.0.1

  fill-range@7.1.1:
    dependencies:
      to-regex-range: 5.0.1

  find-up@5.0.0:
    dependencies:
      locate-path: 6.0.0
      path-exists: 4.0.0

  flat-cache@4.0.1:
    dependencies:
      flatted: 3.3.2
      keyv: 4.5.4

  flatted@3.3.2: {}

  foreground-child@3.3.0:
    dependencies:
      cross-spawn: 7.0.6
      signal-exit: 4.1.0

  fraction.js@4.3.4: {}

  fraction.js@4.3.7: {}

  framer-motion@12.5.0(react-dom@18.3.1(react@18.3.1))(react@18.3.1):
    dependencies:
      motion-dom: 12.5.0
      motion-utils: 12.5.0
      tslib: 2.8.1
    optionalDependencies:
      react: 18.3.1
      react-dom: 18.3.1(react@18.3.1)

  fs-extra@10.1.0:
    dependencies:
      graceful-fs: 4.2.11
      jsonfile: 6.1.0
      universalify: 2.0.1

  fsevents@2.3.3:
    optional: true

  function-bind@1.1.2: {}

  gensync@1.0.0-beta.2: {}

  get-caller-file@2.0.5: {}

  get-nonce@1.0.1: {}

  get-starknet-core@4.0.0:
    dependencies:
      "@starknet-io/types-js": 0.7.10

  glob-parent@5.1.2:
    dependencies:
      is-glob: 4.0.3

  glob-parent@6.0.2:
    dependencies:
      is-glob: 4.0.3

  glob@10.4.5:
    dependencies:
      foreground-child: 3.3.0
      jackspeak: 3.4.3
      minimatch: 9.0.5
      minipass: 7.1.2
      package-json-from-dist: 1.0.1
      path-scurry: 1.11.1

  globals@11.12.0: {}

  globals@14.0.0: {}

  globals@15.15.0: {}

  graceful-fs@4.2.11: {}

  graphemer@1.4.0: {}

  has-flag@4.0.0: {}

  hasown@2.0.2:
    dependencies:
      function-bind: 1.1.2

  iconv-lite@0.6.3:
    dependencies:
      safer-buffer: 2.1.2

  ignore@5.3.2: {}

  immer@10.1.1: {}

  import-fresh@3.3.1:
    dependencies:
      parent-module: 1.0.1
      resolve-from: 4.0.0

  imurmurhash@0.1.4: {}

  is-binary-path@2.1.0:
    dependencies:
      binary-extensions: 2.3.0

  is-core-module@2.16.1:
    dependencies:
      hasown: 2.0.2

  is-extglob@2.1.1: {}

  is-fullwidth-code-point@3.0.0: {}

  is-glob@4.0.3:
    dependencies:
      is-extglob: 2.1.1

  is-number@7.0.0: {}

  isexe@2.0.0: {}

  isomorphic-fetch@3.0.0(encoding@0.1.13):
    dependencies:
      node-fetch: 2.7.0(encoding@0.1.13)
      whatwg-fetch: 3.6.20
    transitivePeerDependencies:
      - encoding

  isows@1.0.3(ws@8.13.0):
    dependencies:
      ws: 8.13.0

  isows@1.0.6(ws@8.18.0):
    dependencies:
      ws: 8.18.0

  jackspeak@3.4.3:
    dependencies:
      "@isaacs/cliui": 8.0.2
    optionalDependencies:
      "@pkgjs/parseargs": 0.11.0

  javascript-natural-sort@0.7.1: {}

  jiti@1.21.7: {}

  js-cookie@3.0.5: {}

  js-tokens@4.0.0: {}

  js-yaml@4.1.0:
    dependencies:
      argparse: 2.0.1

  jsesc@3.1.0: {}

  json-buffer@3.0.1: {}

  json-schema-traverse@0.4.1: {}

  json-stable-stringify-without-jsonify@1.0.1: {}

  json5@2.2.3: {}

  jsonfile@6.1.0:
    dependencies:
      universalify: 2.0.1
    optionalDependencies:
      graceful-fs: 4.2.11

  keyv@4.5.4:
    dependencies:
      json-buffer: 3.0.1

  levn@0.4.1:
    dependencies:
      prelude-ls: 1.2.1
      type-check: 0.4.0

  lilconfig@3.1.3: {}

  lines-and-columns@1.2.4: {}

  locate-path@6.0.0:
    dependencies:
      p-locate: 5.0.0

  lodash.merge@4.6.2: {}

  loose-envify@1.4.0:
    dependencies:
      js-tokens: 4.0.0

  lossless-json@4.0.2: {}

  lru-cache@10.4.3: {}

  lru-cache@5.1.1:
    dependencies:
      yallist: 3.1.1

  lucide-react@0.482.0(react@18.3.1):
    dependencies:
      react: 18.3.1

  mathjs@12.4.3:
    dependencies:
      "@babel/runtime": 7.26.7
      complex.js: 2.4.2
      decimal.js: 10.5.0
      escape-latex: 1.2.0
      fraction.js: 4.3.4
      javascript-natural-sort: 0.7.1
      seedrandom: 3.0.5
      tiny-emitter: 2.1.0
      typed-function: 4.2.1

  merge2@1.4.1: {}

  micro-starknet@0.2.3:
    dependencies:
      "@noble/curves": 1.0.0
      "@noble/hashes": 1.3.3

  micromatch@4.0.8:
    dependencies:
      braces: 3.0.3
      picomatch: 2.3.1

  minimatch@3.1.2:
    dependencies:
      brace-expansion: 1.1.11

  minimatch@9.0.5:
    dependencies:
      brace-expansion: 2.0.1

  minipass@7.1.2: {}

  mobx@6.13.6: {}

  motion-dom@12.5.0:
    dependencies:
      motion-utils: 12.5.0

  motion-utils@12.5.0: {}

  ms@2.1.3: {}

  mz@2.7.0:
    dependencies:
      any-promise: 1.3.0
      object-assign: 4.1.1
      thenify-all: 1.6.0

  nanoid@3.3.8: {}

  natural-compare@1.4.0: {}

  node-fetch@2.7.0(encoding@0.1.13):
    dependencies:
      whatwg-url: 5.0.0
    optionalDependencies:
      encoding: 0.1.13

  node-releases@2.0.19: {}

  normalize-path@3.0.0: {}

  normalize-range@0.1.2: {}

  object-assign@4.1.1: {}

  object-hash@3.0.0: {}

  optionator@0.9.4:
    dependencies:
      deep-is: 0.1.4
      fast-levenshtein: 2.0.6
      levn: 0.4.1
      prelude-ls: 1.2.1
      type-check: 0.4.0
      word-wrap: 1.2.5

  ox@0.6.7(typescript@5.7.3)(zod@3.24.2):
    dependencies:
      "@adraffy/ens-normalize": 1.11.0
      "@noble/curves": 1.8.1
      "@noble/hashes": 1.7.1
      "@scure/bip32": 1.6.2
      "@scure/bip39": 1.5.4
      abitype: 1.0.8(typescript@5.7.3)(zod@3.24.2)
      eventemitter3: 5.0.1
    optionalDependencies:
      typescript: 5.7.3
    transitivePeerDependencies:
      - zod

  p-limit@3.1.0:
    dependencies:
      yocto-queue: 0.1.0

  p-locate@5.0.0:
    dependencies:
      p-limit: 3.1.0

  package-json-from-dist@1.0.1: {}

  pako@2.1.0: {}

  parent-module@1.0.1:
    dependencies:
      callsites: 3.1.0

  path-exists@4.0.0: {}

  path-key@3.1.1: {}

  path-parse@1.0.7: {}

  path-scurry@1.11.1:
    dependencies:
      lru-cache: 10.4.3
      minipass: 7.1.2

  picocolors@1.1.1: {}

  picomatch@2.3.1: {}

  pify@2.3.0: {}

  pirates@4.0.6: {}

  postcss-import@15.1.0(postcss@8.5.2):
    dependencies:
      postcss: 8.5.2
      postcss-value-parser: 4.2.0
      read-cache: 1.0.0
      resolve: 1.22.10

  postcss-js@4.0.1(postcss@8.5.2):
    dependencies:
      camelcase-css: 2.0.1
      postcss: 8.5.2

  postcss-load-config@4.0.2(postcss@8.5.2):
    dependencies:
      lilconfig: 3.1.3
      yaml: 2.7.0
    optionalDependencies:
      postcss: 8.5.2

  postcss-nested@6.2.0(postcss@8.5.2):
    dependencies:
      postcss: 8.5.2
      postcss-selector-parser: 6.1.2

  postcss-selector-parser@6.1.2:
    dependencies:
      cssesc: 3.0.0
      util-deprecate: 1.0.2

  postcss-value-parser@4.2.0: {}

  postcss@8.5.2:
    dependencies:
      nanoid: 3.3.8
      picocolors: 1.1.1
      source-map-js: 1.2.1

  prelude-ls@1.2.1: {}

  proxy-deep@3.1.1: {}

  psl@1.15.0:
    dependencies:
      punycode: 2.3.1

  punycode@2.3.1: {}

  querystringify@2.2.0: {}

  queue-microtask@1.2.3: {}

  react-dom@18.3.1(react@18.3.1):
    dependencies:
      loose-envify: 1.4.0
      react: 18.3.1
      scheduler: 0.23.2

  react-icons@5.5.0(react@18.3.1):
    dependencies:
      react: 18.3.1

  react-refresh@0.14.2: {}

  react-remove-scroll-bar@2.3.8(@types/react@18.3.18)(react@18.3.1):
    dependencies:
      react: 18.3.1
      react-style-singleton: 2.2.3(@types/react@18.3.18)(react@18.3.1)
      tslib: 2.8.1
    optionalDependencies:
      "@types/react": 18.3.18

  react-remove-scroll@2.6.3(@types/react@18.3.18)(react@18.3.1):
    dependencies:
      react: 18.3.1
      react-remove-scroll-bar: 2.3.8(@types/react@18.3.18)(react@18.3.1)
      react-style-singleton: 2.2.3(@types/react@18.3.18)(react@18.3.1)
      tslib: 2.8.1
      use-callback-ref: 1.3.3(@types/react@18.3.18)(react@18.3.1)
      use-sidecar: 1.1.3(@types/react@18.3.18)(react@18.3.1)
    optionalDependencies:
      "@types/react": 18.3.18

  react-router-dom@7.1.5(react-dom@18.3.1(react@18.3.1))(react@18.3.1):
    dependencies:
      react: 18.3.1
      react-dom: 18.3.1(react@18.3.1)
      react-router: 7.1.5(react-dom@18.3.1(react@18.3.1))(react@18.3.1)

  react-router@7.1.5(react-dom@18.3.1(react@18.3.1))(react@18.3.1):
    dependencies:
      "@types/cookie": 0.6.0
      cookie: 1.0.2
      react: 18.3.1
      set-cookie-parser: 2.7.1
      turbo-stream: 2.4.0
    optionalDependencies:
      react-dom: 18.3.1(react@18.3.1)

  react-style-singleton@2.2.3(@types/react@18.3.18)(react@18.3.1):
    dependencies:
      get-nonce: 1.0.1
      react: 18.3.1
      tslib: 2.8.1
    optionalDependencies:
      "@types/react": 18.3.18

  react@18.3.1:
    dependencies:
      loose-envify: 1.4.0

  read-cache@1.0.0:
    dependencies:
      pify: 2.3.0

  readdirp@3.6.0:
    dependencies:
      picomatch: 2.3.1

  redeyed@2.1.1:
    dependencies:
      esprima: 4.0.1

  regenerator-runtime@0.14.1: {}

  require-directory@2.1.1: {}

  requires-port@1.0.0: {}

  resolve-from@4.0.0: {}

  resolve@1.22.10:
    dependencies:
      is-core-module: 2.16.1
      path-parse: 1.0.7
      supports-preserve-symlinks-flag: 1.0.0

  reusify@1.0.4: {}

  rollup@4.34.6:
    dependencies:
      "@types/estree": 1.0.6
    optionalDependencies:
      "@rollup/rollup-android-arm-eabi": 4.34.6
      "@rollup/rollup-android-arm64": 4.34.6
      "@rollup/rollup-darwin-arm64": 4.34.6
      "@rollup/rollup-darwin-x64": 4.34.6
      "@rollup/rollup-freebsd-arm64": 4.34.6
      "@rollup/rollup-freebsd-x64": 4.34.6
      "@rollup/rollup-linux-arm-gnueabihf": 4.34.6
      "@rollup/rollup-linux-arm-musleabihf": 4.34.6
      "@rollup/rollup-linux-arm64-gnu": 4.34.6
      "@rollup/rollup-linux-arm64-musl": 4.34.6
      "@rollup/rollup-linux-loongarch64-gnu": 4.34.6
      "@rollup/rollup-linux-powerpc64le-gnu": 4.34.6
      "@rollup/rollup-linux-riscv64-gnu": 4.34.6
      "@rollup/rollup-linux-s390x-gnu": 4.34.6
      "@rollup/rollup-linux-x64-gnu": 4.34.6
      "@rollup/rollup-linux-x64-musl": 4.34.6
      "@rollup/rollup-win32-arm64-msvc": 4.34.6
      "@rollup/rollup-win32-ia32-msvc": 4.34.6
      "@rollup/rollup-win32-x64-msvc": 4.34.6
      fsevents: 2.3.3

  run-parallel@1.2.0:
    dependencies:
      queue-microtask: 1.2.3

  rxjs@7.5.5:
    dependencies:
      tslib: 2.8.1

  safer-buffer@2.1.2: {}

  scheduler@0.23.2:
    dependencies:
      loose-envify: 1.4.0

  seedrandom@3.0.5: {}

  semver@6.3.1: {}

  semver@7.7.1: {}

  set-cookie-parser@2.7.1: {}

  shebang-command@2.0.0:
    dependencies:
      shebang-regex: 3.0.0

  shebang-regex@3.0.0: {}

  signal-exit@4.1.0: {}

  source-map-js@1.2.1: {}

  starknet@6.21.0(encoding@0.1.13):
    dependencies:
      "@noble/curves": 1.7.0
      "@noble/hashes": 1.6.0
      "@scure/base": 1.2.1
      "@scure/starknet": 1.1.0
      abi-wan-kanabi: 2.2.4
      fetch-cookie: 3.0.1
      isomorphic-fetch: 3.0.0(encoding@0.1.13)
      lossless-json: 4.0.2
      pako: 2.1.0
      starknet-types-07: "@starknet-io/types-js@0.7.10"
      ts-mixer: 6.0.4
    transitivePeerDependencies:
      - encoding

  string-width@4.2.3:
    dependencies:
      emoji-regex: 8.0.0
      is-fullwidth-code-point: 3.0.0
      strip-ansi: 6.0.1

  string-width@5.1.2:
    dependencies:
      eastasianwidth: 0.2.0
      emoji-regex: 9.2.2
      strip-ansi: 7.1.0

  strip-ansi@6.0.1:
    dependencies:
      ansi-regex: 5.0.1

  strip-ansi@7.1.0:
    dependencies:
      ansi-regex: 6.1.0

  strip-json-comments@3.1.1: {}

  sucrase@3.35.0:
    dependencies:
      "@jridgewell/gen-mapping": 0.3.8
      commander: 4.1.1
      glob: 10.4.5
      lines-and-columns: 1.2.4
      mz: 2.7.0
      pirates: 4.0.6
      ts-interface-checker: 0.1.13

  supports-color@7.2.0:
    dependencies:
      has-flag: 4.0.0

  supports-preserve-symlinks-flag@1.0.0: {}

  swiper@11.2.6: {}

  tailwind-merge@3.0.2: {}

  tailwindcss-animate@1.0.7(tailwindcss@3.4.17):
    dependencies:
      tailwindcss: 3.4.17

  tailwindcss@3.4.17:
    dependencies:
      "@alloc/quick-lru": 5.2.0
      arg: 5.0.2
      chokidar: 3.6.0
      didyoumean: 1.2.2
      dlv: 1.1.3
      fast-glob: 3.3.3
      glob-parent: 6.0.2
      is-glob: 4.0.3
      jiti: 1.21.7
      lilconfig: 3.1.3
      micromatch: 4.0.8
      normalize-path: 3.0.0
      object-hash: 3.0.0
      picocolors: 1.1.1
      postcss: 8.5.2
      postcss-import: 15.1.0(postcss@8.5.2)
      postcss-js: 4.0.1(postcss@8.5.2)
      postcss-load-config: 4.0.2(postcss@8.5.2)
      postcss-nested: 6.2.0(postcss@8.5.2)
      postcss-selector-parser: 6.1.2
      resolve: 1.22.10
      sucrase: 3.35.0
    transitivePeerDependencies:
      - ts-node

  thenify-all@1.6.0:
    dependencies:
      thenify: 3.3.1

  thenify@3.3.1:
    dependencies:
      any-promise: 1.3.0

  tiny-emitter@2.1.0: {}

  to-regex-range@5.0.1:
    dependencies:
      is-number: 7.0.0

  tough-cookie@4.1.4:
    dependencies:
      psl: 1.15.0
      punycode: 2.3.1
      universalify: 0.2.0
      url-parse: 1.5.10

  tr46@0.0.3: {}

  ts-api-utils@2.0.1(typescript@5.7.3):
    dependencies:
      typescript: 5.7.3

  ts-interface-checker@0.1.13: {}

  ts-mixer@6.0.4: {}

  tslib@2.8.1: {}

  turbo-stream@2.4.0: {}

  type-check@0.4.0:
    dependencies:
      prelude-ls: 1.2.1

  typed-function@4.2.1: {}

  typescript-eslint@8.24.0(eslint@9.20.1(jiti@1.21.7))(typescript@5.7.3):
    dependencies:
      "@typescript-eslint/eslint-plugin": 8.24.0(@typescript-eslint/parser@8.24.0(eslint@9.20.1(jiti@1.21.7))(typescript@5.7.3))(eslint@9.20.1(jiti@1.21.7))(typescript@5.7.3)
      "@typescript-eslint/parser": 8.24.0(eslint@9.20.1(jiti@1.21.7))(typescript@5.7.3)
      "@typescript-eslint/utils": 8.24.0(eslint@9.20.1(jiti@1.21.7))(typescript@5.7.3)
      eslint: 9.20.1(jiti@1.21.7)
      typescript: 5.7.3
    transitivePeerDependencies:
      - supports-color

  typescript@5.7.3: {}

  undici-types@6.20.0: {}

  universalify@0.2.0: {}

  universalify@2.0.1: {}

  update-browserslist-db@1.1.2(browserslist@4.24.4):
    dependencies:
      browserslist: 4.24.4
      escalade: 3.2.0
      picocolors: 1.1.1

  uri-js@4.4.1:
    dependencies:
      punycode: 2.3.1

  url-parse@1.5.10:
    dependencies:
      querystringify: 2.2.0
      requires-port: 1.0.0

  use-callback-ref@1.3.3(@types/react@18.3.18)(react@18.3.1):
    dependencies:
      react: 18.3.1
      tslib: 2.8.1
    optionalDependencies:
      "@types/react": 18.3.18

  use-sidecar@1.1.3(@types/react@18.3.18)(react@18.3.1):
    dependencies:
      detect-node-es: 1.1.0
      react: 18.3.1
      tslib: 2.8.1
    optionalDependencies:
      "@types/react": 18.3.18

  use-sync-external-store@1.4.0(react@18.3.1):
    dependencies:
      react: 18.3.1

  util-deprecate@1.0.2: {}

  uuid@10.0.0: {}

  viem@2.23.2(typescript@5.7.3)(zod@3.24.2):
    dependencies:
      "@noble/curves": 1.8.1
      "@noble/hashes": 1.7.1
      "@scure/bip32": 1.6.2
      "@scure/bip39": 1.5.4
      abitype: 1.0.8(typescript@5.7.3)(zod@3.24.2)
      isows: 1.0.6(ws@8.18.0)
      ox: 0.6.7(typescript@5.7.3)(zod@3.24.2)
      ws: 8.18.0
    optionalDependencies:
      typescript: 5.7.3
    transitivePeerDependencies:
      - bufferutil
      - utf-8-validate
      - zod

  viem@2.9.20(typescript@5.7.3)(zod@3.24.2):
    dependencies:
      "@adraffy/ens-normalize": 1.10.0
      "@noble/curves": 1.2.0
      "@noble/hashes": 1.3.2
      "@scure/bip32": 1.3.2
      "@scure/bip39": 1.2.1
      abitype: 1.0.0(typescript@5.7.3)(zod@3.24.2)
      isows: 1.0.3(ws@8.13.0)
      ws: 8.13.0
    optionalDependencies:
      typescript: 5.7.3
    transitivePeerDependencies:
      - bufferutil
      - utf-8-validate
      - zod

  vite-plugin-top-level-await@1.4.4(rollup@4.34.6)(vite@5.4.14(@types/node@22.13.2)):
    dependencies:
      "@rollup/plugin-virtual": 3.0.2(rollup@4.34.6)
      "@swc/core": 1.10.15
      uuid: 10.0.0
      vite: 5.4.14(@types/node@22.13.2)
    transitivePeerDependencies:
      - "@swc/helpers"
      - rollup

  vite-plugin-wasm@3.4.1(vite@5.4.14(@types/node@22.13.2)):
    dependencies:
      vite: 5.4.14(@types/node@22.13.2)

  vite@5.4.14(@types/node@22.13.2):
    dependencies:
      esbuild: 0.21.5
      postcss: 8.5.2
      rollup: 4.34.6
    optionalDependencies:
      "@types/node": 22.13.2
      fsevents: 2.3.3

  webidl-conversions@3.0.1: {}

  whatwg-fetch@3.6.20: {}

  whatwg-url@5.0.0:
    dependencies:
      tr46: 0.0.3
      webidl-conversions: 3.0.1

  which@2.0.2:
    dependencies:
      isexe: 2.0.0

  word-wrap@1.2.5: {}

  wrap-ansi@7.0.0:
    dependencies:
      ansi-styles: 4.3.0
      string-width: 4.2.3
      strip-ansi: 6.0.1

  wrap-ansi@8.1.0:
    dependencies:
      ansi-styles: 6.2.1
      string-width: 5.1.2
      strip-ansi: 7.1.0

  ws@8.13.0: {}

  ws@8.18.0: {}

  y18n@5.0.8: {}

  yallist@3.1.1: {}

  yaml@2.7.0: {}

  yargs-parser@21.1.1: {}

  yargs@17.7.2:
    dependencies:
      cliui: 8.0.1
      escalade: 3.2.0
      get-caller-file: 2.0.5
      require-directory: 2.1.1
      string-width: 4.2.3
      y18n: 5.0.8
      yargs-parser: 21.1.1

  yocto-queue@0.1.0: {}

  zod@3.24.2: {}

  zustand@4.5.6(@types/react@18.3.18)(immer@10.1.1)(react@18.3.1):
    dependencies:
      use-sync-external-store: 1.4.0(react@18.3.1)
    optionalDependencies:
      "@types/react": 18.3.18
      immer: 10.1.1
      react: 18.3.1<|MERGE_RESOLUTION|>--- conflicted
+++ resolved
@@ -28,14 +28,14 @@
       "@dojoengine/utils":
         specifier: 1.1.0
         version: 1.1.0(starknet@6.21.0(encoding@0.1.13))(typescript@5.7.3)(zod@3.24.2)
-<<<<<<< HEAD
+ feat/updated-food-tab
       "@radix-ui/react-dialog":
-=======
+
       '@heroicons/react':
         specifier: ^2.2.0
         version: 2.2.0(react@18.3.1)
       '@radix-ui/react-dialog':
->>>>>>> ed67c023
+ main
         specifier: ^1.1.6
         version: 1.1.6(@types/react-dom@18.3.5(@types/react@18.3.18))(@types/react@18.3.18)(react-dom@18.3.1(react@18.3.1))(react@18.3.1)
       "@radix-ui/react-label":
@@ -610,7 +610,7 @@
     peerDependencies:
       eslint: ^6.0.0 || ^7.0.0 || >=8.0.0
 
-<<<<<<< HEAD
+ feat/updated-food-tab
   "@eslint-community/regexpp@4.12.1":
     resolution:
       {
@@ -865,7 +865,7 @@
       {
         integrity: sha512-9z54IEKRxIa9VityapoEYMuByaG42iSy1ZXlY2KcuLSEtq8x4987/N6m15ppoMffgZX72gER2uHe1D9Y6Unlcw==,
       }
-=======
+
   '@eslint-community/regexpp@4.12.1':
     resolution: {integrity: sha512-CCZCDJuduB9OUkFkY2IgppNZMi2lBQgD2qzwXkEia16cge2pijY/aXi96CJMquDMn3nJdlPV1A5KrJEXwfLNzQ==}
     engines: {node: ^12.0.0 || ^14.0.0 || >=16.0.0}
@@ -1011,7 +1011,7 @@
 
   '@radix-ui/react-collection@1.1.2':
     resolution: {integrity: sha512-9z54IEKRxIa9VityapoEYMuByaG42iSy1ZXlY2KcuLSEtq8x4987/N6m15ppoMffgZX72gER2uHe1D9Y6Unlcw==}
->>>>>>> ed67c023
+ main
     peerDependencies:
       "@types/react": "*"
       "@types/react-dom": "*"
@@ -4297,15 +4297,15 @@
       "@eslint/core": 0.10.0
       levn: 0.4.1
 
-<<<<<<< HEAD
+ feat/updated-food-tab
   "@humanfs/core@0.19.1": {}
-=======
+
   '@heroicons/react@2.2.0(react@18.3.1)':
     dependencies:
       react: 18.3.1
 
   '@humanfs/core@0.19.1': {}
->>>>>>> ed67c023
+ main
 
   "@humanfs/node@0.16.6":
     dependencies:
